jobs:
  include:
    - stage: check
      language: python
      python: 3.6
      install: pip install --upgrade black==18.9b0
      script: black . --check --diff
    - stage: check
      language: node_js
      node_js:
        - 13
      install: cd frontend && npm ci
      script:
        - npm run check-ci
    - stage: check
      language: python
      sudo: required
      services:
        - docker
      env:
        - CODALAB_USERNAME=codalab CODALAB_PASSWORD=codalab CI=true
      python: 3.6
      before_install:
        - sudo rm /usr/local/bin/docker-compose
        - curl -L https://github.com/docker/compose/releases/download/1.23.2/docker-compose-`uname -s`-`uname -m` > docker-compose
        - chmod +x docker-compose
        - sudo mv docker-compose /usr/local/bin
        - sudo service mysql stop
      install:
        - python3 codalab_service.py build services --version ${TRAVIS_BRANCH} --pull $([ -z "${CODALAB_DOCKER_USERNAME}" ] || [ "$TRAVIS_PULL_REQUEST_BRANCH" != "" ] || echo "--push")
        - python3 codalab_service.py start --services default monitor --version ${TRAVIS_BRANCH}
        - pip install -r requirements.txt
      before_script:
        - ./scripts/test-setup.sh
        - export PATH=$PATH:/usr/bin/geckodriver
      script:
        - python3 test_runner.py --version ${TRAVIS_BRANCH} default
        # Make sure restarting worker doesn't cause any issues (ie in serialization/deserialization)
        - docker restart codalab_worker_1 && python3 test_runner.py --version ${TRAVIS_BRANCH} run
        - docker stop codalab_worker_1
        - python3 codalab_service.py start --services init worker --version ${TRAVIS_BRANCH} --shared-file-system
        # Run frontend tests + backend test modules that test shared file systems code paths
<<<<<<< HEAD
        - python3 test_runner.py --version ${TRAVIS_BRANCH} frontend basic run read write kill resources netcat netcurl workers link
=======
        - python3 test_runner.py --version ${TRAVIS_BRANCH} frontend basic run run2 read write kill resources netcat netcurl workers
>>>>>>> 5097dceb
    - stage: deploy
      script: echo "Deploying"
      language: python
      sudo: required
      services:
        - docker
      env:
        - CODALAB_USERNAME=codalab CODALAB_PASSWORD=codalab CI=true
      python: 3.6
      after_success: echo "skipped"
      before_deploy:
        - pip install twine
      deploy:
        # Build docker images using tag if it's a version tag (we're releasing)
        # Otherwise if we're on master or staging build named images
        - provider: script
          # Remove first char of tag (v) to get version number from tag
          script: ./scripts/travis-deploy.sh ${TRAVIS_TAG#?}
          on:
            # only build on valid semver tags
            tags: true
            condition: $TRAVIS_TAG =~ ^v[0-9]+\.[0-9]+\.[0-9]+
        - provider: script
          # Build with branch name if not releasing
          script: ./scripts/travis-deploy.sh master
          on:
            # only build for master and staging for debugging
            branch: master<|MERGE_RESOLUTION|>--- conflicted
+++ resolved
@@ -40,11 +40,7 @@
         - docker stop codalab_worker_1
         - python3 codalab_service.py start --services init worker --version ${TRAVIS_BRANCH} --shared-file-system
         # Run frontend tests + backend test modules that test shared file systems code paths
-<<<<<<< HEAD
-        - python3 test_runner.py --version ${TRAVIS_BRANCH} frontend basic run read write kill resources netcat netcurl workers link
-=======
-        - python3 test_runner.py --version ${TRAVIS_BRANCH} frontend basic run run2 read write kill resources netcat netcurl workers
->>>>>>> 5097dceb
+        - python3 test_runner.py --version ${TRAVIS_BRANCH} frontend basic run run2 read write kill resources netcat netcurl workers link
     - stage: deploy
       script: echo "Deploying"
       language: python
