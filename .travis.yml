--- conflicted
+++ resolved
@@ -22,14 +22,12 @@
       install:
         - python3 codalab_service.py build services --version ${TRAVIS_BRANCH} --pull $([ -z "${CODALAB_DOCKER_USERNAME}" ] || echo "--push")
         - python3 codalab_service.py start --services default monitor --version ${TRAVIS_BRANCH}
+        - python3 codalab_service.py start --services default monitor --version ${TRAVIS_BRANCH}
       script:
-<<<<<<< HEAD
-        - python3 codalab_service.py start --services default monitor test --version ${TRAVIS_BRANCH}
-        - python3 codalab_service.py stop
-        - python3 codalab_service.py start --services default monitor test --version ${TRAVIS_BRANCH} --shared-file-system
-=======
-        - python3 codalab_service.py test default --version ${TRAVIS_BRANCH}
->>>>>>> 38e90393
+        - python3 codalab_service.py test --version ${TRAVIS_BRANCH} default
+        - docker stop codalab_worker_1
+        - python3 codalab_service.py start --services worker --version ${TRAVIS_BRANCH} --shared-file-system
+        - python3 codalab_service.py test --version ${TRAVIS_BRANCH} --shared-file-system basic run read write kill resources netcat netcurl workers
     - stage: deploy
       script: echo "Deploying"
       language: python
