--- conflicted
+++ resolved
@@ -36,11 +36,9 @@
         - ./codalab/bin/cl upload -c stuff
         - printf "$CODALAB_USERNAME\n$CODALAB_PASSWORD\n" | sshpass -p "" ./codalab/bin/cl rm ^
       script:
-<<<<<<< HEAD
-        - ./venv/bin/python test-cli.py --cl-executable venv/bin/cl default
-=======
+
         - ./venv/bin/python test-cli.py --cl-executable codalab/bin/cl default
->>>>>>> d4357b74
+
     - stage: style
       language: python
       python: 3.6
