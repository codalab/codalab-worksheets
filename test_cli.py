--- conflicted
+++ resolved
@@ -964,31 +964,16 @@
     # If there is not enough time, all bundles might appear to have the same time
     time.sleep(1)
     uuid1 = _run_command([cl, 'run', 'date', '-n', name])
-<<<<<<< HEAD
-=======
     wait(uuid1)
->>>>>>> 091bc489
     time.sleep(1)
     time2 = datetime.now().isoformat()
     time.sleep(1)
     uuid2 = _run_command([cl, 'run', 'date', '-n', name])
-<<<<<<< HEAD
-    uuid3 = _run_command([cl, 'run', 'date', '-n', name])
-=======
-    wait(uuid2)
-    uuid3 = _run_command([cl, 'run', 'date', '-n', name])
-    wait(uuid3)
->>>>>>> 091bc489
     time.sleep(1)
     time3 = datetime.now().isoformat()
-
     # No results
     check_equals('', _run_command([cl, 'search', 'name=' + name, '.before=' + time1, '-u']))
-<<<<<<< HEAD
     check_equals('', _run_command([cl, 'search', 'name=' + name, '.after=' + time3, '-u']))
-=======
-    check_equals('', run_command([cl, 'search', 'name=' + name, '.after=' + time3, '-u']))
->>>>>>> 091bc489
 
     # Before
     check_equals(
@@ -1029,11 +1014,8 @@
     name = random_name()
     uuid = _run_command([cl, 'run', 'echo hello', '-n', name])
     wait(uuid)
-<<<<<<< HEAD
     check_contains('0x', get_info(uuid, 'data_hash'))
 
-=======
->>>>>>> 091bc489
     # test search
     check_contains(name, _run_command([cl, 'search', name]))
     check_equals(uuid, _run_command([cl, 'search', name, '-u']))
