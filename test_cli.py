--- conflicted
+++ resolved
@@ -1668,11 +1668,7 @@
 
     # unicode in worksheet title
     run_command([cl, 'wedit', wuuid, '--title', 'fáncy ünicode 你好世界😊'], 0)
-<<<<<<< HEAD
-    # check_contains('fáncy ünicode 你好世界😊', run_command([cl, 'print']))
-=======
     check_contains('fáncy ünicode 你好世界😊', run_command([cl, 'print', wuuid]))
->>>>>>> 4abf5801
 
     # Non-unicode in file contents
     uuid = run_command([cl, 'upload', '--contents', 'nounicode'])
