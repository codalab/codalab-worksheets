# -*- coding: utf-8 -*-
"""
Tests all the CLI functionality end-to-end.

Tests will operate on temporary worksheets created during testing.  In theory,
it should not mutate preexisting data on your instance, but this is not
guaranteed, and you should run this command in an unimportant CodaLab account.

For full coverage of testing, be sure to run this over a remote connection (i.e.
while connected to localhost::) in addition to local testing, in order to test
the full RPC pipeline, and also as a non-root user, to hammer out unanticipated
permission issues.

Things not tested:
- Interactive modes (cl edit, cl wedit)
- Permissions
"""

from collections import namedtuple, OrderedDict
from contextlib import contextmanager
from codalab.worker.download_util import BundleTarget
from codalab.worker.bundle_state import State
from scripts.create_sample_worksheet import SampleWorksheet
from scripts.test_util import Colorizer, run_command

import argparse
import json
import os
import random
import re
import shutil
import subprocess
import sys
import time
import traceback
from datetime import datetime


global cl
# Directory where this script lives.
base_path = os.path.dirname(os.path.abspath(__file__))
crazy_name = 'crazy (ain\'t it)'
CodaLabInstance = namedtuple('CodaLabInstance', 'host home username password')


def test_path(name):
    """Return the path to the test file ``name``."""
    return os.path.join(base_path, 'tests', 'files', name)


# Note: when we talk about contents, we always apply rstrip() even if it's a
# binary file.  This is fine as long as we're consistent about doing rstrip()
# everywhere to test for equality.


def test_path_contents(name, binary=False):
    return path_contents(test_path(name), binary=binary)


def path_contents(path, binary=False):
    with open(path, "rb") as file:
        if binary:
            return file.read().rstrip()
        return file.read().decode().rstrip()


def temp_path(suffix, tmp=True):
    root = '/tmp' if tmp else base_path
    return os.path.join(root, random_name() + suffix)


def random_name():
    return 'temp-test-cli-' + str(random.randint(0, 1000000))


def current_worksheet():
    """
    Returns the full worksheet spec of the current worksheet.

    Does so by parsing the output of `cl work`:
        Switched to worksheet http://localhost:2900/worksheets/0x87a7a7ffe29d4d72be9b23c745adc120 (home-codalab).
    """
    m = re.search('(http.*?)/worksheets/(.*?) \((.*?)\)', _run_command([cl, 'work']))
    assert m is not None
    worksheet_host, worksheet_uuid, worksheet_name = m.group(1), m.group(2), m.group(3)
    return worksheet_host + "::" + worksheet_name


def current_user():
    """
    Return the uuid and username of the current user in a tuple
    Does so by parsing the output of `cl uinfo` which by default returns the info
    of the current user
    """
    user_id = _run_command([cl, 'uinfo', '-f', 'id'])
    user_name = _run_command([cl, 'uinfo', '-f', 'user_name'])
    return user_id, user_name


def get_uuid(line):
    """
    Returns the uuid from a line where the uuid is between parentheses
    """
    m = re.search(".*\((0x[a-z0-9]+)\)", line)
    assert m is not None
    return m.group(1)


def get_info(uuid, key):
    return _run_command([cl, 'info', '-f', key, uuid])


def wait_until_state(uuid, expected_state, timeout_seconds=100):
    """
    Waits until a bundle in in the expected state or one of the final states. If a bundle is
    in one of the final states that is not the expected_state, fail earlier than the timeout.

    Parameters:
        uuid: UUID of bundle to check state for
        expected_state: Expected state of bundle
        timeout_seconds: Maximum timeout to wait for the bundle. Default is 100 seconds.
    """
    start_time = time.time()
    while True:
        if time.time() - start_time > timeout_seconds:
            raise AssertionError('timeout while waiting for %s to run' % uuid)
        current_state = get_info(uuid, 'state')

        # Stop waiting when the bundle is in the expected state or one of the final states
        if current_state == expected_state:
            return
        elif current_state in State.FINAL_STATES:
            raise AssertionError(
                "For bundle with uuid {}, waited for '{}' state, but got '{}'.".format(
                    uuid, expected_state, current_state
                )
            )
        time.sleep(0.5)


def wait_for_contents(uuid, substring, timeout_seconds=100):
    start_time = time.time()
    while True:
        if time.time() - start_time > timeout_seconds:
            raise AssertionError('timeout while waiting for %s to run' % uuid)
        try:
            out = _run_command([cl, 'cat', uuid])
        except AssertionError:
            time.sleep(0.5)
            continue
        if substring in out:
            return True
        time.sleep(0.5)


def wait(uuid, expected_exit_code=0):
    _run_command([cl, 'wait', uuid], expected_exit_code)


def check_equals(true_value, pred_value):
    assert true_value == pred_value, "expected '%s', but got '%s'" % (true_value, pred_value)
    return pred_value


def check_not_equals(true_value, pred_value):
    assert (
        true_value != pred_value
    ), "expected something that doesn't equal to '%s', but got '%s'" % (true_value, pred_value)
    return pred_value


def check_contains(true_value, pred_value):
    if isinstance(true_value, list):
        for v in true_value:
            check_contains(v, pred_value)
    else:
        assert true_value in pred_value or re.search(
            true_value, pred_value
        ), "expected something that contains '%s', but got '%s'" % (true_value, pred_value)
    return pred_value


def check_num_lines(true_value, pred_value):
    num_lines = len(pred_value.split('\n'))
    assert num_lines == true_value, "expected %d lines, but got %s" % (true_value, num_lines)
    return pred_value


def wait_until_substring(fp, substr):
    """
    Block until we see substr appear in the given file fp.
    """
    while True:
        line = fp.readline()
        if substr in line:
            return


def _run_command(
    args,
    expected_exit_code=0,
    max_output_chars=4096,
    env=None,
    include_stderr=False,
    binary=False,
    force_subprocess=False,
):
    # We skip using the cli directly if force_subprocess is set to true (which forces
    # us to use subprocess even for cl commands).
    force_subprocess = not force_subprocess and args[0] == cl
    return run_command(
        args, expected_exit_code, max_output_chars, env, include_stderr, binary, force_subprocess
    )


@contextmanager
def remote_instance(remote_host):
    """
    Usage:
        with remote_instance(host) as remote:
            run_command([cl, 'work', remote.home])
            ... do more stuff with new temp instance ...
    """
    # Dockerized instance
    original_worksheet = current_worksheet()

    # Switch to new host and log in to cache auth token
    remote_worksheet = '%s::' % remote_host
    _run_command([cl, 'logout', remote_worksheet[:-2]])

    env = {'CODALAB_USERNAME': 'codalab', 'CODALAB_PASSWORD': 'codalab'}
    _run_command([cl, 'work', remote_worksheet], env=env)

    yield CodaLabInstance(
        remote_host, remote_worksheet, env['CODALAB_USERNAME'], env['CODALAB_PASSWORD']
    )

    _run_command([cl, 'work', original_worksheet])


class ModuleContext(object):
    """ModuleContext objects manage the context of a test module.

    Instances of ModuleContext are meant to be used with the Python
    'with' statement (PEP 343).

    For documentation on with statement context managers:
    https://docs.python.org/2/reference/datamodel.html#with-statement-context-managers
    """

    def __init__(self, instance, second_instance):
        # These are the temporary worksheets and bundles that need to be
        # cleaned up at the end of the test.
        self.instance = instance
        self.second_instance = second_instance
        self.worksheets = []
        self.bundles = []
        self.groups = []
        self.error = None

        # Allow for making REST calls
        from codalab.lib.codalab_manager import CodaLabManager

        manager = CodaLabManager()
        self.client = manager.current_client()

    def __enter__(self):
        """Prepares clean environment for test module."""
        print("[*][*] SWITCHING TO TEMPORARY WORKSHEET")

        self.original_environ = os.environ.copy()
        self.original_worksheet = _run_command([cl, 'work', '-u'])
        temp_worksheet = _run_command([cl, 'new', random_name()])
        self.worksheets.append(temp_worksheet)
        _run_command([cl, 'work', temp_worksheet])

        print("[*][*] BEGIN TEST")

        return self

    def __exit__(self, exc_type, exc_value, tb):
        """Tears down temporary environment for test module."""
        # Check for and handle exceptions if any
        if exc_type is not None:
            self.error = (exc_type, exc_value, tb)
            if exc_type is AssertionError:
                print(Colorizer.red("[!] ERROR: %s" % str(exc_value)))
            elif exc_type is KeyboardInterrupt:
                print(Colorizer.red("[!] Caught interrupt! Quitting after cleanup."))
            else:
                print(Colorizer.red("[!] ERROR: Test raised an exception!"))
                traceback.print_exception(exc_type, exc_value, tb)
        else:
            print(Colorizer.green("[*] TEST PASSED"))

        # Clean up and restore original worksheet
        print("[*][*] CLEANING UP")
        os.environ.clear()
        os.environ.update(self.original_environ)

        _run_command([cl, 'work', self.original_worksheet])
        for worksheet in self.worksheets:
            self.bundles.extend(_run_command([cl, 'ls', '-w', worksheet, '-u']).split())
            _run_command([cl, 'wrm', '--force', worksheet])

        # Delete all bundles (kill and dedup first)
        if len(self.bundles) > 0:
            for bundle in set(self.bundles):
                try:
                    if _run_command([cl, 'info', '-f', 'state', bundle]) not in State.FINAL_STATES:
                        _run_command([cl, 'kill', bundle])
                        _run_command([cl, 'wait', bundle], expected_exit_code=1)
                except AssertionError:
                    print('CAUGHT')
                    pass
                _run_command([cl, 'rm', '--force', bundle])

        # Delete all groups (dedup first)
        if len(self.groups) > 0:
            _run_command([cl, 'grm'] + list(set(self.groups)))

        # Reraise only KeyboardInterrupt
        if exc_type is KeyboardInterrupt:
            return False
        else:
            return True

    def collect_worksheet(self, uuid):
        """Mark a worksheet for cleanup on exit."""
        self.worksheets.append(uuid)

    def collect_bundle(self, uuid):
        """Mark a bundle for cleanup on exit."""
        self.bundles.append(uuid)

    def collect_group(self, uuid):
        """Mark a group for cleanup on exit."""
        self.groups.append(uuid)


class TestModule(object):
    """Instances of TestModule each encapsulate a test module and its metadata.

    The class itself also maintains a registry of the existing modules, providing
    a decorator to register new modules and a class method to run modules by name.
    """

    modules = OrderedDict()

    def __init__(self, name, func, description, default):
        self.name = name
        self.func = func
        self.description = description
        self.default = default

    @classmethod
    def register(cls, name, default=True):
        """Returns a decorator to register new test modules.

        The decorator will add a given function as test modules to the registry
        under the name provided here. The function's docstring (PEP 257) will
        be used as the prose description of the test module.

        :param name: name of the test module
        :param default: True to include in the 'default' module set
        """

        def add_module(func):
            cls.modules[name] = TestModule(name, func, func.__doc__, default)

        return add_module

    @classmethod
    def all_modules(cls):
        return list(cls.modules.values())

    @classmethod
    def default_modules(cls):
        return [m for m in cls.modules.values() if m.default]

    @classmethod
    def run(cls, tests, instance, second_instance):
        """Run the modules named in tests against instances.

        tests should be a list of strings, each of which is either 'all',
        'default', or the name of an existing test module.

        instance should be a CodaLab instance to connect. The following are some examples:
            - main
            - localhost
            - http://server-domain:2900
        """
        # Might prompt user for password
        subprocess.call([cl, 'work', '%s::' % instance])

        # Build list of modules to run based on tests
        modules_to_run = []
        for name in tests:
            if name == 'all':
                modules_to_run.extend(cls.all_modules())
            elif name == 'default':
                modules_to_run.extend(cls.default_modules())
            elif name in cls.modules:
                modules_to_run.append(cls.modules[name])
            else:
                print(Colorizer.red("[!] Could not find module %s" % name))
                print(Colorizer.red("[*] Modules: all %s" % " ".join(list(cls.modules.keys()))))
                sys.exit(1)

        print(
            (
                Colorizer.yellow(
                    "[*][*] Running modules %s" % " ".join([m.name for m in modules_to_run])
                )
            )
        )

        # Run modules, continuing onto the next test module regardless of
        # failure
        failed = []
        for module in modules_to_run:
            print(Colorizer.yellow("[*][*] BEGIN MODULE: %s" % module.name))
            if module.description is not None:
                print(Colorizer.yellow("[*][*] DESCRIPTION: %s" % module.description))

            with ModuleContext(instance, second_instance) as ctx:
                module.func(ctx)

            if ctx.error:
                failed.append(module.name)

        # Provide a (currently very rudimentary) summary
        print(Colorizer.yellow("[*][*][*] SUMMARY"))
        if failed:
            print(Colorizer.red("[!][!] Tests failed: %s" % ", ".join(failed)))
            return False
        else:
            print(Colorizer.green("[*][*] All tests passed!"))
            return True


############################################################


@TestModule.register('unittest')
def test(ctx):
    """Run nose unit tests (exclude this file)."""
    _run_command(['nosetests', '-e', 'test_cli.py'])


@TestModule.register('gen-rest-docs')
def test(ctx):
    """Generate REST API docs."""
    _run_command(['python3', os.path.join(base_path, 'scripts/gen-rest-docs.py'), '--docs', '/tmp'])


@TestModule.register('gen-cli-docs')
def test(ctx):
    """Generate CLI docs."""
    _run_command(['python3', os.path.join(base_path, 'scripts/gen-cli-docs.py'), '--docs', '/tmp'])


@TestModule.register('gen-readthedocs')
def test(ctx):
    """Generate the readthedocs site."""
    # Make sure there are no extraneous things.
    # mkdocs doesn't return exit code 1 for some warnings.
    check_num_lines(3, _run_command(['mkdocs', 'build', '-d', '/tmp/site'], include_stderr=True))


@TestModule.register('basic')
def test(ctx):
    # upload
    uuid = _run_command(
        [cl, 'upload', test_path('a.txt'), '--description', 'hello', '--tags', 'a', 'b']
    )
    check_equals('a.txt', get_info(uuid, 'name'))
    check_equals('hello', get_info(uuid, 'description'))
    check_contains(['a', 'b'], get_info(uuid, 'tags'))
    check_equals(State.READY, get_info(uuid, 'state'))
    check_equals('ready\thello', get_info(uuid, 'state,description'))

    # edit
    _run_command([cl, 'edit', uuid, '--name', 'a2.txt', '--tags', 'c', 'd', 'e'])
    check_equals('a2.txt', get_info(uuid, 'name'))
    check_contains(['c', 'd', 'e'], get_info(uuid, 'tags'))

    # cat, info
    check_equals(test_path_contents('a.txt'), _run_command([cl, 'cat', uuid]))
    check_contains(['bundle_type', 'uuid', 'owner', 'created'], _run_command([cl, 'info', uuid]))
    check_contains('license', _run_command([cl, 'info', '--raw', uuid]))
    check_contains(['host_worksheets', 'contents'], _run_command([cl, 'info', '--verbose', uuid]))
    # test interpret_file_genpath
    check_equals(' '.join(test_path_contents('a.txt').splitlines(False)), get_info(uuid, '/'))

    # rm
    _run_command([cl, 'rm', '--dry-run', uuid])
    check_contains('0x', get_info(uuid, 'data_hash'))
    _run_command([cl, 'rm', '--data-only', uuid])
    check_equals('None', get_info(uuid, 'data_hash'))
    _run_command([cl, 'rm', uuid])

    # run and check the data_hash
    uuid = _run_command([cl, 'run', 'echo hello'])
    print('Waiting echo hello with uuid %s' % uuid)
    wait(uuid)
    check_contains('0x', get_info(uuid, 'data_hash'))


@TestModule.register('upload1')
def test(ctx):
    # Upload contents
    uuid = _run_command([cl, 'upload', '-c', 'hello'])
    check_equals('hello', _run_command([cl, 'cat', uuid]))

    # Upload binary file
    uuid = _run_command([cl, 'upload', test_path('echo')])
    check_equals(
        test_path_contents('echo', binary=True), _run_command([cl, 'cat', uuid], binary=True)
    )

    # Upload file with crazy name
    uuid = _run_command([cl, 'upload', test_path(crazy_name)])
    check_equals(test_path_contents(crazy_name), _run_command([cl, 'cat', uuid]))

    # Upload directory with a symlink
    uuid = _run_command([cl, 'upload', test_path('')])
    check_equals(' -> /etc/passwd', _run_command([cl, 'cat', uuid + '/passwd']))

    # Upload symlink without following it.
    uuid = _run_command([cl, 'upload', test_path('a-symlink.txt')], 1)

    # Upload symlink, follow link
    uuid = _run_command([cl, 'upload', test_path('a-symlink.txt'), '--follow-symlinks'])
    check_equals(test_path_contents('a-symlink.txt'), _run_command([cl, 'cat', uuid]))
    _run_command([cl, 'cat', uuid])  # Should have the full contents

    # Upload broken symlink (should not be possible)
    uuid = _run_command([cl, 'upload', test_path('broken-symlink'), '--follow-symlinks'], 1)

    # Upload directory with excluded files
    uuid = _run_command([cl, 'upload', test_path('dir1'), '--exclude-patterns', 'f*'])
    check_num_lines(
        2 + 2, _run_command([cl, 'cat', uuid])
    )  # 2 header lines, Only two files left after excluding and extracting.

    # Upload multiple files with excluded files
    uuid = _run_command(
        [
            cl,
            'upload',
            test_path('dir1'),
            test_path('echo'),
            test_path(crazy_name),
            '--exclude-patterns',
            'f*',
        ]
    )
    check_num_lines(
        2 + 3, _run_command([cl, 'cat', uuid])
    )  # 2 header lines, 3 items at bundle target root
    check_num_lines(
        2 + 2, _run_command([cl, 'cat', uuid + '/dir1'])
    )  # 2 header lines, Only two files left after excluding and extracting.

    # Upload directory with only one file, should not simplify directory structure
    uuid = _run_command([cl, 'upload', test_path('dir2')])
    check_num_lines(
        2 + 1, _run_command([cl, 'cat', uuid])
    )  # Directory listing with 2 headers lines and one file


@TestModule.register('upload2')
def test(ctx):
    # Upload tar.gz and zip.
    for suffix in ['.tar.gz', '.zip']:
        # Pack it up
        archive_path = temp_path(suffix)
        contents_path = test_path('dir1')
        if suffix == '.tar.gz':
            _run_command(
                [
                    'tar',
                    'cfz',
                    archive_path,
                    '-C',
                    os.path.dirname(contents_path),
                    os.path.basename(contents_path),
                ]
            )
        else:
            _run_command(
                [
                    'bash',
                    '-c',
                    'cd %s && zip -r %s %s'
                    % (
                        os.path.dirname(contents_path),
                        archive_path,
                        os.path.basename(contents_path),
                    ),
                ]
            )

        # Upload it and unpack
        uuid = _run_command([cl, 'upload', archive_path])
        check_equals(os.path.basename(archive_path).replace(suffix, ''), get_info(uuid, 'name'))
        check_equals(test_path_contents('dir1/f1'), _run_command([cl, 'cat', uuid + '/f1']))

        # Upload it but don't unpack
        uuid = _run_command([cl, 'upload', archive_path, '--pack'])
        check_equals(os.path.basename(archive_path), get_info(uuid, 'name'))
        check_equals(
            test_path_contents(archive_path, binary=True),
            _run_command([cl, 'cat', uuid], binary=True),
        )

        # Force compression
        uuid = _run_command([cl, 'upload', test_path('echo'), '--force-compression'])
        check_equals('echo', get_info(uuid, 'name'))
        check_equals(
            test_path_contents('echo', binary=True), _run_command([cl, 'cat', uuid], binary=True)
        )

        os.unlink(archive_path)


@TestModule.register('upload3')
def test(ctx):
    # Upload URL
    uuid = _run_command([cl, 'upload', 'https://www.wikipedia.org'])
    check_contains('<title>Wikipedia</title>', _run_command([cl, 'cat', uuid]))

    # Upload URL that's an archive
    uuid = _run_command([cl, 'upload', 'http://alpha.gnu.org/gnu/bc/bc-1.06.95.tar.bz2'])
    check_contains(['README', 'INSTALL', 'FAQ'], _run_command([cl, 'cat', uuid]))

    # Upload URL from Git
    uuid = _run_command([cl, 'upload', 'https://github.com/codalab/codalab-worksheets', '--git'])
    check_contains(['README.md', 'codalab', 'scripts'], _run_command([cl, 'cat', uuid]))


@TestModule.register('upload4')
def test(ctx):
    # Uploads a pair of archives at the same time. Makes sure they're named correctly when unpacked.
    archive_paths = [temp_path(''), temp_path('')]
    archive_exts = [p + '.tar.gz' for p in archive_paths]
    contents_paths = [test_path('dir1'), test_path('a.txt')]
    for (archive, content) in zip(archive_exts, contents_paths):
        _run_command(
            ['tar', 'cfz', archive, '-C', os.path.dirname(content), os.path.basename(content)]
        )
    uuid = _run_command([cl, 'upload'] + archive_exts)

    # Make sure the names do not end with '.tar.gz' after being unpacked.
    check_contains(
        [os.path.basename(archive_paths[0]) + r'\s', os.path.basename(archive_paths[1]) + r'\s'],
        _run_command([cl, 'cat', uuid]),
    )

    # Cleanup
    for archive in archive_exts:
        os.unlink(archive)


@TestModule.register('download')
def test(ctx):
    # Upload test files directory as archive to preserve everything invariant of the upload implementation
    archive_path = temp_path('.tar.gz')
    contents_path = test_path('')
    _run_command(
        ['tar', 'cfz', archive_path, '-C', os.path.dirname(contents_path), '--']
        + os.listdir(contents_path)
    )
    uuid = _run_command([cl, 'upload', archive_path])

    # Download whole bundle
    path = temp_path('')
    _run_command([cl, 'download', uuid, '-o', path])
    check_contains(['a.txt', 'b.txt', 'echo', crazy_name], _run_command(['ls', '-R', path]))
    shutil.rmtree(path)

    # Download a target inside (binary)
    _run_command([cl, 'download', uuid + '/echo', '-o', path])
    check_equals(test_path_contents('echo', binary=True), path_contents(path, binary=True))
    os.unlink(path)

    # Download a target inside (crazy name)
    _run_command([cl, 'download', uuid + '/' + crazy_name, '-o', path])
    check_equals(test_path_contents(crazy_name), path_contents(path))
    os.unlink(path)

    # Download a target inside (name starting with hyphen)
    _run_command([cl, 'download', uuid + '/' + '-AmMDnVl4s8', '-o', path])
    check_equals(test_path_contents('-AmMDnVl4s8'), path_contents(path))
    os.unlink(path)

    # Download a target inside (symlink)
    _run_command([cl, 'download', uuid + '/a-symlink.txt', '-o', path], 1)  # Disallow symlinks

    # Download a target inside (directory)
    _run_command([cl, 'download', uuid + '/dir1', '-o', path])
    check_equals(test_path_contents('dir1/f1'), path_contents(path + '/f1'))
    shutil.rmtree(path)

    # Download something that doesn't exist
    _run_command([cl, 'download', 'not-exists'], 1)
    _run_command([cl, 'download', uuid + '/not-exists'], 1)


@TestModule.register('refs')
def test(ctx):
    # Test references
    uuid = _run_command([cl, 'upload', test_path('a.txt')])
    wuuid = _run_command([cl, 'work', '-u'])
    # Compound bundle references
    _run_command([cl, 'info', wuuid + '/' + uuid])
    # . is current worksheet
    check_contains(wuuid, _run_command([cl, 'ls', '-w', '.']))
    # / is home worksheet
    check_contains('::home-', _run_command([cl, 'ls', '-w', '/']))


@TestModule.register('binary')
def test(ctx):
    # Upload a binary file and test it
    path = '/bin/ls'
    uuid = _run_command([cl, 'upload', path])
    check_equals(open(path, 'rb').read(), _run_command([cl, 'cat', uuid], binary=True))
    _run_command([cl, 'info', '--verbose', uuid])


@TestModule.register('rm')
def test(ctx):
    uuid = _run_command([cl, 'upload', test_path('a.txt')])
    _run_command([cl, 'add', 'bundle', uuid])  # Duplicate
    _run_command([cl, 'rm', uuid])  # Can delete even though it exists twice on the same worksheet


@TestModule.register('make')
def test(ctx):
    uuid1 = _run_command([cl, 'upload', test_path('a.txt')])
    uuid2 = _run_command([cl, 'upload', test_path('b.txt')])
    # make
    uuid3 = _run_command([cl, 'make', 'dep1:' + uuid1, 'dep2:' + uuid2])
    wait(uuid3)
    check_contains(['dep1', uuid1, 'dep2', uuid2], _run_command([cl, 'info', uuid3]))
    # anonymous make
    uuid4 = _run_command([cl, 'make', uuid3, '--name', 'foo'])
    wait(uuid4)
    check_contains([uuid3], _run_command([cl, 'info', uuid3]))
    # Cleanup
    _run_command([cl, 'rm', uuid1], 1)  # should fail
    _run_command([cl, 'rm', '--force', uuid2])  # force the deletion
    _run_command([cl, 'rm', '-r', uuid1])  # delete things downstream


@TestModule.register('worksheet')
def test(ctx):
    wname = random_name()
    # Create new worksheet
    wuuid = _run_command([cl, 'new', wname])
    ctx.collect_worksheet(wuuid)
    check_contains(['Switched', wname, wuuid], _run_command([cl, 'work', wuuid]))
    # ls
    check_equals('', _run_command([cl, 'ls', '-u']))
    uuid = _run_command([cl, 'upload', test_path('a.txt')])
    check_equals(uuid, _run_command([cl, 'ls', '-u']))
    # create worksheet
    check_contains(uuid[0:5], _run_command([cl, 'ls']))
    _run_command([cl, 'add', 'text', 'testing'])
    _run_command([cl, 'add', 'text', '你好世界😊'])
    _run_command([cl, 'add', 'text', '% display contents / maxlines=10'])
    _run_command([cl, 'add', 'bundle', uuid])
    _run_command([cl, 'add', 'text', '// comment'])
    _run_command([cl, 'add', 'text', '% schema foo'])
    _run_command([cl, 'add', 'text', '% add uuid'])
    _run_command([cl, 'add', 'text', '% add data_hash data_hash s/0x/HEAD'])
    _run_command([cl, 'add', 'text', '% add CREATE created "date | [0:5]"'])
    _run_command([cl, 'add', 'text', '% display table foo'])

    _run_command([cl, 'add', 'bundle', uuid])
    _run_command(
        [cl, 'add', 'bundle', uuid, '--dest-worksheet', wuuid]
    )  # not testing real copying ability
    _run_command([cl, 'add', 'worksheet', wuuid])
    check_contains(
        ['Worksheet', 'testing', '你好世界😊', test_path_contents('a.txt'), uuid, 'HEAD', 'CREATE'],
        _run_command([cl, 'print']),
    )
    _run_command([cl, 'wadd', wuuid, wuuid])
    check_num_lines(8, _run_command([cl, 'ls', '-u']))
    _run_command([cl, 'wedit', wuuid, '--name', wname + '2'])

    _run_command(
        [cl, 'wedit', wuuid, '--file', test_path('unicode-worksheet')]
    )  # try unicode in worksheet contents
    check_contains([test_path_contents('unicode-worksheet')], _run_command([cl, 'print', '-r']))

    _run_command([cl, 'wedit', wuuid, '--file', '/dev/null'])  # wipe out worksheet


@TestModule.register('worksheet_search')
def test(ctx):
    wname = random_name()
    # Create new worksheet
    wuuid = _run_command([cl, 'new', wname])
    ctx.collect_worksheet(wuuid)
    check_contains(['Switched', wname, wuuid], _run_command([cl, 'work', wuuid]))
    uuid = _run_command([cl, 'upload', test_path('a.txt')])
    _run_command([cl, 'add', 'text', '% search ' + uuid])
    _run_command([cl, 'add', 'text', '% wsearch ' + wuuid])
    check_contains([uuid[0:8], wuuid[0:8]], _run_command([cl, 'print']))
    # Check search by group
    group_wname = random_name()
    group_wuuid = _run_command([cl, 'new', group_wname])
    ctx.collect_worksheet(group_wuuid)
    check_contains(['Switched', group_wname, group_wuuid], _run_command([cl, 'work', group_wuuid]))
    user_id, user_name = current_user()
    # Create new group
    group_name = random_name()
    group_uuid_line = _run_command([cl, 'gnew', group_name])
    group_uuid = get_uuid(group_uuid_line)
    ctx.collect_group(group_uuid)
    # Make worksheet unavailable to public but available to the group
    _run_command([cl, 'wperm', group_wuuid, 'public', 'n'])
    _run_command([cl, 'wperm', group_wuuid, group_name, 'r'])
    check_contains(group_wuuid[:8], _run_command([cl, 'wls', '.shared']))
    check_contains(group_wuuid[:8], _run_command([cl, 'wls', 'group={}'.format(group_uuid)]))
    check_contains(group_wuuid[:8], _run_command([cl, 'wls', 'group={}'.format(group_name)]))


@TestModule.register('worksheet_tags')
def test(ctx):
    wname = random_name()
    wuuid = _run_command([cl, 'new', wname])
    ctx.collect_worksheet(wuuid)
    # Add tags
    tags = ['foo', 'bar', 'baz']
    _run_command([cl, 'wedit', wname, '--tags'] + tags)
    check_contains(['Tags: %s' % ' '.join(tags)], _run_command([cl, 'ls', '-w', wuuid]))
    # Modify tags
    fewer_tags = ['bar', 'foo']
    _run_command([cl, 'wedit', wname, '--tags'] + fewer_tags)
    check_contains(['Tags: %s' % ' '.join(fewer_tags)], _run_command([cl, 'ls', '-w', wuuid]))
    # Modify to non-ascii tags
    # TODO: enable with Unicode support.
    non_ascii_tags = ['你好世界😊', 'fáncy ünicode']
    _run_command(
        [cl, 'wedit', wname, '--tags'] + non_ascii_tags, 1, force_subprocess=True
    )  # TODO: find a way to make this work without force_subprocess
    # check_contains(non_ascii_tags, _run_command([cl, 'ls', '-w', wuuid]))
    # Delete tags
    _run_command([cl, 'wedit', wname, '--tags'])
    check_contains(r'Tags:\s+###', _run_command([cl, 'ls', '-w', wuuid]))


@TestModule.register('freeze')
def test(ctx):
    _run_command([cl, 'work', '-u'])
    wname = random_name()
    wuuid = _run_command([cl, 'new', wname])
    ctx.collect_worksheet(wuuid)
    check_contains(['Switched', wname, wuuid], _run_command([cl, 'work', wuuid]))
    # Before freezing: can modify everything
    uuid1 = _run_command([cl, 'upload', '-c', 'hello'])
    _run_command([cl, 'add', 'text', 'message'])
    _run_command([cl, 'wedit', '-t', 'new_title'])
    _run_command([cl, 'wperm', wuuid, 'public', 'n'])
    _run_command([cl, 'wedit', '--freeze'])
    # After freezing: can only modify contents
    _run_command([cl, 'detach', uuid1], 1)  # would remove an item
    _run_command([cl, 'rm', uuid1], 1)  # would remove an item
    _run_command([cl, 'add', 'text', 'message'], 1)  # would add an item
    _run_command([cl, 'wedit', '-t', 'new_title'])  # can edit
    _run_command([cl, 'wperm', wuuid, 'public', 'a'])  # can edit


@TestModule.register('detach')
def test(ctx):
    uuid1 = _run_command([cl, 'upload', test_path('a.txt')])
    uuid2 = _run_command([cl, 'upload', test_path('b.txt')])
    _run_command([cl, 'add', 'bundle', uuid1])
    ctx.collect_bundle(uuid1)
    _run_command([cl, 'add', 'bundle', uuid2])
    ctx.collect_bundle(uuid2)
    # State after the above: 1 2 1 2
    _run_command([cl, 'detach', uuid1], 1)  # multiple indices
    _run_command([cl, 'detach', uuid1, '-n', '3'], 1)  # index out of range
    _run_command([cl, 'detach', uuid2, '-n', '2'])  # State: 1 1 2
    check_equals(get_info('^', 'uuid'), uuid2)
    _run_command([cl, 'detach', uuid2])  # State: 1 1
    check_equals(get_info('^', 'uuid'), uuid1)
    _run_command([cl, 'detach', uuid1, '-n', '2'])  # State: 1
    _run_command([cl, 'detach', uuid1])  # Worksheet becomes empty
    check_equals(
        '', _run_command([cl, 'ls', '-u'])
    )  # Return string from `cl ls -u` should be empty


@TestModule.register('perm')
def test(ctx):
    uuid = _run_command([cl, 'upload', test_path('a.txt')])
    check_equals('all', _run_command([cl, 'info', '-v', '-f', 'permission', uuid]))
    check_contains('none', _run_command([cl, 'perm', uuid, 'public', 'n']))
    check_contains('read', _run_command([cl, 'perm', uuid, 'public', 'r']))
    check_contains('all', _run_command([cl, 'perm', uuid, 'public', 'a']))


@TestModule.register('search')
def test(ctx):
    name = random_name()
    uuid1 = _run_command([cl, 'upload', test_path('a.txt'), '-n', name])
    uuid2 = _run_command([cl, 'upload', test_path('b.txt'), '-n', name])
    check_equals(uuid1, _run_command([cl, 'search', uuid1, '-u']))
    check_equals(uuid1, _run_command([cl, 'search', 'uuid=' + uuid1, '-u']))
    check_equals('', _run_command([cl, 'search', 'uuid=' + uuid1[0:8], '-u']))
    check_equals(uuid1, _run_command([cl, 'search', 'uuid=' + uuid1[0:8] + '.*', '-u']))
    check_equals(uuid1, _run_command([cl, 'search', 'uuid=' + uuid1[0:8] + '%', '-u']))
    check_equals(uuid1, _run_command([cl, 'search', 'uuid=' + uuid1, 'name=' + name, '-u']))
    check_equals(
        uuid1 + '\n' + uuid2, _run_command([cl, 'search', 'name=' + name, 'id=.sort', '-u'])
    )
    check_equals(
        uuid1 + '\n' + uuid2,
        _run_command([cl, 'search', 'uuid=' + uuid1 + ',' + uuid2, 'id=.sort', '-u']),
    )
    check_equals(
        uuid2 + '\n' + uuid1, _run_command([cl, 'search', 'name=' + name, 'id=.sort-', '-u'])
    )
    check_equals('2', _run_command([cl, 'search', 'name=' + name, '.count']))
    size1 = float(_run_command([cl, 'info', '-f', 'data_size', uuid1]))
    size2 = float(_run_command([cl, 'info', '-f', 'data_size', uuid2]))
    check_equals(
        size1 + size2, float(_run_command([cl, 'search', 'name=' + name, 'data_size=.sum']))
    )
    # Check search by group
    group_bname = random_name()
    group_buuid = _run_command([cl, 'run', 'echo hello', '-n', group_bname])
    wait(group_buuid)
    ctx.collect_bundle(group_buuid)
    user_id, user_name = current_user()
    # Create new group
    group_name = random_name()
    group_uuid_line = _run_command([cl, 'gnew', group_name])
    group_uuid = get_uuid(group_uuid_line)
    ctx.collect_group(group_uuid)
    # Make bundle unavailable to public but available to the group
    _run_command([cl, 'perm', group_buuid, 'public', 'n'])
    _run_command([cl, 'perm', group_buuid, group_name, 'r'])
    check_contains(group_buuid[:8], _run_command([cl, 'search', '.shared']))
    check_contains(group_buuid[:8], _run_command([cl, 'search', 'group={}'.format(group_uuid)]))
    check_contains(group_buuid[:8], _run_command([cl, 'search', 'group={}'.format(group_name)]))


@TestModule.register('search_time')
def test(ctx):
    name = random_name()
    time1 = datetime.now().isoformat()
    # These sleeps are required to ensure that there is sufficient time that passes between tests
    # If there is not enough time, all bundles might appear to have the same time
    time.sleep(1)
    uuid1 = _run_command([cl, 'run', 'date', '-n', name])
    wait(uuid1)
    time.sleep(1)
    time2 = datetime.now().isoformat()
    time.sleep(1)
    uuid2 = _run_command([cl, 'run', 'date', '-n', name])
    wait(uuid2)
    uuid3 = _run_command([cl, 'run', 'date', '-n', name])
    wait(uuid3)
    time.sleep(1)
    time3 = datetime.now().isoformat()

    # No results
    check_equals('', _run_command([cl, 'search', 'name=' + name, '.before=' + time1, '-u']))
    check_equals('', run_command([cl, 'search', 'name=' + name, '.after=' + time3, '-u']))

    # Before
    check_equals(
        uuid1, _run_command([cl, 'search', 'name=' + name, '.before=' + time2, 'id=.sort', '-u'])
    )
    check_equals(
        uuid1 + '\n' + uuid2 + '\n' + uuid3,
        _run_command([cl, 'search', 'name=' + name, '.before=' + time3, 'id=.sort', '-u']),
    )

    # After
    check_equals(
        uuid1 + '\n' + uuid2 + '\n' + uuid3,
        _run_command([cl, 'search', 'name=' + name, '.after=' + time1, 'id=.sort', '-u']),
    )
    check_equals(
        uuid2 + '\n' + uuid3,
        _run_command([cl, 'search', 'name=' + name, '.after=' + time2, 'id=.sort', '-u']),
    )

    # Before And After
    check_equals(
        uuid1,
        _run_command(
            [cl, 'search', 'name=' + name, '.after=' + time1, '.before=' + time2, 'id=.sort', '-u']
        ),
    )
    check_equals(
        uuid2 + '\n' + uuid3,
        _run_command(
            [cl, 'search', 'name=' + name, '.after=' + time2, '.before=' + time3, 'id=.sort', '-u']
        ),
    )


@TestModule.register('run')
def test(ctx):
    name = random_name()
    uuid = _run_command([cl, 'run', 'echo hello', '-n', name])
    wait(uuid)
    # test search
    check_contains(name, _run_command([cl, 'search', name]))
    check_equals(uuid, _run_command([cl, 'search', name, '-u']))
    _run_command([cl, 'search', name, '--append'])
    # test download stdout
    path = temp_path('')
    _run_command([cl, 'download', uuid + '/stdout', '-o', path])
    check_equals('hello', path_contents(path))
    # get info
    check_equals(State.READY, _run_command([cl, 'info', '-f', 'state', uuid]))
    check_contains(['run "echo hello"'], _run_command([cl, 'info', '-f', 'args', uuid]))
    check_equals('hello', _run_command([cl, 'cat', uuid + '/stdout']))
    # block
    # TODO: Uncomment this when the tail bug is figured out
    # check_contains('hello', _run_command([cl, 'run', 'echo hello', '--tail']))

    # make sure special characters in the name of a bundle don't break
    special_name = random_name() + '-dashed.dotted'
    _run_command([cl, 'run', 'echo hello', '-n', special_name])
    dependent = _run_command([cl, 'run', ':%s' % special_name, 'cat %s/stdout' % special_name])
    wait(dependent)
    check_equals('hello', _run_command([cl, 'cat', dependent + '/stdout']))

    # test running with a reference to this worksheet
    source_worksheet_full = current_worksheet()
    source_worksheet_name = source_worksheet_full.split("::")[1]

    # Create new worksheet
    new_wname = random_name()
    new_wuuid = _run_command([cl, 'new', new_wname])
    ctx.collect_worksheet(new_wuuid)
    check_contains(['Switched', new_wname, new_wuuid], _run_command([cl, 'work', new_wuuid]))

    remote_name = random_name()
    remote_uuid = _run_command(
        [
            cl,
            'run',
            'source:{}//{}'.format(source_worksheet_name, name),
            "cat source/stdout",
            '-n',
            remote_name,
        ]
    )
    wait(remote_uuid)
    check_contains(remote_name, _run_command([cl, 'search', remote_name]))
    check_equals(remote_uuid, _run_command([cl, 'search', remote_name, '-u']))
    check_equals('hello', _run_command([cl, 'cat', remote_uuid + '/stdout']))

    sugared_remote_name = random_name()
    sugared_remote_uuid = _run_command(
        [
            cl,
            'run',
            'cat %{}//{}%/stdout'.format(source_worksheet_name, name),
            '-n',
            sugared_remote_name,
        ]
    )
    wait(sugared_remote_uuid)
    check_contains(sugared_remote_name, _run_command([cl, 'search', sugared_remote_name]))
    check_equals(sugared_remote_uuid, _run_command([cl, 'search', sugared_remote_name, '-u']))
    check_equals('hello', _run_command([cl, 'cat', sugared_remote_uuid + '/stdout']))

    # Explicitly fail when a remote instance name with : in it is supplied
    _run_command(
        [cl, 'run', 'cat %%%s//%s%%/stdout' % (source_worksheet_full, name)], expected_exit_code=1
    )

    # Test multiple keys pointing to the same bundle
    multi_alias_uuid = _run_command(
        [
            cl,
            'run',
            'foo:{}'.format(uuid),
            'foo1:{}'.format(uuid),
            'foo2:{}'.format(uuid),
            'echo "three aliases"',
        ]
    )
    wait(multi_alias_uuid)
    check_equals('three aliases', _run_command([cl, 'cat', multi_alias_uuid + '/stdout']))
    check_equals('hello', _run_command([cl, 'cat', multi_alias_uuid + '/foo/stdout']))
    check_equals('hello', _run_command([cl, 'cat', multi_alias_uuid + '/foo1/stdout']))
    check_equals('hello', _run_command([cl, 'cat', multi_alias_uuid + '/foo2/stdout']))

    # Test exclude_patterns
    remote_uuid = _run_command(
        [
            cl,
            'run',
            'echo "hi" > hi.txt ; echo "bye" > bye.txt; echo "goodbye" > goodbye.txt',
            '--exclude-patterns',
            '*bye*.txt',
        ]
    )
    wait(remote_uuid)
    # Since shared file system workers don't upload, exclude_patterns do not apply.
    # Verify that all files are kept if the worker is using a shared file system.
    if os.environ.get("CODALAB_SHARED_FILE_SYSTEM"):
        check_num_lines(
            2 + 2 + 3, _run_command([cl, 'cat', remote_uuid])
        )  # 2 header lines, 1 stdout file, 1 stderr file, 3 items at bundle target root
    else:
        check_num_lines(
            2 + 2 + 1, _run_command([cl, 'cat', remote_uuid])
        )  # 2 header lines, 1 stdout file, 1 stderr file, 1 item at bundle target root

    # Test multiple exclude_patterns
    remote_uuid = _run_command(
        [
            cl,
            'run',
            'echo "hi" > hi.txt ; echo "bye" > bye.txt; echo "goodbye" > goodbye.txt',
            '--exclude-patterns',
            'bye.txt',
            'goodbye.txt',
        ]
    )
    wait(remote_uuid)
    # Since shared file system workers don't upload, exclude_patterns do not apply.
    # Verify that all files are kept if the worker is using a shared file system.
    if os.environ.get("CODALAB_SHARED_FILE_SYSTEM"):
        check_num_lines(
            2 + 2 + 3, _run_command([cl, 'cat', remote_uuid])
        )  # 2 header lines, 1 stdout file, 1 stderr file, 3 items at bundle target root
    else:
        check_num_lines(
            2 + 2 + 1, _run_command([cl, 'cat', remote_uuid])
        )  # 2 header lines, 1 stdout file, 1 stderr file, 1 item at bundle target root


<<<<<<< HEAD
@TestModule.register('link')
def test(ctx):
    # Upload file
    uuid = _run_command([cl, 'upload', test_path('a.txt'), '--link'])
    check_equals(State.READY, get_info(uuid, 'state'))
    check_equals(test_path('a.txt'), get_info(uuid, 'link_url'))
    check_equals('raw', get_info(uuid, 'link_format'))
    check_equals(test_path_contents('a.txt'), _run_command([cl, 'cat', uuid]))

    run_uuid = _run_command(
        [cl, 'run', 'foo:{}'.format(uuid), 'cat foo', '--request-memory', '10m']
    )
    wait(run_uuid)
    check_equals(test_path_contents('a.txt'), _run_command([cl, 'cat', run_uuid + '/stdout']))

    # Upload directory
    uuid = _run_command([cl, 'upload', test_path('dir2'), '--link'])
    check_equals(State.READY, get_info(uuid, 'state'))
    check_equals(test_path('dir2'), get_info(uuid, 'link_url'))
    check_equals('raw', get_info(uuid, 'link_format'))
    check_equals(
        test_path_contents('dir2/the-only-file'), _run_command([cl, 'cat', uuid + '/the-only-file'])
    )

    run_uuid = _run_command(
        [cl, 'run', 'foo:{}'.format(uuid), 'cat foo/the-only-file', '--request-memory', '10m']
    )
    wait(run_uuid)
    check_equals(
        test_path_contents('dir2/the-only-file'), _run_command([cl, 'cat', run_uuid + '/stdout'])
=======
@TestModule.register('run2')
def test(ctx):
    # Test that content of dependency is mounted at the top when . is specified as the dependency key
    dir3 = _run_command([cl, 'upload', test_path('dir3')])
    uuid = _run_command([cl, 'run', '.:%s' % dir3, 'cat f1'])
    wait(uuid)
    check_equals('first file in dir3', _run_command([cl, 'cat', uuid + '/stdout']))

    uuid = _run_command([cl, 'run', '.:%s' % dir3, 'cat dir1/f1'])
    wait(uuid)
    check_equals('first nested file', _run_command([cl, 'cat', uuid + '/stdout']))

    nested_dir = _run_command([cl, 'upload', test_path('dir3/dir1')])
    uuid = _run_command([cl, 'run', '.:%s' % nested_dir, 'cat f1'])
    wait(uuid)
    check_equals('first nested file', _run_command([cl, 'cat', uuid + '/stdout']))

    # Specify a path for the dependency key
    dir1 = _run_command([cl, 'upload', test_path('dir1')])
    uuid = _run_command([cl, 'run', 'foo/bar:%s' % dir1, 'foo/bar2:%s' % dir3, 'cat foo/bar/f1'])
    wait(uuid)
    check_equals('first file', _run_command([cl, 'cat', uuid + '/stdout']))

    uuid = _run_command([cl, 'run', 'foo/bar:%s' % dir1, 'foo/bar2:%s' % dir3, 'cat foo/bar2/f1'])
    wait(uuid)
    check_equals('first file in dir3', _run_command([cl, 'cat', uuid + '/stdout']))

    # Keys can also be absolute paths
    uuid = _run_command(
        [cl, 'run', '/foo/bar:%s' % dir1, '/foo/bar2:%s' % dir3, 'cat /foo/bar2/f1']
    )
    wait(uuid)
    check_equals('first file in dir3', _run_command([cl, 'cat', uuid + '/stdout']))

    # Test that backwards compatibility is maintained
    uuid = _run_command([cl, 'run', 'f1:%s/f1' % dir1, 'foo/bar:%s' % dir1, 'cat f1'])
    wait(uuid)
    output = _run_command([cl, 'cat', uuid + '/stdout'])
    uuid = _run_command([cl, 'run', 'f1:%s/f1' % dir1, 'foo/bar:%s' % dir1, 'cat foo/bar/f1'])
    wait(uuid)
    check_equals(output, _run_command([cl, 'cat', uuid + '/stdout']))

    # We currently don't support the case where a dependency key is an ancestor of another. Expect an error.
    _run_command(
        [cl, 'run', 'foo:%s' % dir3, 'foo/bar:%s' % dir1, 'cat foo/bar/f1'], expected_exit_code=1
>>>>>>> 5097dceb
    )


@TestModule.register('read')
def test(ctx):
    dep_uuid = _run_command([cl, 'upload', test_path('')])
    uuid = _run_command(
        [
            cl,
            'run',
            'dir:' + dep_uuid,
            'file:' + dep_uuid + '/a.txt',
            'ls dir; cat file; seq 1 10; touch done; while true; do sleep 60; done',
        ]
    )
    wait_until_state(uuid, State.RUNNING)

    # Tests reading first while the bundle is running and then after it is
    # killed.
    for running in [True, False]:
        # Wait for the output to appear. Also, tests cat on a directory.
        wait_for_contents(uuid, substring='done', timeout_seconds=60)

        # Info has only the first 10 lines
        info_output = _run_command([cl, 'info', uuid, '--verbose'])
        print(info_output)
        check_contains('a.txt', info_output)
        assert '5\n6\n7' not in info_output, 'info output should contain only first 10 lines'

        # Cat has everything.
        cat_output = _run_command([cl, 'cat', uuid + '/stdout'])
        check_contains('5\n6\n7', cat_output)
        check_contains('This is a simple text file for CodaLab.', cat_output)

        # Read a non-existant file.
        _run_command([cl, 'cat', uuid + '/unknown'], 1)

        # Dependencies should not be visible.
        dir_cat = _run_command([cl, 'cat', uuid])
        assert 'dir' not in dir_cat, '"dir" should not be in bundle'
        assert 'file' not in dir_cat, '"file" should not be in bundle'

        # You should be able to cat dependencies if specified directly
        dep_cat_output = _run_command([cl, 'cat', uuid + '/dir'])
        check_contains('-AmMDnVl4s8', dep_cat_output)
        dep_cat_output = _run_command([cl, 'cat', uuid + '/file'])
        check_contains('This is a simple text file for CodaLab.', dep_cat_output)

        # Download the whole bundle.
        path = temp_path('')
        _run_command([cl, 'download', uuid, '-o', path])
        assert not os.path.exists(
            os.path.join(path, 'dir')
        ), '"dir" should not be in downloaded bundle'
        assert not os.path.exists(
            os.path.join(path, 'file')
        ), '"file" should not be in downloaded bundle'
        with open(os.path.join(path, 'stdout')) as fileobj:
            check_contains('5\n6\n7', fileobj.read())
        shutil.rmtree(path)

        if running:
            _run_command([cl, 'kill', uuid])
            wait(uuid, 1)


@TestModule.register('kill')
def test(ctx):
    uuid = _run_command([cl, 'run', 'while true; do sleep 100; done'])
    wait_until_state(uuid, State.RUNNING)
    check_equals(uuid, _run_command([cl, 'kill', uuid]))
    _run_command([cl, 'wait', uuid], 1)
    _run_command([cl, 'wait', uuid], 1)
    check_equals(str(['kill']), get_info(uuid, 'actions'))


@TestModule.register('write')
def test(ctx):
    uuid = _run_command([cl, 'run', 'sleep 5'])
    wait_until_state(uuid, State.RUNNING)
    target = uuid + '/message'
    _run_command([cl, 'write', 'file with space', 'hello world'], 1)  # Not allowed
    check_equals(uuid, _run_command([cl, 'write', target, 'hello world']))
    _run_command([cl, 'wait', uuid])
    check_equals('hello world', _run_command([cl, 'cat', target]))
    check_equals(str(['write\tmessage\thello world']), get_info(uuid, 'actions'))


@TestModule.register('mimic')
def test(ctx):
    def data_hash(uuid):
        _run_command([cl, 'wait', uuid])
        return get_info(uuid, 'data_hash')

    simple_name = random_name()

    input_uuid = _run_command([cl, 'upload', test_path('a.txt'), '-n', simple_name + '-in1'])
    simple_out_uuid = _run_command([cl, 'make', input_uuid, '-n', simple_name + '-out'])

    new_input_uuid = _run_command([cl, 'upload', test_path('a.txt')])

    # Try three ways of mimicing, should all produce the same answer
    input_mimic_uuid = _run_command([cl, 'mimic', input_uuid, new_input_uuid, '-n', 'new'])
    check_equals(data_hash(simple_out_uuid), data_hash(input_mimic_uuid))

    full_mimic_uuid = _run_command(
        [cl, 'mimic', input_uuid, simple_out_uuid, new_input_uuid, '-n', 'new']
    )
    check_equals(data_hash(simple_out_uuid), data_hash(full_mimic_uuid))

    simple_macro_uuid = _run_command([cl, 'macro', simple_name, new_input_uuid, '-n', 'new'])
    check_equals(data_hash(simple_out_uuid), data_hash(simple_macro_uuid))

    complex_name = random_name()

    numbered_input_uuid = _run_command(
        [cl, 'upload', test_path('a.txt'), '-n', complex_name + '-in1']
    )
    named_input_uuid = _run_command(
        [cl, 'upload', test_path('b.txt'), '-n', complex_name + '-in-named']
    )
    out_uuid = _run_command(
        [
            cl,
            'make',
            'numbered:' + numbered_input_uuid,
            'named:' + named_input_uuid,
            '-n',
            complex_name + '-out',
        ]
    )

    new_numbered_input_uuid = _run_command([cl, 'upload', test_path('a.txt')])
    new_named_input_uuid = _run_command([cl, 'upload', test_path('b.txt')])

    # Try running macro with numbered and named inputs
    macro_out_uuid = _run_command(
        [
            cl,
            'macro',
            complex_name,
            new_numbered_input_uuid,
            'named:' + new_named_input_uuid,
            '-n',
            'new',
        ]
    )
    check_equals(data_hash(out_uuid), data_hash(macro_out_uuid))

    # Another basic test
    uuidA = _run_command([cl, 'upload', test_path('a.txt')])
    uuidB = _run_command([cl, 'upload', test_path('b.txt')])
    uuidCountA = _run_command([cl, 'run', 'input:' + uuidA, 'wc -l input'])
    uuidCountB = _run_command([cl, 'mimic', uuidA, uuidB])
    wait(uuidCountA)
    wait(uuidCountB)
    # Check that the line counts for a.txt and b.txt are correct
    check_contains('2', _run_command([cl, 'cat', uuidCountA + '/stdout']).split())
    check_contains('1', _run_command([cl, 'cat', uuidCountB + '/stdout']).split())


@TestModule.register('status')
def test(ctx):
    _run_command([cl, 'status'])
    _run_command([cl, 'alias'])
    help_output = _run_command([cl, 'help'])
    cl_output = _run_command([cl])
    check_contains("Commands for bundles", help_output)
    check_contains("Commands for bundles", cl_output)
    check_equals(cl_output, help_output)


@TestModule.register('batch')
def test(ctx):
    """Test batch resolution of bundle uuids"""
    wother = random_name()
    bnames = [random_name() for _ in range(2)]

    # Create worksheet and bundles
    wuuid = _run_command([cl, 'new', wother])
    ctx.collect_worksheet(wuuid)
    buuids = [
        _run_command([cl, 'upload', test_path('a.txt'), '-n', bnames[0]]),
        _run_command([cl, 'upload', test_path('a.txt'), '-n', bnames[1]]),
        _run_command([cl, 'upload', test_path('a.txt'), '-n', bnames[0], '-w', wother]),
        _run_command([cl, 'upload', test_path('a.txt'), '-n', bnames[1], '-w', wother]),
    ]

    # Test batch info call
    output = _run_command(
        [
            cl,
            'info',
            '-f',
            'uuid',
            bnames[0],
            bnames[1],
            '%s/%s' % (wother, bnames[0]),
            '%s/%s' % (wother, bnames[1]),
        ]
    )
    check_equals('\n'.join(buuids), output)

    # Test batch info call with combination of uuids and names
    output = _run_command([cl, 'info', '-f', 'uuid', buuids[0], bnames[0], bnames[0], buuids[0]])
    check_equals('\n'.join([buuids[0]] * 4), output)


@TestModule.register('resources')
def test(ctx):
    """Test whether resource constraints are respected"""
    uuid = _run_command([cl, 'upload', 'scripts/stress-test.pl'])

    def stress(
        use_time,
        request_time,
        use_memory,
        request_memory,
        use_disk,
        request_disk,
        expected_exit_code,
        expected_failure_message,
    ):
        run_uuid = _run_command(
            [
                cl,
                'run',
                'main.pl:' + uuid,
                'perl main.pl %s %s %s' % (use_time, use_memory, use_disk),
                '--request-time',
                str(request_time),
                '--request-memory',
                str(request_memory) + 'm',
                '--request-disk',
                str(request_disk) + 'm',
            ]
        )
        wait(run_uuid, expected_exit_code)
        if expected_failure_message:
            check_contains(expected_failure_message, get_info(run_uuid, 'failure_message'))

    # Good
    stress(
        use_time=1,
        request_time=10,
        use_memory=50,
        request_memory=1000,
        use_disk=10,
        request_disk=100,
        expected_exit_code=0,
        expected_failure_message=None,
    )

    # Too much time
    stress(
        use_time=10,
        request_time=1,
        use_memory=50,
        request_memory=1000,
        use_disk=10,
        request_disk=100,
        expected_exit_code=1,
        expected_failure_message='Time limit exceeded.',
    )

    # Too much memory
    # TODO(klopyrev): CircleCI doesn't seem to support cgroups, so we can't get
    # the memory usage of a Docker container.
    # stress(use_time=2, request_time=10, use_memory=1000, request_memory=50, use_disk=10, request_disk=100, expected_exit_code=1, expected_failure_message='Memory limit 50mb exceeded.')

    # Too much disk
    stress(
        use_time=2,
        request_time=10,
        use_memory=50,
        request_memory=1000,
        use_disk=10,
        request_disk=2,
        expected_exit_code=1,
        expected_failure_message='Disk limit 2mb exceeded.',
    )

    # Test network access
    wait(_run_command([cl, 'run', 'ping -c 1 google.com']), 1)
    wait(_run_command([cl, 'run', 'ping -c 1 google.com', '--request-network']), 0)


@TestModule.register('copy')
def test(ctx):
    def assert_bundles_ready(worksheet):
        _run_command([cl, 'work', worksheet])
        bundles = _run_command([cl, 'ls', '--uuid-only'])
        for uuid in bundles.split('\n'):
            wait_until_state(uuid, State.READY)

    """Test copying between instances."""
    source_worksheet = current_worksheet()

    with remote_instance(ctx.second_instance) as remote:

        def compare_output_across_instances(command):
            check_equals(
                _run_command(command + ['-w', source_worksheet]),
                _run_command(command + ['-w', remote_worksheet]),
            )

        remote_worksheet = remote.home
        print('Source worksheet: %s' % source_worksheet)
        print('Remote_worksheet: %s' % remote_worksheet)

        # Upload to original worksheet, transfer to remote
        _run_command([cl, 'work', source_worksheet])
        uuid = _run_command([cl, 'upload', test_path('')])
        _run_command([cl, 'add', 'bundle', uuid, '--dest-worksheet', remote_worksheet])
        compare_output_across_instances([cl, 'info', '-f', 'data_hash,name', uuid])
        # TODO: `cl cat` is not working even with the bundle available
        # compare_output_across_instances([cl, 'cat', uuid])

        # Upload to remote, transfer to local
        _run_command([cl, 'work', remote_worksheet])
        uuid = _run_command([cl, 'upload', test_path('')])
        _run_command([cl, 'add', 'bundle', uuid, '--dest-worksheet', source_worksheet])
        compare_output_across_instances([cl, 'info', '-f', 'data_hash,name', uuid])
        # compare_output_across_instances([cl, 'cat', uuid])

        # Upload to remote, transfer to local (metadata only)
        _run_command([cl, 'work', remote_worksheet])
        uuid = _run_command([cl, 'upload', '-c', 'hello'])
        _run_command([cl, 'rm', '-d', uuid])  # Keep only metadata
        _run_command([cl, 'add', 'bundle', uuid, '--dest-worksheet', source_worksheet])

        # Upload to local, transfer to remote (metadata only)
        _run_command([cl, 'work', source_worksheet])
        uuid = _run_command([cl, 'upload', '-c', 'hello'])
        _run_command([cl, 'rm', '-d', uuid])  # Keep only metadata
        _run_command([cl, 'add', 'bundle', uuid, '--dest-worksheet', remote_worksheet])

        # Create at local, transfer to remote (non-terminal state bundle)
        uuid = _run_command([cl, 'run', 'date', '--request-gpus', '100'])
        wait_until_state(uuid, State.STAGED)

        # Test adding worksheet items
        _run_command([cl, 'wadd', source_worksheet, remote_worksheet])
        # Bundles copied over to remote_worksheet will not contain the bundle in non-terminal states, e.g. STAGED
        assert_bundles_ready(remote_worksheet)

        # Remove the STAGED bundle from source_worksheet and verify that all bundles are ready.
        _run_command([cl, 'rm', uuid])
        _run_command([cl, 'wadd', remote_worksheet, source_worksheet])
        assert_bundles_ready(source_worksheet)


@TestModule.register('groups')
def test(ctx):
    # Should not crash
    _run_command([cl, 'ginfo', 'public'])

    user_id, user_name = current_user()
    # Create new group
    group_name = random_name()
    group_uuid_line = _run_command([cl, 'gnew', group_name])
    group_uuid = get_uuid(group_uuid_line)
    ctx.collect_group(group_uuid)

    # Check that you are added to your own group
    group_info = _run_command([cl, 'ginfo', group_name])
    check_contains(user_name, group_info)
    my_groups = _run_command([cl, 'gls'])
    check_contains(group_name, my_groups)

    # Try to relegate yourself to non-admin status
    _run_command([cl, 'uadd', user_name, group_name], expected_exit_code=1)

    # TODO: Test other group membership semantics:
    # - removing a group
    # - adding new members
    # - adding an admin
    # - converting member to admin
    # - converting admin to member
    # - permissioning


@TestModule.register('netcat')
def test(ctx):
    script_uuid = _run_command([cl, 'upload', test_path('netcat-test.py')])
    uuid = _run_command([cl, 'run', 'netcat-test.py:' + script_uuid, 'python netcat-test.py'])
    wait_until_state(uuid, State.RUNNING)
    time.sleep(5)
    output = _run_command([cl, 'netcat', uuid, '5005', '---', 'hi patrick'])
    check_equals('No, this is dawg', output)

    uuid = _run_command([cl, 'run', 'netcat-test.py:' + script_uuid, 'python netcat-test.py'])
    wait_until_state(uuid, State.RUNNING)
    time.sleep(5)
    output = _run_command([cl, 'netcat', uuid, '5005', '---', 'yo dawg!'])
    check_equals('Hi this is dawg', output)


@TestModule.register('netcurl')
def test(ctx):
    uuid = _run_command([cl, 'run', 'echo hello > hello.txt; python -m SimpleHTTPServer'])
    wait_until_state(uuid, State.RUNNING)
    address = ctx.client.address
    check_equals(
        'hello',
        _run_command(['curl', '{}/rest/bundles/{}/netcurl/8000/hello.txt'.format(address, uuid)]),
    )


@TestModule.register('anonymous')
def test(ctx):
    # Should not crash
    # TODO: multi-user tests that check that owner is hidden for anonymous objects
    _run_command([cl, 'wedit', '--anonymous'])
    _run_command([cl, 'wedit', '--not-anonymous'])
    uuid = _run_command([cl, 'upload', test_path('a.txt')])
    _run_command([cl, 'edit', '--anonymous', uuid])
    _run_command([cl, 'edit', '--not-anonymous', uuid])


@TestModule.register('docker', default=False)
def test(ctx):
    """
    Placeholder for tests for default Codalab docker images
    """
    uuid = _run_command(
        [cl, 'run', '--request-docker-image=codalab/default-cpu:latest', 'python --version']
    )
    wait(uuid)
    check_contains('2.7', _run_command([cl, 'cat', uuid + '/stderr']))
    uuid = _run_command(
        [cl, 'run', '--request-docker-image=codalab/default-cpu:latest', 'python3 --version']
    )
    wait(uuid)
    check_contains('3.6', _run_command([cl, 'cat', uuid + '/stdout']))
    uuid = _run_command(
        [
            cl,
            'run',
            '--request-docker-image=codalab/default-cpu:latest',
            'python -c "import tensorflow"',
        ]
    )
    wait(uuid)
    uuid = _run_command(
        [cl, 'run', '--request-docker-image=codalab/default-cpu:latest', 'python -c "import torch"']
    )
    wait(uuid)
    uuid = _run_command(
        [cl, 'run', '--request-docker-image=codalab/default-cpu:latest', 'python -c "import numpy"']
    )
    wait(uuid)
    uuid = _run_command(
        [cl, 'run', '--request-docker-image=codalab/default-cpu:latest', 'python -c "import nltk"']
    )
    wait(uuid)
    uuid = _run_command(
        [cl, 'run', '--request-docker-image=codalab/default-cpu:latest', 'python -c "import spacy"']
    )
    wait(uuid)
    uuid = _run_command(
        [
            cl,
            'run',
            '--request-docker-image=codalab/default-cpu:latest',
            'python -c "import matplotlib"',
        ]
    )
    wait(uuid)
    uuid = _run_command(
        [
            cl,
            'run',
            '--request-docker-image=codalab/default-cpu:latest',
            'python3 -c "import tensorflow"',
        ]
    )
    wait(uuid)
    uuid = _run_command(
        [
            cl,
            'run',
            '--request-docker-image=codalab/default-cpu:latest',
            'python3 -c "import torch"',
        ]
    )
    wait(uuid)
    uuid = _run_command(
        [
            cl,
            'run',
            '--request-docker-image=codalab/default-cpu:latest',
            'python3 -c "import numpy"',
        ]
    )
    wait(uuid)
    uuid = _run_command(
        [cl, 'run', '--request-docker-image=codalab/default-cpu:latest', 'python3 -c "import nltk"']
    )
    wait(uuid)
    uuid = _run_command(
        [
            cl,
            'run',
            '--request-docker-image=codalab/default-cpu:latest',
            'python3 -c "import spacy"',
        ]
    )
    wait(uuid)
    uuid = _run_command(
        [
            cl,
            'run',
            '--request-docker-image=codalab/default-cpu:latest',
            'python3 -c "import matplotlib"',
        ]
    )
    wait(uuid)
    pass


@TestModule.register('competition')
def test(ctx):
    """Sanity-check the competition script."""
    submit_tag = 'submit'
    eval_tag = 'eval'
    log_worksheet_uuid = _run_command([cl, 'work', '-u'])
    devset_uuid = _run_command([cl, 'upload', test_path('a.txt')])
    testset_uuid = _run_command([cl, 'upload', test_path('b.txt')])
    script_uuid = _run_command([cl, 'upload', test_path('evaluate.sh')])
    _run_command(
        [
            cl,
            'run',
            'dataset.txt:' + devset_uuid,
            'echo dataset.txt > predictions.txt',
            '--tags',
            submit_tag,
        ]
    )

    config_file = temp_path('-competition-config.json')
    with open(config_file, 'w') as fp:
        json.dump(
            {
                "host": ctx.instance,
                "username": 'codalab',
                "password": 'codalab',
                "log_worksheet_uuid": log_worksheet_uuid,
                "submission_tag": submit_tag,
                "predict": {"mimic": [{"old": devset_uuid, "new": testset_uuid}], "tag": "predict"},
                "evaluate": {
                    "dependencies": [
                        {"parent_uuid": script_uuid, "child_path": "evaluate.sh"},
                        {
                            "parent_uuid": "{predict}",
                            "parent_path": "predictions.txt",
                            "child_path": "predictions.txt",
                        },
                    ],
                    "command": "cat predictions.txt | bash evaluate.sh",
                    "tag": eval_tag,
                },
                "score_specs": [{"name": "goodness", "key": "/stdout:goodness"}],
                "metadata": {"name": "Cool Competition Leaderboard"},
            },
            fp,
        )

    out_file = temp_path('-competition-out.json')
    try:
        _run_command(['cl-competitiond', config_file, out_file, '--verbose'])

        # Check that eval bundle gets created
        results = _run_command([cl, 'search', 'tags=' + eval_tag, '-u'])
        check_equals(1, len(results.splitlines()))
    finally:
        os.remove(config_file)
        os.remove(out_file)


@TestModule.register('unicode')
def test(ctx):
    # Non-unicode in worksheet title
    wuuid = _run_command([cl, 'new', random_name()])

    _run_command([cl, 'wedit', wuuid, '--title', 'nonunicode'])
    check_contains('nonunicode', _run_command([cl, 'print', wuuid]))

    # unicode in worksheet title
    _run_command([cl, 'wedit', wuuid, '--title', 'fáncy ünicode 你好世界😊'], 0)
    check_contains('fáncy ünicode 你好世界😊', _run_command([cl, 'print', wuuid]))

    # Non-unicode in file contents
    uuid = _run_command([cl, 'upload', '--contents', 'nounicode'])
    check_equals('nounicode', _run_command([cl, 'cat', uuid]))

    # Unicode in file contents
    uuid = _run_command([cl, 'upload', '--contents', '你好世界😊'])
    check_equals('_', get_info(uuid, 'name'))
    check_equals('你好世界😊', _run_command([cl, 'cat', uuid]))

    # Unicode in bundle description, tags and command
    # TODO: enable with Unicode support.
    uuid = _run_command([cl, 'upload', test_path('a.txt'), '--description', '你好'], 1)
    # check_equals('你好', get_info(uuid, 'description'))
    uuid = _run_command([cl, 'upload', test_path('a.txt'), '--tags', 'test', '😁'], 1)
    # check_contains(['test', '😁'], get_info(uuid, 'tags'))
    uuid = _run_command([cl, 'run', 'echo "fáncy ünicode"'], 1)

    # edit description with unicode
    uuid = _run_command([cl, 'upload', test_path('a.txt')])
    _run_command([cl, 'edit', uuid, '-d', '你好世界😊'], 1)
    # check_equals('你好世界😊', get_info(uuid, 'description'))


@TestModule.register('workers')
def test(ctx):
    # Run workers command
    result = _run_command([cl, 'workers'])
    lines = result.split("\n")

    # Output should contain at least 3 lines as following:
    # worker_id        cpus  gpus  memory  free_disk  last_checkin  tag  runs
    # -----------------------------------------------------------------------
    # 7a343e1015c7(1)  0/2   0/0   2.0g    32.9g      2.0s ago
    check_equals(True, len(lines) >= 3)

    # Check header which includes 8 columns in total from output.
    header = lines[0]
    check_contains(
        [
            'worker_id',
            'cpus',
            'gpus',
            'memory',
            'free_disk',
            'exit_after_num_runs',
            'last_checkin',
            'tag',
            'runs',
            'shared_file_system',
            'tag_exclusive',
        ],
        header,
    )

    # Check number of not null values. First 7 columns should be not null. Column "tag" and "runs" could be empty.
    worker_info = lines[2].split()
    check_equals(True, len(worker_info) >= 9)


@TestModule.register('rest1')
def test(ctx):
    """
    Call REST APIs.  Most things should be captured by CLI commands, but add things here that aren't.
    """
    # Basic getting info and blob contents of a bundle
    path = test_path('a.txt')
    uuid = _run_command([cl, 'upload', path])
    response = ctx.client.fetch_contents_info(BundleTarget(uuid, ''))
    check_equals(response['name'], uuid)
    check_equals(
        open(path, 'rb').read(), ctx.client.fetch_contents_blob(BundleTarget(uuid, '')).read()
    )

    # Display image - should not crash
    wuuid = _run_command([cl, 'work', '-u'])
    uuid = _run_command([cl, 'upload', test_path('codalab.png')])
    _run_command([cl, 'add', 'text', '% display image / width=800'])
    _run_command([cl, 'add', 'bundle', uuid])
    response = ctx.client.fetch_interpreted_worksheet(wuuid)
    check_equals(response['uuid'], wuuid)


@TestModule.register('worksheets')
def test(ctx):
    # Create a comprehensive worksheet and test the output of cl print
    test_worksheet = SampleWorksheet(cl)
    test_worksheet.create()
    test_worksheet.test_print()


@TestModule.register('memoize')
def test(ctx):
    # Case 1: no dependency
    uuid = _run_command([cl, 'run', 'echo hello'])
    wait(uuid)
    check_equals('hello', _run_command([cl, 'cat', uuid + '/stdout']))
    uuid1 = _run_command([cl, 'run', 'echo hello2'])
    wait(uuid1)
    check_equals('hello2', _run_command([cl, 'cat', uuid1 + '/stdout']))
    # memo tests
    check_equals(uuid, _run_command([cl, 'run', 'echo hello', '--memoize']))

    # Case 2: single dependency
    # target_spec: ':<uuid>'
    uuid_dep = _run_command([cl, 'run', ':{}'.format(uuid), 'echo hello'])
    wait(uuid_dep)
    check_equals('hello', _run_command([cl, 'cat', uuid_dep + '/stdout']))
    # memo tests
    check_equals(uuid_dep, _run_command([cl, 'run', ':{}'.format(uuid), 'echo hello', '--memoize']))

    # Case 3: multiple dependencies without key
    # target_spec: ':<uuid_1> :<uuid_2>'
    uuid_deps = _run_command(
        [cl, 'run', ':{}'.format(uuid), ':{}'.format(uuid1), 'echo multi_deps']
    )
    wait(uuid_deps)
    check_equals('multi_deps', _run_command([cl, 'cat', uuid_deps + '/stdout']))
    # memo tests
    check_equals(
        uuid_deps,
        _run_command(
            [cl, 'run', ':{}'.format(uuid), ':{}'.format(uuid1), 'echo multi_deps', '--memoize']
        ),
    )

    # Case 4: multiple key points to the same bundle
    # target_spec: 'foo:<uuid> foo1:<uuid>'
    uuid_multi_alias = _run_command(
        [cl, 'run', 'foo:{}'.format(uuid), 'foo1:{}'.format(uuid), 'echo hello']
    )
    wait(uuid_multi_alias)
    check_equals('hello', _run_command([cl, 'cat', uuid_multi_alias + '/stdout']))
    # memo tests
    check_equals(
        uuid_multi_alias,
        _run_command(
            [cl, 'run', 'foo:{}'.format(uuid), 'foo1:{}'.format(uuid), 'echo hello', '--memoize']
        ),
    )

    # Case 5: duplicate dependencies
    # target_spec: ':<uuid> :<uuid>'
    check_equals(
        uuid_dep,
        _run_command(
            [cl, 'run', ':{}'.format(uuid), ':{}'.format(uuid), 'echo hello', '--memoize']
        ),
    )

    # Case 6: multiple dependencies
    # target_spec: 'a:<uuid_1> b:<uuid_2>'
    uuid_a_b = _run_command([cl, 'run', 'a:{}'.format(uuid), 'b:{}'.format(uuid1), 'echo a_b'])
    wait(uuid_a_b)
    check_equals('a_b', _run_command([cl, 'cat', uuid_a_b + '/stdout']))

    # target_spec: 'a:<uuid_1> b:<uuid_2>'
    uuid_a_bb = _run_command([cl, 'run', 'a:{}'.format(uuid), 'b:{}'.format(uuid1), 'echo a_bb'])
    wait(uuid_a_bb)
    check_equals('a_bb', _run_command([cl, 'cat', uuid_a_bb + '/stdout']))

    # target_spec: 'b:<uuid_1> a:<uuid_2>'
    uuid_b_a = _run_command([cl, 'run', 'b:{}'.format(uuid), 'a:{}'.format(uuid1), 'echo b_a'])
    wait(uuid_b_a)
    check_equals('b_a', _run_command([cl, 'cat', uuid_b_a + '/stdout']))

    # target_spec: 'a:<uuid_1> b:<uuid_2> c:<uuid_3>'
    uuid_a_b_c = _run_command(
        [
            cl,
            'run',
            'a:{}'.format(uuid),
            'b:{}'.format(uuid1),
            'c:{}'.format(uuid_dep),
            'echo a_b_c',
        ]
    )
    wait(uuid_a_b_c)
    check_equals('a_b_c', _run_command([cl, 'cat', uuid_a_b_c + '/stdout']))

    # memo tests
    check_equals(
        uuid_a_b,
        _run_command(
            [cl, 'run', 'a:{}'.format(uuid), 'b:{}'.format(uuid1), 'echo a_b', '--memoize']
        ),
    )

    check_equals(
        uuid_a_bb,
        _run_command(
            [cl, 'run', 'a:{}'.format(uuid), 'b:{}'.format(uuid1), 'echo a_bb', '--memoize']
        ),
    )

    check_equals(
        uuid_b_a,
        _run_command(
            [cl, 'run', 'b:{}'.format(uuid), 'a:{}'.format(uuid1), 'echo b_a', '--memoize']
        ),
    )

    check_equals(
        uuid_a_b_c,
        _run_command(
            [
                cl,
                'run',
                'a:{}'.format(uuid),
                'b:{}'.format(uuid1),
                'c:{}'.format(uuid_dep),
                'echo a_b_c',
                '--memoize',
            ]
        ),
    )

    check_not_equals(
        uuid_a_b_c,
        _run_command(
            [
                cl,
                'run',
                'b:{}'.format(uuid),
                'a:{}'.format(uuid1),
                'd:{}'.format(uuid_dep),
                'echo a_b_d',
                '--memoize',
            ]
        ),
    )

    # test different dependency order in target_spec: 'a:<uuid_2> b:<uuid_1>'
    check_equals(
        uuid_b_a,
        _run_command(
            [cl, 'run', 'a:{}'.format(uuid1), 'b:{}'.format(uuid), 'echo b_a', '--memoize']
        ),
    )


if __name__ == '__main__':
    parser = argparse.ArgumentParser(
        description='Runs the specified CodaLab worksheets unit and integration tests against the specified CodaLab instance (defaults to localhost)'
    )
    parser.add_argument(
        '--cl-executable',
        type=str,
        help='Path to codalab CLI executable, defaults to "cl"',
        default='cl',
    )
    parser.add_argument(
        '--instance',
        type=str,
        help='CodaLab instance to run tests against, defaults to "localhost"',
        default='localhost',
    )
    parser.add_argument(
        '--second-instance',
        type=str,
        help='Another CodaLab instance used for tests that require a second instance, defaults to "localhost"',
        default='localhost',
    )
    parser.add_argument(
        '--cl-version',
        type=str,
        help='CodaLab version to use for multi-instance tests, defaults to "latest"',
        default='latest',
    )
    parser.add_argument(
        'tests',
        metavar='TEST',
        nargs='+',
        type=str,
        choices=list(TestModule.modules.keys()) + ['all', 'default'],
        help='Tests to run from: {%(choices)s}',
    )

    args = parser.parse_args()
    cl = args.cl_executable
    cl_version = args.cl_version
    success = TestModule.run(args.tests, args.instance, args.second_instance)
    if not success:
        sys.exit(1)<|MERGE_RESOLUTION|>--- conflicted
+++ resolved
@@ -1147,7 +1147,6 @@
         )  # 2 header lines, 1 stdout file, 1 stderr file, 1 item at bundle target root
 
 
-<<<<<<< HEAD
 @TestModule.register('link')
 def test(ctx):
     # Upload file
@@ -1178,7 +1177,9 @@
     wait(run_uuid)
     check_equals(
         test_path_contents('dir2/the-only-file'), _run_command([cl, 'cat', run_uuid + '/stdout'])
-=======
+    )
+
+
 @TestModule.register('run2')
 def test(ctx):
     # Test that content of dependency is mounted at the top when . is specified as the dependency key
@@ -1224,7 +1225,6 @@
     # We currently don't support the case where a dependency key is an ancestor of another. Expect an error.
     _run_command(
         [cl, 'run', 'foo:%s' % dir3, 'foo/bar:%s' % dir1, 'cat foo/bar/f1'], expected_exit_code=1
->>>>>>> 5097dceb
     )
 
 
