--- conflicted
+++ resolved
@@ -118,17 +118,12 @@
     except Exception as e:
         output = traceback.format_exc()
         exitcode = 'test-cli exception'
-<<<<<<< HEAD
-    print((Colorizer.cyan(" (exit code %s, expected %s)" % (exitcode, expected_exit_code))))
-    print((sanitize(output, max_output_chars)))
-=======
     if exitcode != expected_exit_code:
         colorize = Colorizer.red
     else:
         colorize = Colorizer.cyan
     print(colorize(" (exit code %s, expected %s)" % (exitcode, expected_exit_code)))
     print(sanitize(output, max_output_chars))
->>>>>>> 5bfa2afe
     assert expected_exit_code == exitcode, 'Exit codes don\'t match'
     return output.rstrip()
 
