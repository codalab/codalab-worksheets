# -*- coding: utf-8 -*-
"""
Tests all the CLI functionality end-to-end.

Tests will operate on temporary worksheets created during testing.  In theory,
it should not mutate preexisting data on your instance, but this is not
guaranteed, and you should run this command in an unimportant CodaLab account.

For full coverage of testing, be sure to run this over a remote connection (i.e.
while connected to localhost::) in addition to local testing, in order to test
the full RPC pipeline, and also as a non-root user, to hammer out unanticipated
permission issues.

Things not tested:
- Interactive modes (cl edit, cl wedit)
- Permissions
"""

<<<<<<< HEAD
from codalab.lib.codalab_manager import CodaLabManager
=======
from collections import namedtuple, OrderedDict
from contextlib import contextmanager
from typing import Dict

>>>>>>> 51491886
from codalab.worker.download_util import BundleTarget
from codalab.worker.bundle_state import State
from collections import namedtuple, OrderedDict
from contextlib import contextmanager
from datetime import datetime
from scripts.create_sample_worksheet import SampleWorksheet
from scripts.test_util import Colorizer, run_command

import argparse
import json
import os
import random
import re
import shutil
import subprocess
import sys
import tempfile
import time
import traceback


global cl
# Directory where this script lives.
base_path = os.path.dirname(os.path.abspath(__file__))
crazy_name = 'crazy (ain\'t it)'
CodaLabInstance = namedtuple('CodaLabInstance', 'host home username password')


def test_path(name):
    """Return the path to the test file ``name``."""
    return os.path.join(base_path, 'tests', 'files', name)


# Note: when we talk about contents, we always apply rstrip() even if it's a
# binary file.  This is fine as long as we're consistent about doing rstrip()
# everywhere to test for equality.


def test_path_contents(name, binary=False):
    return path_contents(test_path(name), binary=binary)


def path_contents(path, binary=False):
    with open(path, "rb") as file:
        if binary:
            return file.read().rstrip()
        return file.read().decode().rstrip()


def temp_path(suffix, tmp=True):
    root = '/tmp' if tmp else base_path
    return os.path.join(root, random_name() + suffix)


def random_name():
    return 'temp-test-cli-' + str(random.randint(0, 1000000))


def current_worksheet():
    """
    Returns the full worksheet spec of the current worksheet.

    Does so by parsing the output of `cl work`:
        Switched to worksheet http://localhost:2900/worksheets/0x87a7a7ffe29d4d72be9b23c745adc120 (home-codalab).
    """
    m = re.search('(http.*?)/worksheets/(.*?) \((.*?)\)', _run_command([cl, 'work']))
    assert m is not None
    worksheet_host, worksheet_uuid, worksheet_name = m.group(1), m.group(2), m.group(3)
    return worksheet_host + "::" + worksheet_name


def current_user():
    """
    Return the uuid and username of the current user in a tuple
    Does so by parsing the output of `cl uinfo` which by default returns the info
    of the current user
    """
    user_id = _run_command([cl, 'uinfo', '-f', 'id'])
    user_name = _run_command([cl, 'uinfo', '-f', 'user_name'])
    return user_id, user_name


def create_user(context, username, password='codalab'):
    # Currently there isn't a method for creating a user with the CLI. Use CodaLabManager instead.
    manager = CodaLabManager()
    model = manager.model()

    # Creates a user without going through the full sign-up process
    model.add_user(
        username, random_name(), '', '', password, '', user_id=username, is_verified=True
    )
    context.collect_user(username)
    switch_user(username, password)
    # TODO: keep only one of these -tony
    _run_command([cl, 'uinfo'])
    _run_command([cl, 'status'])


def switch_user(username, password='codalab'):
    _run_command([cl, 'logout'])
    _run_command([cl, 'uinfo'])
    env = {'CODALAB_USERNAME': username, 'CODALAB_PASSWORD': password}
    _run_command([cl, 'work'], env=env)
    # TODO: keep only one of these -tony
    _run_command([cl, 'uinfo'])
    _run_command([cl, 'status'])


def create_group(context, name):
    group_uuid_line = _run_command([cl, 'gnew', name])
    group_uuid = get_uuid(group_uuid_line)
    context.collect_group(group_uuid)
    return group_uuid


def create_worker(context, user_id, worker_id, tag=None, group_name=None):
    manager = CodaLabManager()
    worker_model = manager.worker_model()

    # Creating a worker through cl-worker on the same instance can cause conflicts with existing workers, so instead
    # mimic the behavior of cl-worker --id [worker_id] --group [group_name], by leveraging the worker check-in.
    worker_model.worker_checkin(
        user_id, worker_id, tag, group_name, 1, 0, 1000, 1000, {}, False, False, 100, False
    )
    context.collect_worker(user_id, worker_id)


def add_user_to_group(group, user_name):
    _run_command([cl, 'uadd', user_name, group])


def get_uuid(line):
    """
    Returns the uuid from a line where the uuid is between parentheses
    """
    m = re.search(".*\((0x[a-z0-9]+)\)", line)
    assert m is not None
    return m.group(1)


def get_info(uuid, key):
    return _run_command([cl, 'info', '-f', key, uuid])


def wait_until_state(uuid, expected_state, timeout_seconds=1000):
    """
    Waits until a bundle in in the expected state or one of the final states. If a bundle is
    in one of the final states that is not the expected_state, fail earlier than the timeout.

    Parameters:
        uuid: UUID of bundle to check state for
        expected_state: Expected state of bundle
        timeout_seconds: Maximum timeout to wait for the bundle. Default is 100 seconds.
    """
    start_time = time.time()
    while True:
        if time.time() - start_time > timeout_seconds:
            raise AssertionError('timeout while waiting for %s to run' % uuid)
        current_state = get_info(uuid, 'state')

        # Stop waiting when the bundle is in the expected state or one of the final states
        if current_state == expected_state:
            return
        elif current_state in State.FINAL_STATES:
            raise AssertionError(
                "For bundle with uuid {}, waited for '{}' state, but got '{}'.".format(
                    uuid, expected_state, current_state
                )
            )
        time.sleep(0.5)


def wait_for_contents(uuid, substring, timeout_seconds=1000):
    start_time = time.time()
    while True:
        if time.time() - start_time > timeout_seconds:
            raise AssertionError('timeout while waiting for %s to run' % uuid)
        try:
            out = _run_command([cl, 'cat', uuid])
        except AssertionError:
            time.sleep(0.5)
            continue
        if substring in out:
            return True
        time.sleep(0.5)


def wait(uuid, expected_exit_code=0):
    try:
        _run_command([cl, 'wait', uuid], expected_exit_code)
    except AssertionError as e:
        _run_command([cl, 'info', uuid])
        print(e)
        raise e


def check_equals(true_value, pred_value):
    assert true_value == pred_value, "expected '%s', but got '%s'" % (true_value, pred_value)
    return pred_value


def check_not_equals(true_value, pred_value):
    assert (
        true_value != pred_value
    ), "expected something that doesn't equal to '%s', but got '%s'" % (true_value, pred_value)
    return pred_value


def check_contains(true_value, pred_value):
    if isinstance(true_value, list):
        for v in true_value:
            check_contains(v, pred_value)
    else:
        assert true_value in pred_value or re.search(
            true_value, pred_value
        ), "expected something that contains '%s', but got '%s'" % (true_value, pred_value)
    return pred_value


def check_num_lines(true_value, pred_value):
    num_lines = len(pred_value.split('\n'))
    assert num_lines == true_value, "expected %d lines, but got %s" % (true_value, num_lines)
    return pred_value


def wait_until_substring(fp, substr):
    """
    Block until we see substr appear in the given file fp.
    """
    while True:
        line = fp.readline()
        if substr in line:
            return


def _run_command(
    args,
    expected_exit_code=0,
    max_output_chars=4096,
    env=None,
    include_stderr=False,
    binary=False,
    force_subprocess=False,
    request_memory="10m",
    request_disk="1m",
    request_time=None,
    request_docker_image="python:3.6.10-slim-buster",
):
    """Runs a command.

    Args:
        args ([str]): Arguments of function.
        expected_exit_code (int, optional): Expected exit code. Defaults to 0.
        max_output_chars (int, optional): Truncates output printed to the console log to this number. Defaults to 4096.
        env ([type], optional): Environment variables. Defaults to None.
        include_stderr (bool, optional): Include stderr in output. Defaults to False.
        binary (bool, optional): Whether output is binary. Defaults to False.
        force_subprocess (bool, optional): Force "cl" commands to run with subprocess, rather than running the CodaLab CLI directly through Python. Defaults to False.
        request_memory (str, optional): Value of the --request-memory argument passed to "cl run" commands. Defaults to "10m".
        request_disk (str, optional): Value of the --request-memory argument passed to "cl run" commands. Defaults to "1m".
        request_time (str, optional): Value of the --request-time argument passed to "cl run" commands. Defaults to None (no argument is passed).
        request_docker_image (str, optional): Value of the --request-docker-image argument passed to "cl run" commands. Defaults to "python:3.6.10-slim-buster". We do not use the default CodaLab CPU image so that we can speed up tests.

    Returns:
        str: Command output.
    """
    if args[0] == cl:
        if len(args) > 1 and args[1] == 'run':
            if request_memory:
                args.insert(2, request_memory)
                args.insert(2, "--request-memory")
            if request_disk:
                args.insert(2, request_disk)
                args.insert(2, "--request-disk")
            if request_time:
                args.insert(2, request_time)
                args.insert(2, "--request-time")
            if request_docker_image:
                args.insert(2, request_docker_image)
                args.insert(2, "--request-docker-image")
    else:
        # Always use subprocess for non-"cl" commands.
        force_subprocess = True
    return run_command(
        args, expected_exit_code, max_output_chars, env, include_stderr, binary, force_subprocess
    )


@contextmanager
def remote_instance(remote_host):
    """
    Usage:
        with remote_instance(host) as remote:
            run_command([cl, 'work', remote.home])
            ... do more stuff with new temp instance ...
    """
    # Dockerized instance
    original_worksheet = current_worksheet()

    # Switch to new host and log in to cache auth token
    remote_worksheet = '%s::' % remote_host
    _run_command([cl, 'logout', remote_worksheet[:-2]])

    env = {'CODALAB_USERNAME': 'codalab', 'CODALAB_PASSWORD': 'codalab'}
    _run_command([cl, 'work', remote_worksheet], env=env)

    yield CodaLabInstance(
        remote_host, remote_worksheet, env['CODALAB_USERNAME'], env['CODALAB_PASSWORD']
    )

    _run_command([cl, 'work', original_worksheet])


class ModuleContext(object):
    """ModuleContext objects manage the context of a test module.

    Instances of ModuleContext are meant to be used with the Python
    'with' statement (PEP 343).

    For documentation on with statement context managers:
    https://docs.python.org/2/reference/datamodel.html#with-statement-context-managers
    """

    def __init__(self, instance, second_instance):
        # These are the temporary worksheets and bundles that need to be
        # cleaned up at the end of the test.
        self.instance = instance
        self.second_instance = second_instance
        self.worksheets = []
        self.bundles = []
        self.groups = []
        self.users = []
        self.worker_to_user = {}
        self.error = None

        # Allow for making REST calls
        from codalab.lib.codalab_manager import CodaLabManager

        self.manager = CodaLabManager()
        self.client = self.manager.current_client()

    def __enter__(self):
        """Prepares clean environment for test module."""
        print("[*][*] SWITCHING TO TEMPORARY WORKSHEET")

        self.original_environ = os.environ.copy()
        self.original_worksheet = _run_command([cl, 'work', '-u'])
        temp_worksheet = _run_command([cl, 'new', random_name()])
        self.worksheets.append(temp_worksheet)
        _run_command([cl, 'work', temp_worksheet])

        print("[*][*] BEGIN TEST")

        return self

    def __exit__(self, exc_type, exc_value, tb):
        """Tears down temporary environment for test module."""
        # Check for and handle exceptions if any
        if exc_type is not None:
            self.error = (exc_type, exc_value, tb)
            if exc_type is AssertionError:
                print(Colorizer.red("[!] ERROR: %s" % str(exc_value)))
            elif exc_type is KeyboardInterrupt:
                print(Colorizer.red("[!] Caught interrupt! Quitting after cleanup."))
            else:
                print(Colorizer.red("[!] ERROR: Test raised an exception!"))
                traceback.print_exception(exc_type, exc_value, tb)
        else:
            print(Colorizer.green("[*] TEST PASSED"))

        os.environ.clear()
        os.environ.update(self.original_environ)
        # Don't clean up when running on CI, for speed
        if os.getenv("CI") == "true":
            print("[*][*] SKIPPING CLEAN UP (CI)")
            return True

        # Clean up and restore original worksheet
        print("[*][*] CLEANING UP")

        _run_command([cl, 'work', self.original_worksheet])
        for worksheet in self.worksheets:
            self.bundles.extend(_run_command([cl, 'ls', '-w', worksheet, '-u']).split())
            _run_command([cl, 'wrm', '--force', worksheet])

        # Delete all bundles (kill and dedup first)
        if len(self.bundles) > 0:
            for bundle in set(self.bundles):
                try:
                    if _run_command([cl, 'info', '-f', 'state', bundle]) not in State.FINAL_STATES:
                        _run_command([cl, 'kill', bundle])
                        _run_command([cl, 'wait', bundle], expected_exit_code=1)
                except AssertionError:
                    print('CAUGHT')
                    pass
                _run_command([cl, 'rm', '--force', bundle])

        # Delete all extra workers created
        worker_model = self.manager.worker_model()
        for worker_id, user_id in self.worker_to_user.items():
            worker_model.worker_cleanup(user_id, worker_id)

        # Delete all the extra users created during testing
        model = self.manager.model()
        for user in self.users:
            model.delete_user(user)

        # Delete all groups (dedup first)
        for group in list(set(self.groups)):
            _run_command([cl, 'grm', group])

        # Reraise only KeyboardInterrupt
        if exc_type is KeyboardInterrupt:
            return False
        else:
            return True

    def collect_worksheet(self, uuid):
        """Mark a worksheet for cleanup on exit."""
        self.worksheets.append(uuid)

    def collect_bundle(self, uuid):
        """Mark a bundle for cleanup on exit."""
        self.bundles.append(uuid)

    def collect_user(self, uuid):
        """Mark a user for cleanup on exit."""
        self.users.append(uuid)

    def collect_group(self, uuid):
        """Mark a group for cleanup on exit."""
        self.groups.append(uuid)

    def collect_worker(self, user_id, worker_id):
        """Keep track of workers to users for cleanup on exit."""
        self.worker_to_user[worker_id] = user_id


class TestModule(object):
    """Instances of TestModule each encapsulate a test module and its metadata.

    The class itself also maintains a registry of the existing modules, providing
    a decorator to register new modules and a class method to run modules by name.
    """

    modules = OrderedDict()  # type: Dict[str, 'TestModule']

    def __init__(self, name, func, description, default):
        self.name = name
        self.func = func
        self.description = description
        self.default = default

    @classmethod
    def register(cls, name, default=True):
        """Returns a decorator to register new test modules.

        The decorator will add a given function as test modules to the registry
        under the name provided here. The function's docstring (PEP 257) will
        be used as the prose description of the test module.

        :param name: name of the test module
        :param default: True to include in the 'default' module set
        """

        def add_module(func):
            cls.modules[name] = TestModule(name, func, func.__doc__, default)

        return add_module

    @classmethod
    def all_modules(cls):
        return list(cls.modules.values())

    @classmethod
    def default_modules(cls):
        return [m for m in cls.modules.values() if m.default]

    @classmethod
    def run(cls, tests, instance, second_instance):
        """Run the modules named in tests against instances.

        tests should be a list of strings, each of which is either 'all',
        'default', or the name of an existing test module.

        instance should be a CodaLab instance to connect. The following are some examples:
            - main
            - localhost
            - http://server-domain:2900
        """
        # Might prompt user for password
        subprocess.call([cl, 'work', '%s::' % instance])

        # Build list of modules to run based on tests
        modules_to_run = []
        for name in tests:
            if name == 'all':
                modules_to_run.extend(cls.all_modules())
            elif name == 'default':
                modules_to_run.extend(cls.default_modules())
            elif name in cls.modules:
                modules_to_run.append(cls.modules[name])
            else:
                print(Colorizer.red("[!] Could not find module %s" % name))
                print(Colorizer.red("[*] Modules: all %s" % " ".join(list(cls.modules.keys()))))
                sys.exit(1)

        print(
            (
                Colorizer.yellow(
                    "[*][*] Running modules %s" % " ".join([m.name for m in modules_to_run])
                )
            )
        )

        # Run modules, continuing onto the next test module regardless of
        # failure
        failed = []
        for module in modules_to_run:
            print(Colorizer.yellow("[*][*] BEGIN MODULE: %s" % module.name))
            if module.description is not None:
                print(Colorizer.yellow("[*][*] DESCRIPTION: %s" % module.description))

            with ModuleContext(instance, second_instance) as ctx:
                module.func(ctx)

            if ctx.error:
                failed.append(module.name)

        # Provide a (currently very rudimentary) summary
        print(Colorizer.yellow("[*][*][*] SUMMARY"))
        if failed:
            print(Colorizer.red("[!][!] Tests failed: %s" % ", ".join(failed)))
            return False
        else:
            print(Colorizer.green("[*][*] All tests passed!"))
            return True


############################################################


@TestModule.register('unittest')
def test(ctx):
    """Run nose unit tests (exclude this file)."""
    _run_command(['nosetests', '-e', 'test_cli.py'])


@TestModule.register('gen-rest-docs')
def test(ctx):
    """Generate REST API docs."""
    _run_command(['python3', os.path.join(base_path, 'scripts/gen-rest-docs.py'), '--docs', '/tmp'])


@TestModule.register('gen-cli-docs')
def test(ctx):
    """Generate CLI docs."""
    _run_command(['python3', os.path.join(base_path, 'scripts/gen-cli-docs.py'), '--docs', '/tmp'])


@TestModule.register('gen-readthedocs')
def test(ctx):
    """Generate the readthedocs site."""
    # Make sure there are no extraneous things.
    # mkdocs doesn't return exit code 1 for some warnings.
    check_num_lines(3, _run_command(['mkdocs', 'build', '-d', '/tmp/site'], include_stderr=True))


@TestModule.register('basic')
def test(ctx):
    # upload
    uuid = _run_command(
        [cl, 'upload', test_path('a.txt'), '--description', 'hello', '--tags', 'a', 'b']
    )
    check_equals('a.txt', get_info(uuid, 'name'))
    check_equals('hello', get_info(uuid, 'description'))
    check_contains(['a', 'b'], get_info(uuid, 'tags'))
    check_equals(State.READY, get_info(uuid, 'state'))
    check_equals('ready\thello', get_info(uuid, 'state,description'))

    # edit
    _run_command([cl, 'edit', uuid, '--name', 'a2.txt', '--tags', 'c', 'd', 'e'])
    check_equals('a2.txt', get_info(uuid, 'name'))
    check_contains(['c', 'd', 'e'], get_info(uuid, 'tags'))

    # cat, info
    check_equals(test_path_contents('a.txt'), _run_command([cl, 'cat', uuid]))
    check_contains(['bundle_type', 'uuid', 'owner', 'created'], _run_command([cl, 'info', uuid]))
    check_contains('license', _run_command([cl, 'info', '--raw', uuid]))
    check_contains(['host_worksheets', 'contents'], _run_command([cl, 'info', '--verbose', uuid]))
    # test interpret_file_genpath
    check_equals(' '.join(test_path_contents('a.txt').splitlines(False)), get_info(uuid, '/'))

    # rm
    _run_command([cl, 'rm', '--dry-run', uuid])
    check_contains('0x', get_info(uuid, 'data_hash'))
    _run_command([cl, 'rm', '--data-only', uuid])
    check_equals('None', get_info(uuid, 'data_hash'))
    _run_command([cl, 'rm', uuid])


@TestModule.register('auth')
def test(ctx):
    username = os.getenv("CODALAB_USERNAME")
    password = os.getenv("CODALAB_PASSWORD")

    # When environment variables set: should always stay logged in, even if running "cl logout"
    check_contains("user: codalab", _run_command([cl, 'status']))
    _run_command([cl, 'logout'])
    check_contains("user: codalab", _run_command([cl, 'status']))

    # When environment variables unset: should logout upon "cl logout"
    del os.environ["CODALAB_USERNAME"]
    del os.environ["CODALAB_PASSWORD"]
    check_contains("user: codalab", _run_command([cl, 'status']))
    _run_command([cl, 'logout'])

    os.environ["CODALAB_USERNAME"] = username
    os.environ["CODALAB_PASSWORD"] = "wrongpassword"
    _run_command([cl, 'status'], 1)

    # Put back the environment variables.
    os.environ["CODALAB_USERNAME"] = username
    os.environ["CODALAB_PASSWORD"] = password
    check_contains("user: codalab", _run_command([cl, 'status']))


@TestModule.register('upload1')
def test(ctx):
    # Upload contents
    uuid = _run_command([cl, 'upload', '-c', 'hello'])
    check_equals('hello', _run_command([cl, 'cat', uuid]))

    # Upload binary file
    uuid = _run_command([cl, 'upload', test_path('echo')])
    check_equals(
        test_path_contents('echo', binary=True), _run_command([cl, 'cat', uuid], binary=True)
    )

    # Upload file with crazy name
    uuid = _run_command([cl, 'upload', test_path(crazy_name)])
    check_equals(test_path_contents(crazy_name), _run_command([cl, 'cat', uuid]))

    # Upload directory with a symlink
    uuid = _run_command([cl, 'upload', test_path('')])
    check_equals(' -> /etc/passwd', _run_command([cl, 'cat', uuid + '/passwd']))

    # Upload symlink without following it.
    uuid = _run_command([cl, 'upload', test_path('a-symlink.txt')], 1)

    # Upload symlink, follow link
    uuid = _run_command([cl, 'upload', test_path('a-symlink.txt'), '--follow-symlinks'])
    check_equals(test_path_contents('a-symlink.txt'), _run_command([cl, 'cat', uuid]))
    _run_command([cl, 'cat', uuid])  # Should have the full contents

    # Upload broken symlink (should not be possible)
    uuid = _run_command([cl, 'upload', test_path('broken-symlink'), '--follow-symlinks'], 1)

    # Upload directory with excluded files
    uuid = _run_command([cl, 'upload', test_path('dir1'), '--exclude-patterns', 'f*'])
    check_num_lines(
        2 + 2, _run_command([cl, 'cat', uuid])
    )  # 2 header lines, Only two files left after excluding and extracting.

    # Upload multiple files with excluded files
    uuid = _run_command(
        [
            cl,
            'upload',
            test_path('dir1'),
            test_path('echo'),
            test_path(crazy_name),
            '--exclude-patterns',
            'f*',
        ]
    )
    check_num_lines(
        2 + 3, _run_command([cl, 'cat', uuid])
    )  # 2 header lines, 3 items at bundle target root
    check_num_lines(
        2 + 2, _run_command([cl, 'cat', uuid + '/dir1'])
    )  # 2 header lines, Only two files left after excluding and extracting.

    # Upload directory with only one file, should not simplify directory structure
    uuid = _run_command([cl, 'upload', test_path('dir2')])
    check_num_lines(
        2 + 1, _run_command([cl, 'cat', uuid])
    )  # Directory listing with 2 headers lines and one file


@TestModule.register('upload2')
def test(ctx):
    # Upload tar.gz and zip.
    for suffix in ['.tar.gz', '.zip']:
        # Pack it up
        archive_path = temp_path(suffix)
        contents_path = test_path('dir1')
        if suffix == '.tar.gz':
            _run_command(
                [
                    'tar',
                    'cfz',
                    archive_path,
                    '-C',
                    os.path.dirname(contents_path),
                    os.path.basename(contents_path),
                ]
            )
        else:
            _run_command(
                [
                    'bash',
                    '-c',
                    'cd %s && zip -r %s %s'
                    % (
                        os.path.dirname(contents_path),
                        archive_path,
                        os.path.basename(contents_path),
                    ),
                ]
            )

        # Upload it and unpack
        uuid = _run_command([cl, 'upload', archive_path])
        check_equals(os.path.basename(archive_path).replace(suffix, ''), get_info(uuid, 'name'))
        check_equals(test_path_contents('dir1/f1'), _run_command([cl, 'cat', uuid + '/f1']))

        # Upload it but don't unpack
        uuid = _run_command([cl, 'upload', archive_path, '--pack'])
        check_equals(os.path.basename(archive_path), get_info(uuid, 'name'))
        check_equals(
            test_path_contents(archive_path, binary=True),
            _run_command([cl, 'cat', uuid], binary=True),
        )

        # Force compression
        uuid = _run_command([cl, 'upload', test_path('echo'), '--force-compression'])
        check_equals('echo', get_info(uuid, 'name'))
        check_equals(
            test_path_contents('echo', binary=True), _run_command([cl, 'cat', uuid], binary=True)
        )

        os.unlink(archive_path)


@TestModule.register('upload3')
def test(ctx):
    # Upload URL
    uuid = _run_command([cl, 'upload', 'https://www.wikipedia.org'])
    check_contains('<title>Wikipedia</title>', _run_command([cl, 'cat', uuid]))

    # Upload URL that's an archive
    uuid = _run_command([cl, 'upload', 'http://alpha.gnu.org/gnu/bc/bc-1.06.95.tar.bz2'])
    check_contains(['README', 'INSTALL', 'FAQ'], _run_command([cl, 'cat', uuid]))

    # Upload URL from Git
    uuid = _run_command([cl, 'upload', 'https://github.com/codalab/codalab-worksheets', '--git'])
    check_contains(['README.md', 'codalab', 'scripts'], _run_command([cl, 'cat', uuid]))


@TestModule.register('upload4')
def test(ctx):
    # Uploads a pair of archives at the same time. Makes sure they're named correctly when unpacked.
    archive_paths = [temp_path(''), temp_path('')]
    archive_exts = [p + '.tar.gz' for p in archive_paths]
    contents_paths = [test_path('dir1'), test_path('a.txt')]
    for (archive, content) in zip(archive_exts, contents_paths):
        _run_command(
            ['tar', 'cfz', archive, '-C', os.path.dirname(content), os.path.basename(content)]
        )
    uuid = _run_command([cl, 'upload'] + archive_exts)

    # Make sure the names do not end with '.tar.gz' after being unpacked.
    check_contains(
        [os.path.basename(archive_paths[0]) + r'\s', os.path.basename(archive_paths[1]) + r'\s'],
        _run_command([cl, 'cat', uuid]),
    )

    # Cleanup
    for archive in archive_exts:
        os.unlink(archive)


@TestModule.register('download')
def test(ctx):
    # Upload test files directory as archive to preserve everything invariant of the upload implementation
    archive_path = temp_path('.tar.gz')
    contents_path = test_path('')
    _run_command(
        ['tar', 'cfz', archive_path, '-C', os.path.dirname(contents_path), '--']
        + os.listdir(contents_path)
    )
    uuid = _run_command([cl, 'upload', archive_path])

    # Download whole bundle
    path = temp_path('')
    _run_command([cl, 'download', uuid, '-o', path])
    check_contains(['a.txt', 'b.txt', 'echo', crazy_name], _run_command(['ls', '-R', path]))
    shutil.rmtree(path)

    # Download a target inside (binary)
    _run_command([cl, 'download', uuid + '/echo', '-o', path])
    check_equals(test_path_contents('echo', binary=True), path_contents(path, binary=True))
    os.unlink(path)

    # Download a target inside (crazy name)
    _run_command([cl, 'download', uuid + '/' + crazy_name, '-o', path])
    check_equals(test_path_contents(crazy_name), path_contents(path))
    os.unlink(path)

    # Download a target inside (name starting with hyphen)
    _run_command([cl, 'download', uuid + '/' + '-AmMDnVl4s8', '-o', path])
    check_equals(test_path_contents('-AmMDnVl4s8'), path_contents(path))
    os.unlink(path)

    # Download a target inside (symlink)
    _run_command([cl, 'download', uuid + '/a-symlink.txt', '-o', path], 1)  # Disallow symlinks

    # Download a target inside (directory)
    _run_command([cl, 'download', uuid + '/dir1', '-o', path])
    check_equals(test_path_contents('dir1/f1'), path_contents(path + '/f1'))
    shutil.rmtree(path)

    # Download something that doesn't exist
    _run_command([cl, 'download', 'not-exists'], 1)
    _run_command([cl, 'download', uuid + '/not-exists'], 1)


@TestModule.register('refs')
def test(ctx):
    # Test references
    uuid = _run_command([cl, 'upload', test_path('a.txt')])
    wuuid = _run_command([cl, 'work', '-u'])
    # Compound bundle references
    _run_command([cl, 'info', wuuid + '/' + uuid])
    # . is current worksheet
    check_contains(wuuid, _run_command([cl, 'ls', '-w', '.']))
    # / is home worksheet
    check_contains('home-', _run_command([cl, 'ls', '-w', '/']))


@TestModule.register('binary')
def test(ctx):
    # Upload a binary file and test it
    path = '/bin/ls'
    uuid = _run_command([cl, 'upload', path])
    check_equals(open(path, 'rb').read(), _run_command([cl, 'cat', uuid], binary=True))
    _run_command([cl, 'info', '--verbose', uuid])


@TestModule.register('rm')
def test(ctx):
    uuid = _run_command([cl, 'upload', test_path('a.txt')])
    _run_command([cl, 'add', 'bundle', uuid])  # Duplicate
    _run_command([cl, 'rm', uuid])  # Can delete even though it exists twice on the same worksheet


@TestModule.register('make')
def test(ctx):
    uuid1 = _run_command([cl, 'upload', test_path('a.txt')])
    uuid2 = _run_command([cl, 'upload', test_path('b.txt')])
    # make
    uuid3 = _run_command([cl, 'make', 'dep1:' + uuid1, 'dep2:' + uuid2])
    wait(uuid3)
    check_contains(['dep1', uuid1, 'dep2', uuid2], _run_command([cl, 'info', uuid3]))
    # anonymous make
    uuid4 = _run_command([cl, 'make', uuid3, '--name', 'foo'])
    wait(uuid4)
    check_contains([uuid3], _run_command([cl, 'info', uuid3]))
    # Cleanup
    _run_command([cl, 'rm', uuid1], 1)  # should fail
    _run_command([cl, 'rm', '--force', uuid2])  # force the deletion
    _run_command([cl, 'rm', '-r', uuid1])  # delete things downstream


@TestModule.register('worksheet')
def test(ctx):
    wname = random_name()
    # Create new worksheet
    wuuid = _run_command([cl, 'new', wname])
    ctx.collect_worksheet(wuuid)
    check_contains(['Switched', wname, wuuid], _run_command([cl, 'work', wuuid]))
    # ls
    check_equals('', _run_command([cl, 'ls', '-u']))
    uuid = _run_command([cl, 'upload', test_path('a.txt')])
    check_equals(uuid, _run_command([cl, 'ls', '-u']))
    # create worksheet
    check_contains(uuid[0:5], _run_command([cl, 'ls']))
    _run_command([cl, 'add', 'text', 'testing'])
    _run_command([cl, 'add', 'text', '你好世界😊'])
    _run_command([cl, 'add', 'text', '% display contents / maxlines=10'])
    _run_command([cl, 'add', 'bundle', uuid])
    _run_command([cl, 'add', 'text', '// comment'])
    _run_command([cl, 'add', 'text', '% schema foo'])
    _run_command([cl, 'add', 'text', '% add uuid'])
    _run_command([cl, 'add', 'text', '% add data_hash data_hash s/0x/HEAD'])
    _run_command([cl, 'add', 'text', '% add CREATE created "date | [0:5]"'])
    _run_command([cl, 'add', 'text', '% display table foo'])
    _run_command([cl, 'add', 'bundle', uuid])
    _run_command(
        [cl, 'add', 'bundle', uuid, '--dest-worksheet', wuuid]
    )  # not testing real copying ability
    _run_command([cl, 'add', 'worksheet', wuuid])
    check_contains(
        ['Worksheet', 'testing', '你好世界😊', test_path_contents('a.txt'), uuid, 'HEAD', 'CREATE'],
        _run_command([cl, 'print']),
    )
    _run_command([cl, 'wadd', wuuid, wuuid])
    check_num_lines(8, _run_command([cl, 'ls', '-u']))
    _run_command([cl, 'wedit', wuuid, '--name', wname + '2'])

    _run_command(
        [cl, 'wedit', wuuid, '--file', test_path('unicode-worksheet')]
    )  # try unicode in worksheet contents
    check_contains([test_path_contents('unicode-worksheet')], _run_command([cl, 'print', '-r']))

    _run_command([cl, 'wedit', wuuid, '--file', '/dev/null'])  # wipe out worksheet


@TestModule.register('worksheet_search')
def test(ctx):
    wname = random_name()
    # Create new worksheet
    wuuid = _run_command([cl, 'new', wname])
    ctx.collect_worksheet(wuuid)
    check_contains(['Switched', wname, wuuid], _run_command([cl, 'work', wuuid]))
    uuid = _run_command([cl, 'upload', test_path('a.txt')])
    _run_command([cl, 'add', 'text', '% search ' + uuid])
    _run_command([cl, 'add', 'text', '% wsearch ' + wuuid])
    check_contains([uuid[0:8], wuuid[0:8]], _run_command([cl, 'print']))
    # Check search by group
    group_wname = random_name()
    group_wuuid = _run_command([cl, 'new', group_wname])
    ctx.collect_worksheet(group_wuuid)
    check_contains(['Switched', group_wname, group_wuuid], _run_command([cl, 'work', group_wuuid]))
    user_id, user_name = current_user()
    # Create new group
    group_name = random_name()
    group_uuid = create_group(ctx, group_name)
    # Make worksheet unavailable to public but available to the group
    _run_command([cl, 'wperm', group_wuuid, 'public', 'n'])
    _run_command([cl, 'wperm', group_wuuid, group_name, 'r'])
    check_contains(group_wuuid[:8], _run_command([cl, 'wls', '.shared']))
    check_contains(group_wuuid[:8], _run_command([cl, 'wls', 'group={}'.format(group_uuid)]))
    check_contains(group_wuuid[:8], _run_command([cl, 'wls', 'group={}'.format(group_name)]))


@TestModule.register('worksheet_tags')
def test(ctx):
    wname = random_name()
    wuuid = _run_command([cl, 'new', wname])
    ctx.collect_worksheet(wuuid)
    # Add tags
    tags = ['foo', 'bar', 'baz']
    _run_command([cl, 'wedit', wname, '--tags'] + tags)
    check_contains(['Tags: %s' % ' '.join(tags)], _run_command([cl, 'ls', '-w', wuuid]))
    # Modify tags
    fewer_tags = ['bar', 'foo']
    _run_command([cl, 'wedit', wname, '--tags'] + fewer_tags)
    check_contains(['Tags: %s' % ' '.join(fewer_tags)], _run_command([cl, 'ls', '-w', wuuid]))
    # Modify to non-ascii tags
    # TODO: enable with Unicode support.
    non_ascii_tags = ['你好世界😊', 'fáncy ünicode']
    _run_command(
        [cl, 'wedit', wname, '--tags'] + non_ascii_tags, 1, force_subprocess=True
    )  # TODO: find a way to make this work without force_subprocess
    # check_contains(non_ascii_tags, _run_command([cl, 'ls', '-w', wuuid]))
    # Delete tags
    _run_command([cl, 'wedit', wname, '--tags'])
    check_contains(r'Tags:\s+###', _run_command([cl, 'ls', '-w', wuuid]))


@TestModule.register('freeze')
def test(ctx):
    _run_command([cl, 'work', '-u'])
    wname = random_name()
    wuuid = _run_command([cl, 'new', wname])
    ctx.collect_worksheet(wuuid)
    check_contains(['Switched', wname, wuuid], _run_command([cl, 'work', wuuid]))
    # Before freezing: can modify everything
    uuid1 = _run_command([cl, 'upload', '-c', 'hello'])
    _run_command([cl, 'add', 'text', 'message'])
    _run_command([cl, 'wedit', '-t', 'new_title'])
    _run_command([cl, 'wperm', wuuid, 'public', 'n'])
    _run_command([cl, 'wedit', '--freeze'])
    # After freezing: can only modify contents
    _run_command([cl, 'detach', uuid1], 1)  # would remove an item
    _run_command([cl, 'rm', uuid1], 1)  # would remove an item
    _run_command([cl, 'add', 'text', 'message'], 1)  # would add an item
    _run_command([cl, 'wedit', '-t', 'new_title'])  # can edit
    _run_command([cl, 'wperm', wuuid, 'public', 'a'])  # can edit


@TestModule.register('detach')
def test(ctx):
    uuid1 = _run_command([cl, 'upload', test_path('a.txt')])
    uuid2 = _run_command([cl, 'upload', test_path('b.txt')])
    _run_command([cl, 'add', 'bundle', uuid1])
    ctx.collect_bundle(uuid1)
    _run_command([cl, 'add', 'bundle', uuid2])
    ctx.collect_bundle(uuid2)
    # State after the above: 1 2 1 2
    _run_command([cl, 'detach', uuid1], 1)  # multiple indices
    _run_command([cl, 'detach', uuid1, '-n', '3'], 1)  # index out of range
    _run_command([cl, 'detach', uuid2, '-n', '2'])  # State: 1 1 2
    check_equals(uuid2, get_info('^', 'uuid'))
    _run_command([cl, 'detach', uuid2])  # State: 1 1
    check_equals(uuid1, get_info('^', 'uuid'))
    _run_command([cl, 'detach', uuid1, '-n', '2'])  # State: 1
    _run_command([cl, 'detach', uuid1])  # Worksheet becomes empty
    check_equals(
        '', _run_command([cl, 'ls', '-u'])
    )  # Return string from `cl ls -u` should be empty


@TestModule.register('perm')
def test(ctx):
    uuid = _run_command([cl, 'upload', test_path('a.txt')])
    check_equals('all', _run_command([cl, 'info', '-v', '-f', 'permission', uuid]))
    check_contains('none', _run_command([cl, 'perm', uuid, 'public', 'n']))
    check_contains('read', _run_command([cl, 'perm', uuid, 'public', 'r']))
    check_contains('all', _run_command([cl, 'perm', uuid, 'public', 'a']))


@TestModule.register('search')
def test(ctx):
    name = random_name()
    uuid1 = _run_command([cl, 'upload', test_path('a.txt'), '-n', name])
    uuid2 = _run_command([cl, 'upload', test_path('b.txt'), '-n', name])
    check_equals(uuid1, _run_command([cl, 'search', uuid1, '-u']))
    check_equals(uuid1, _run_command([cl, 'search', 'uuid=' + uuid1, '-u']))
    check_equals('', _run_command([cl, 'search', 'uuid=' + uuid1[0:8], '-u']))
    check_equals(uuid1, _run_command([cl, 'search', 'uuid=' + uuid1[0:8] + '.*', '-u']))
    check_equals(uuid1, _run_command([cl, 'search', 'uuid=' + uuid1[0:8] + '%', '-u']))
    check_equals(uuid1, _run_command([cl, 'search', 'uuid=' + uuid1, 'name=' + name, '-u']))
    check_equals(
        uuid1 + '\n' + uuid2, _run_command([cl, 'search', 'name=' + name, 'id=.sort', '-u'])
    )
    check_equals(
        uuid1 + '\n' + uuid2,
        _run_command([cl, 'search', 'uuid=' + uuid1 + ',' + uuid2, 'id=.sort', '-u']),
    )
    check_equals(
        uuid2 + '\n' + uuid1, _run_command([cl, 'search', 'name=' + name, 'id=.sort-', '-u'])
    )
    check_equals('2', _run_command([cl, 'search', 'name=' + name, '.count']))
    size1 = float(_run_command([cl, 'info', '-f', 'data_size', uuid1]))
    size2 = float(_run_command([cl, 'info', '-f', 'data_size', uuid2]))
    check_equals(
        size1 + size2, float(_run_command([cl, 'search', 'name=' + name, 'data_size=.sum']))
    )
    # Check search by group
    group_bname = random_name()
    group_buuid = _run_command([cl, 'run', 'echo hello', '-n', group_bname])
    wait(group_buuid)
    ctx.collect_bundle(group_buuid)
    user_id, user_name = current_user()
    # Create new group
    group_name = random_name()
    group_uuid = create_group(ctx, group_name)
    # Make bundle unavailable to public but available to the group
    _run_command([cl, 'perm', group_buuid, 'public', 'n'])
    _run_command([cl, 'perm', group_buuid, group_name, 'r'])
    check_contains(group_buuid[:8], _run_command([cl, 'search', '.shared']))
    check_contains(group_buuid[:8], _run_command([cl, 'search', 'group={}'.format(group_uuid)]))
    check_contains(group_buuid[:8], _run_command([cl, 'search', 'group={}'.format(group_name)]))


@TestModule.register('search_time')
def test(ctx):
    name = random_name()
    time1 = datetime.now().isoformat()
    # These sleeps are required to ensure that there is sufficient time that passes between tests
    # If there is not enough time, all bundles might appear to have the same time
    time.sleep(1)
    uuid1 = _run_command([cl, 'run', 'date', '-n', name])
    wait(uuid1)
    time.sleep(1)
    time2 = datetime.now().isoformat()
    time.sleep(1)
    uuid2 = _run_command([cl, 'run', 'date', '-n', name])
    wait(uuid2)
    uuid3 = _run_command([cl, 'run', 'date', '-n', name])
    wait(uuid3)
    time.sleep(1)
    time3 = datetime.now().isoformat()

    # No results
    check_equals('', _run_command([cl, 'search', 'name=' + name, '.before=' + time1, '-u']))
    check_equals('', _run_command([cl, 'search', 'name=' + name, '.after=' + time3, '-u']))

    # Before
    check_equals(
        uuid1, _run_command([cl, 'search', 'name=' + name, '.before=' + time2, 'id=.sort', '-u'])
    )
    check_equals(
        uuid1 + '\n' + uuid2 + '\n' + uuid3,
        _run_command([cl, 'search', 'name=' + name, '.before=' + time3, 'id=.sort', '-u']),
    )

    # After
    check_equals(
        uuid1 + '\n' + uuid2 + '\n' + uuid3,
        _run_command([cl, 'search', 'name=' + name, '.after=' + time1, 'id=.sort', '-u']),
    )
    check_equals(
        uuid2 + '\n' + uuid3,
        _run_command([cl, 'search', 'name=' + name, '.after=' + time2, 'id=.sort', '-u']),
    )

    # Before And After
    check_equals(
        uuid1,
        _run_command(
            [cl, 'search', 'name=' + name, '.after=' + time1, '.before=' + time2, 'id=.sort', '-u']
        ),
    )
    check_equals(
        uuid2 + '\n' + uuid3,
        _run_command(
            [cl, 'search', 'name=' + name, '.after=' + time2, '.before=' + time3, 'id=.sort', '-u']
        ),
    )


@TestModule.register('run')
def test(ctx):
    name = random_name()
    uuid = _run_command([cl, 'run', 'echo hello', '-n', name])
    wait(uuid)
    check_contains('0x', get_info(uuid, 'data_hash'))

    # test search
    check_contains(name, _run_command([cl, 'search', name]))
    check_equals(uuid, _run_command([cl, 'search', name, '-u']))
    _run_command([cl, 'search', name, '--append'])
    # test download stdout
    path = temp_path('')
    _run_command([cl, 'download', uuid + '/stdout', '-o', path])
    check_equals('hello', path_contents(path))
    # get info
    check_equals(State.READY, _run_command([cl, 'info', '-f', 'state', uuid]))
    check_contains(['run "echo hello"'], _run_command([cl, 'info', '-f', 'args', uuid]))
    check_equals('hello', _run_command([cl, 'cat', uuid + '/stdout']))
    # block
    # TODO: Uncomment this when the tail bug is figured out
    # check_contains('hello', _run_command([cl, 'run', 'echo hello', '--tail']))

    # make sure special characters in the name of a bundle don't break
    special_name = random_name() + '-dashed.dotted'
    _run_command([cl, 'run', 'echo hello', '-n', special_name])
    dependent = _run_command([cl, 'run', ':%s' % special_name, 'cat %s/stdout' % special_name])
    wait(dependent)
    check_equals('hello', _run_command([cl, 'cat', dependent + '/stdout']))

    # test running with a reference to this worksheet
    source_worksheet_full = current_worksheet()
    source_worksheet_name = source_worksheet_full.split("::")[1]

    # Create new worksheet
    new_wname = random_name()
    new_wuuid = _run_command([cl, 'new', new_wname])
    ctx.collect_worksheet(new_wuuid)
    check_contains(['Switched', new_wname, new_wuuid], _run_command([cl, 'work', new_wuuid]))

    remote_name = random_name()
    remote_uuid = _run_command(
        [
            cl,
            'run',
            'source:{}//{}'.format(source_worksheet_name, name),
            "cat source/stdout",
            '-n',
            remote_name,
        ]
    )
    wait(remote_uuid)
    check_contains(remote_name, _run_command([cl, 'search', remote_name]))
    check_equals(remote_uuid, _run_command([cl, 'search', remote_name, '-u']))
    check_equals('hello', _run_command([cl, 'cat', remote_uuid + '/stdout']))

    sugared_remote_name = random_name()
    sugared_remote_uuid = _run_command(
        [
            cl,
            'run',
            'cat %{}//{}%/stdout'.format(source_worksheet_name, name),
            '-n',
            sugared_remote_name,
        ]
    )
    wait(sugared_remote_uuid)
    check_contains(sugared_remote_name, _run_command([cl, 'search', sugared_remote_name]))
    check_equals(sugared_remote_uuid, _run_command([cl, 'search', sugared_remote_name, '-u']))
    check_equals('hello', _run_command([cl, 'cat', sugared_remote_uuid + '/stdout']))

    # Explicitly fail when a remote instance name with : in it is supplied
    _run_command(
        [cl, 'run', 'cat %%%s//%s%%/stdout' % (source_worksheet_full, name)], expected_exit_code=1
    )

    # Test multiple keys pointing to the same bundle
    multi_alias_uuid = _run_command(
        [
            cl,
            'run',
            'foo:{}'.format(uuid),
            'foo1:{}'.format(uuid),
            'foo2:{}'.format(uuid),
            'echo "three aliases"',
        ]
    )
    wait(multi_alias_uuid)
    check_equals('three aliases', _run_command([cl, 'cat', multi_alias_uuid + '/stdout']))
    check_equals('hello', _run_command([cl, 'cat', multi_alias_uuid + '/foo/stdout']))
    check_equals('hello', _run_command([cl, 'cat', multi_alias_uuid + '/foo1/stdout']))
    check_equals('hello', _run_command([cl, 'cat', multi_alias_uuid + '/foo2/stdout']))

    # Test exclude_patterns
    remote_uuid = _run_command(
        [
            cl,
            'run',
            'echo "hi" > hi.txt ; echo "bye" > bye.txt; echo "goodbye" > goodbye.txt',
            '--exclude-patterns',
            '*bye*.txt',
        ]
    )
    wait(remote_uuid)
    check_num_lines(
        2 + 2 + 1, _run_command([cl, 'cat', remote_uuid])
    )  # 2 header lines, 1 stdout file, 1 stderr file, 1 item at bundle target root

    # Test multiple exclude_patterns
    remote_uuid = _run_command(
        [
            cl,
            'run',
            'echo "hi" > hi.txt ; echo "bye" > bye.txt; echo "goodbye" > goodbye.txt',
            '--exclude-patterns',
            'bye.txt',
            'goodbye.txt',
        ]
    )
    wait(remote_uuid)
    check_num_lines(
        2 + 2 + 1, _run_command([cl, 'cat', remote_uuid])
    )  # 2 header lines, 1 stdout file, 1 stderr file, 1 item at bundle target root


@TestModule.register('link')
def test(ctx):
    # Upload fails
    uuid = _run_command([cl, "upload", "/etc/passwd", '--link'])
    check_equals(State.READY, get_info(uuid, 'state'))
    _run_command([cl, 'cat', uuid], 1)

    # Upload file
    # /tmp/codalab/link-mounts is the absolute path of the default link mounts folder on the host. By default, it is mounted
    # when no other argument for CODALAB_LINK_MOUNTS is specified.
    #
    # We create the temporary file at /opt/codalab-worksheets-link-mounts/tmp/codalab/link-mounts because
    # this test is running inside a Docker container (so the host directory /tmp/codalab/link-mounts is
    # mounted at /opt/codalab-worksheets-link-mounts/tmp/codalab/link-mounts).

    os.makedirs('/opt/codalab-worksheets-link-mounts/tmp/codalab/link-mounts', exist_ok=True)
    with tempfile.NamedTemporaryFile(
        mode='w',
        dir='/opt/codalab-worksheets-link-mounts/tmp/codalab/link-mounts',
        suffix=".txt",
        delete=False,
    ) as f:
        f.write("hello world!")
    _, host_filename = f.name.split("/opt/codalab-worksheets-link-mounts")
    uuid = _run_command([cl, 'upload', host_filename, '--link'])
    check_equals(State.READY, get_info(uuid, 'state'))
    check_equals(host_filename, get_info(uuid, 'link_url'))
    check_equals('raw', get_info(uuid, 'link_format'))
    check_equals("hello world!", _run_command([cl, 'cat', uuid]))

    run_uuid = _run_command([cl, 'run', 'foo:{}'.format(uuid), 'cat foo'])
    wait(run_uuid)
    check_equals("hello world!", _run_command([cl, 'cat', run_uuid + '/stdout']))

    os.remove(f.name)

    # Upload directory
    with tempfile.TemporaryDirectory(
        dir='/opt/codalab-worksheets-link-mounts/tmp/codalab/link-mounts'
    ) as dirname:
        with open(os.path.join(dirname, "test.txt"), "w+") as f:
            f.write("hello world!")

        _, host_dirname = dirname.split("/opt/codalab-worksheets-link-mounts")
        uuid = _run_command([cl, 'upload', host_dirname, '--link'])
        check_equals(State.READY, get_info(uuid, 'state'))
        check_equals(host_dirname, get_info(uuid, 'link_url'))
        check_equals('raw', get_info(uuid, 'link_format'))
        check_equals("hello world!", _run_command([cl, 'cat', uuid + '/test.txt']))

        run_uuid = _run_command([cl, 'run', 'foo:{}'.format(uuid), 'cat foo/test.txt'])
        wait(run_uuid)
        check_equals("hello world!", _run_command([cl, 'cat', run_uuid + '/stdout']))


@TestModule.register('run2')
def test(ctx):
    # Test that content of dependency is mounted at the top when . is specified as the dependency key
    dir3 = _run_command([cl, 'upload', test_path('dir3')])
    uuid = _run_command([cl, 'run', '.:%s' % dir3, 'cat f1'])
    wait(uuid)
    check_equals('first file in dir3', _run_command([cl, 'cat', uuid + '/stdout']))

    uuid = _run_command([cl, 'run', '.:%s' % dir3, 'cat dir1/f1'])
    wait(uuid)
    check_equals('first nested file', _run_command([cl, 'cat', uuid + '/stdout']))

    nested_dir = _run_command([cl, 'upload', test_path('dir3/dir1')])
    uuid = _run_command([cl, 'run', '.:%s' % nested_dir, 'cat f1'])
    wait(uuid)
    check_equals('first nested file', _run_command([cl, 'cat', uuid + '/stdout']))

    # Specify a path for the dependency key
    dir1 = _run_command([cl, 'upload', test_path('dir1')])
    uuid = _run_command([cl, 'run', 'foo/bar:%s' % dir1, 'foo/bar2:%s' % dir3, 'cat foo/bar/f1'])
    wait(uuid)
    check_equals('first file', _run_command([cl, 'cat', uuid + '/stdout']))

    uuid = _run_command([cl, 'run', 'foo/bar:%s' % dir1, 'foo/bar2:%s' % dir3, 'cat foo/bar2/f1'])
    wait(uuid)
    check_equals('first file in dir3', _run_command([cl, 'cat', uuid + '/stdout']))

    # Keys can also be absolute paths
    uuid = _run_command(
        [cl, 'run', '/foo/bar:%s' % dir1, '/foo/bar2:%s' % dir3, 'cat /foo/bar2/f1']
    )
    wait(uuid)
    check_equals('first file in dir3', _run_command([cl, 'cat', uuid + '/stdout']))

    # Test that backwards compatibility is maintained
    uuid = _run_command([cl, 'run', 'f1:%s/f1' % dir1, 'foo/bar:%s' % dir1, 'cat f1'])
    wait(uuid)
    output = _run_command([cl, 'cat', uuid + '/stdout'])
    uuid = _run_command([cl, 'run', 'f1:%s/f1' % dir1, 'foo/bar:%s' % dir1, 'cat foo/bar/f1'])
    wait(uuid)
    check_equals(output, _run_command([cl, 'cat', uuid + '/stdout']))

    # We currently don't support the case where a dependency key is an ancestor of another. Expect an error.
    _run_command(
        [cl, 'run', 'foo:%s' % dir3, 'foo/bar:%s' % dir1, 'cat foo/bar/f1'], expected_exit_code=1
    )


@TestModule.register('read')
def test(ctx):
    dep_uuid = _run_command([cl, 'upload', test_path('')])
    uuid = _run_command(
        [
            cl,
            'run',
            'dir:' + dep_uuid,
            'file:' + dep_uuid + '/a.txt',
            'ls dir; cat file; seq 1 10; touch done; while true; do sleep 60; done',
        ]
    )
    wait_until_state(uuid, State.RUNNING)

    # Tests reading first while the bundle is running and then after it is
    # killed.
    for running in [True, False]:
        # Wait for the output to appear. Also, tests cat on a directory.
        wait_for_contents(uuid, substring='done', timeout_seconds=60)

        # Info has only the first 10 lines
        info_output = _run_command([cl, 'info', uuid, '--verbose'])
        print(info_output)
        check_contains('a.txt', info_output)
        assert '5\n6\n7' not in info_output, 'info output should contain only first 10 lines'

        # Cat has everything.
        cat_output = _run_command([cl, 'cat', uuid + '/stdout'])
        check_contains('5\n6\n7', cat_output)
        check_contains('This is a simple text file for CodaLab.', cat_output)

        # Read a non-existant file.
        _run_command([cl, 'cat', uuid + '/unknown'], 1)

        # Dependencies should not be visible.
        dir_cat = _run_command([cl, 'cat', uuid])
        assert 'dir' not in dir_cat, '"dir" should not be in bundle'
        assert 'file' not in dir_cat, '"file" should not be in bundle'

        # You should be able to cat dependencies if specified directly
        dep_cat_output = _run_command([cl, 'cat', uuid + '/dir'])
        check_contains('-AmMDnVl4s8', dep_cat_output)
        dep_cat_output = _run_command([cl, 'cat', uuid + '/file'])
        check_contains('This is a simple text file for CodaLab.', dep_cat_output)

        # Download the whole bundle.
        path = temp_path('')
        _run_command([cl, 'download', uuid, '-o', path])
        assert not os.path.exists(
            os.path.join(path, 'dir')
        ), '"dir" should not be in downloaded bundle'
        assert not os.path.exists(
            os.path.join(path, 'file')
        ), '"file" should not be in downloaded bundle'
        with open(os.path.join(path, 'stdout')) as fileobj:
            check_contains('5\n6\n7', fileobj.read())
        shutil.rmtree(path)

        if running:
            _run_command([cl, 'kill', uuid])
            wait(uuid, 1)


@TestModule.register('kill')
def test(ctx):
    uuid = _run_command([cl, 'run', 'while true; do sleep 100; done'])
    wait_until_state(uuid, State.RUNNING)
    check_equals(uuid, _run_command([cl, 'kill', uuid]))
    _run_command([cl, 'wait', uuid], 1)
    _run_command([cl, 'wait', uuid], 1)
    check_equals(str(['kill']), get_info(uuid, 'actions'))


@TestModule.register('write')
def test(ctx):
    uuid = _run_command([cl, 'run', 'sleep 5'])
    wait_until_state(uuid, State.RUNNING)
    target = uuid + '/message'
    _run_command([cl, 'write', 'file with space', 'hello world'], 1)  # Not allowed
    check_equals(uuid, _run_command([cl, 'write', target, 'hello world']))
    _run_command([cl, 'wait', uuid])
    check_equals('hello world', _run_command([cl, 'cat', target]))
    check_equals(str(['write\tmessage\thello world']), get_info(uuid, 'actions'))


@TestModule.register('mimic')
def test(ctx):
    def data_hash(uuid):
        _run_command([cl, 'wait', uuid])
        return get_info(uuid, 'data_hash')

    simple_name = random_name()

    input_uuid = _run_command([cl, 'upload', test_path('a.txt'), '-n', simple_name + '-in1'])
    simple_out_uuid = _run_command([cl, 'make', input_uuid, '-n', simple_name + '-out'])

    new_input_uuid = _run_command([cl, 'upload', test_path('a.txt')])

    # Try three ways of mimicing, should all produce the same answer
    input_mimic_uuid = _run_command([cl, 'mimic', input_uuid, new_input_uuid, '-n', 'new'])
    check_equals(data_hash(simple_out_uuid), data_hash(input_mimic_uuid))

    full_mimic_uuid = _run_command(
        [cl, 'mimic', input_uuid, simple_out_uuid, new_input_uuid, '-n', 'new']
    )
    check_equals(data_hash(simple_out_uuid), data_hash(full_mimic_uuid))

    simple_macro_uuid = _run_command([cl, 'macro', simple_name, new_input_uuid, '-n', 'new'])
    check_equals(data_hash(simple_out_uuid), data_hash(simple_macro_uuid))

    complex_name = random_name()

    numbered_input_uuid = _run_command(
        [cl, 'upload', test_path('a.txt'), '-n', complex_name + '-in1']
    )
    named_input_uuid = _run_command(
        [cl, 'upload', test_path('b.txt'), '-n', complex_name + '-in-named']
    )
    out_uuid = _run_command(
        [
            cl,
            'make',
            'numbered:' + numbered_input_uuid,
            'named:' + named_input_uuid,
            '-n',
            complex_name + '-out',
        ]
    )

    new_numbered_input_uuid = _run_command([cl, 'upload', test_path('a.txt')])
    new_named_input_uuid = _run_command([cl, 'upload', test_path('b.txt')])

    # Try running macro with numbered and named inputs
    macro_out_uuid = _run_command(
        [
            cl,
            'macro',
            complex_name,
            new_numbered_input_uuid,
            'named:' + new_named_input_uuid,
            '-n',
            'new',
        ]
    )
    check_equals(data_hash(out_uuid), data_hash(macro_out_uuid))

    # Another basic test
    uuidA = _run_command([cl, 'upload', test_path('a.txt')])
    uuidB = _run_command([cl, 'upload', test_path('b.txt')])
    uuidCountA = _run_command([cl, 'run', 'input:' + uuidA, 'wc -l input'])
    uuidCountB = _run_command([cl, 'mimic', uuidA, uuidB])
    wait(uuidCountA)
    wait(uuidCountB)
    # Check that the line counts for a.txt and b.txt are correct
    check_contains('2', _run_command([cl, 'cat', uuidCountA + '/stdout']).split())
    check_contains('1', _run_command([cl, 'cat', uuidCountB + '/stdout']).split())


@TestModule.register('status')
def test(ctx):
    _run_command([cl, 'status'])
    _run_command([cl, 'alias'])
    help_output = _run_command([cl, 'help'])
    cl_output = _run_command([cl])
    check_contains("Commands for bundles", help_output)
    check_contains("Commands for bundles", cl_output)
    check_equals(cl_output, help_output)


@TestModule.register('batch')
def test(ctx):
    """Test batch resolution of bundle uuids"""
    wother = random_name()
    bnames = [random_name() for _ in range(2)]

    # Create worksheet and bundles
    wuuid = _run_command([cl, 'new', wother])
    ctx.collect_worksheet(wuuid)
    buuids = [
        _run_command([cl, 'upload', test_path('a.txt'), '-n', bnames[0]]),
        _run_command([cl, 'upload', test_path('a.txt'), '-n', bnames[1]]),
        _run_command([cl, 'upload', test_path('a.txt'), '-n', bnames[0], '-w', wother]),
        _run_command([cl, 'upload', test_path('a.txt'), '-n', bnames[1], '-w', wother]),
    ]

    # Test batch info call
    output = _run_command(
        [
            cl,
            'info',
            '-f',
            'uuid',
            bnames[0],
            bnames[1],
            '%s/%s' % (wother, bnames[0]),
            '%s/%s' % (wother, bnames[1]),
        ]
    )
    check_equals('\n'.join(buuids), output)

    # Test batch info call with combination of uuids and names
    output = _run_command([cl, 'info', '-f', 'uuid', buuids[0], bnames[0], bnames[0], buuids[0]])
    check_equals('\n'.join([buuids[0]] * 4), output)


@TestModule.register('resources')
def test(ctx):
    """Test whether resource constraints are respected"""
    uuid = _run_command([cl, 'upload', 'scripts/stress-test.pl'])

    def stress(
        use_time,
        request_time,
        use_memory,
        request_memory,
        use_disk,
        request_disk,
        expected_exit_code,
        expected_failure_message,
    ):
        run_uuid = _run_command(
            [
                cl,
                'run',
                'main.pl:' + uuid,
                'perl main.pl %s %s %s' % (use_time, use_memory, use_disk),
            ],
            request_time=str(request_time),
            request_memory=str(request_memory) + 'm',
            request_disk=str(request_disk) + 'm',
        )
        wait(run_uuid, expected_exit_code)
        if expected_failure_message:
            check_contains(expected_failure_message, get_info(run_uuid, 'failure_message'))

    # Good
    stress(
        use_time=1,
        request_time=10,
        use_memory=1,
        request_memory=10,
        use_disk=5,
        request_disk=10,
        expected_exit_code=0,
        expected_failure_message=None,
    )

    # Too much time
    stress(
        use_time=10,
        request_time=1,
        use_memory=15,
        request_memory=10,
        use_disk=5,
        request_disk=10,
        expected_exit_code=1,
        expected_failure_message='Time limit exceeded.',
    )

    # Too much memory
    # TODO(klopyrev): CircleCI doesn't seem to support cgroups, so we can't get
    # the memory usage of a Docker container.
    # stress(use_time=2, request_time=10, use_memory=1000, request_memory=50, use_disk=10, request_disk=100, expected_exit_code=1, expected_failure_message='Memory limit 50mb exceeded.')

    # Too much disk
    stress(
        use_time=1,
        request_time=10,
        use_memory=1,
        request_memory=10,
        use_disk=10,
        request_disk=2,
        expected_exit_code=1,
        expected_failure_message='Disk limit 2mb exceeded.',
    )

    # Test network access
    REQUEST_CMD = """python -c "import urllib.request; urllib.request.urlopen('https://www.google.com').read()" """
    wait(_run_command([cl, 'run', REQUEST_CMD], request_memory="10m"), 1)
    wait(_run_command([cl, 'run', '--request-network', REQUEST_CMD], request_memory="10m"), 0)


@TestModule.register('copy')
def test(ctx):
    def assert_bundles_ready(worksheet):
        _run_command([cl, 'work', worksheet])
        bundles = _run_command([cl, 'ls', '--uuid-only'])
        for uuid in bundles.split('\n'):
            wait_until_state(uuid, State.READY)

    """Test copying between instances."""
    source_worksheet = current_worksheet()

    with remote_instance(ctx.second_instance) as remote:

        def compare_output_across_instances(command):
            check_equals(
                _run_command(command + ['-w', source_worksheet]),
                _run_command(command + ['-w', remote_worksheet]),
            )

        remote_worksheet = remote.home
        print('Source worksheet: %s' % source_worksheet)
        print('Remote_worksheet: %s' % remote_worksheet)

        # Upload to original worksheet, transfer to remote
        _run_command([cl, 'work', source_worksheet])
        uuid = _run_command([cl, 'upload', test_path('')])
        _run_command([cl, 'add', 'bundle', uuid, '--dest-worksheet', remote_worksheet])
        compare_output_across_instances([cl, 'info', '-f', 'data_hash,name', uuid])
        # TODO: `cl cat` is not working even with the bundle available
        # compare_output_across_instances([cl, 'cat', uuid])

        # Upload to remote, transfer to local
        _run_command([cl, 'work', remote_worksheet])
        uuid = _run_command([cl, 'upload', test_path('')])
        _run_command([cl, 'add', 'bundle', uuid, '--dest-worksheet', source_worksheet])
        compare_output_across_instances([cl, 'info', '-f', 'data_hash,name', uuid])
        # compare_output_across_instances([cl, 'cat', uuid])

        # Upload to remote, transfer to local (metadata only)
        _run_command([cl, 'work', remote_worksheet])
        uuid = _run_command([cl, 'upload', '-c', 'hello'])
        _run_command([cl, 'rm', '-d', uuid])  # Keep only metadata
        _run_command([cl, 'add', 'bundle', uuid, '--dest-worksheet', source_worksheet])

        # Upload to local, transfer to remote (metadata only)
        _run_command([cl, 'work', source_worksheet])
        uuid = _run_command([cl, 'upload', '-c', 'hello'])
        _run_command([cl, 'rm', '-d', uuid])  # Keep only metadata
        _run_command([cl, 'add', 'bundle', uuid, '--dest-worksheet', remote_worksheet])

        # Create at local, transfer to remote (non-terminal state bundle)
        uuid = _run_command([cl, 'run', 'date', '--request-gpus', '100'])
        wait_until_state(uuid, State.STAGED)

        # Test adding worksheet items
        _run_command([cl, 'wadd', source_worksheet, remote_worksheet])
        # Bundles copied over to remote_worksheet will not contain the bundle in non-terminal states, e.g. STAGED
        assert_bundles_ready(remote_worksheet)

        # Remove the STAGED bundle from source_worksheet and verify that all bundles are ready.
        _run_command([cl, 'rm', uuid])
        _run_command([cl, 'wadd', remote_worksheet, source_worksheet])
        assert_bundles_ready(source_worksheet)


@TestModule.register('groups')
def test(ctx):
    # Should not crash
    _run_command([cl, 'ginfo', 'public'])

    user_id, user_name = current_user()
    # Create new group
    group_name = random_name()
    create_group(ctx, group_name)

    # Check that you are added to your own group
    group_info = _run_command([cl, 'ginfo', group_name])
    check_contains(user_name, group_info)
    my_groups = _run_command([cl, 'gls'])
    check_contains(group_name, my_groups)

    # Try to relegate yourself to non-admin status
    _run_command([cl, 'uadd', user_name, group_name], expected_exit_code=1)

    # TODO: Test other group membership semantics:
    # - removing a group
    # - adding new members
    # - adding an admin
    # - converting member to admin
    # - converting admin to member
    # - permissioning


@TestModule.register('netcat')
def test(ctx):
    script_uuid = _run_command([cl, 'upload', test_path('netcat-test.py')])
    _run_command([cl, 'info', script_uuid])
    uuid = _run_command(
        [cl, 'run', 'netcat-test.py:' + script_uuid, 'python netcat-test.py'], request_memory="10m"
    )
    wait_until_state(uuid, State.RUNNING)
    time.sleep(5)
    output = _run_command([cl, 'netcat', uuid, '5005', '---', 'hi patrick'])
    check_equals('No, this is dawg', output)

    uuid = _run_command(
        [cl, 'run', 'netcat-test.py:' + script_uuid, 'python netcat-test.py'], request_memory="10m"
    )
    wait_until_state(uuid, State.RUNNING)
    time.sleep(5)
    output = _run_command([cl, 'netcat', uuid, '5005', '---', 'yo dawg!'])
    check_equals('Hi this is dawg', output)


@TestModule.register('netcurl')
def test(ctx):
    uuid = _run_command(
        [cl, 'run', 'echo hello > hello.txt; python -m http.server'], request_memory="10m"
    )
    wait_until_state(uuid, State.RUNNING)
    time.sleep(10)
    address = ctx.client.address
    check_equals(
        'hello',
        _run_command(['curl', '{}/rest/bundles/{}/netcurl/8000/hello.txt'.format(address, uuid)]),
    )


@TestModule.register('anonymous')
def test(ctx):
    # Should not crash
    # TODO: multi-user tests that check that owner is hidden for anonymous objects
    _run_command([cl, 'wedit', '--anonymous'])
    _run_command([cl, 'wedit', '--not-anonymous'])
    uuid = _run_command([cl, 'upload', test_path('a.txt')])
    _run_command([cl, 'edit', '--anonymous', uuid])
    _run_command([cl, 'edit', '--not-anonymous', uuid])


@TestModule.register('docker', default=False)
def test(ctx):
    """
    Placeholder for tests for default Codalab docker images
    """
    CPU_DOCKER_IMAGE = 'codalab/default-cpu:latest'
    uuid = _run_command([cl, 'run', 'python --version'], request_docker_image=CPU_DOCKER_IMAGE)
    wait(uuid)
    check_contains('2.7', _run_command([cl, 'cat', uuid + '/stderr']))
    uuid = _run_command([cl, 'run', 'python3 --version'], request_docker_image=CPU_DOCKER_IMAGE)
    wait(uuid)
    check_contains('3.6', _run_command([cl, 'cat', uuid + '/stdout']))
    uuid = _run_command(
        [cl, 'run', 'python -c "import tensorflow"'], request_docker_image=CPU_DOCKER_IMAGE
    )
    wait(uuid)
    uuid = _run_command(
        [cl, 'run', 'python -c "import torch"'], request_docker_image=CPU_DOCKER_IMAGE
    )
    wait(uuid)
    uuid = _run_command(
        [cl, 'run', 'python -c "import numpy"'], request_docker_image=CPU_DOCKER_IMAGE
    )
    wait(uuid)
    uuid = _run_command(
        [cl, 'run', 'python -c "import nltk"'], request_docker_image=CPU_DOCKER_IMAGE
    )
    wait(uuid)
    uuid = _run_command(
        [cl, 'run', 'python -c "import spacy"'], request_docker_image=CPU_DOCKER_IMAGE
    )
    wait(uuid)
    uuid = _run_command(
        [cl, 'run', 'python -c "import matplotlib"'], request_docker_image=CPU_DOCKER_IMAGE
    )
    wait(uuid)
    uuid = _run_command(
        [cl, 'run', 'python3 -c "import tensorflow"'], request_docker_image=CPU_DOCKER_IMAGE
    )
    wait(uuid)
    uuid = _run_command(
        [cl, 'run', 'python3 -c "import torch"'], request_docker_image=CPU_DOCKER_IMAGE
    )
    wait(uuid)
    uuid = _run_command(
        [cl, 'run', 'python3 -c "import numpy"'], request_docker_image=CPU_DOCKER_IMAGE
    )
    wait(uuid)
    uuid = _run_command(
        [cl, 'run', 'python3 -c "import nltk"'], request_docker_image=CPU_DOCKER_IMAGE
    )
    wait(uuid)
    uuid = _run_command(
        [cl, 'run', 'python3 -c "import spacy"'], request_docker_image=CPU_DOCKER_IMAGE
    )
    wait(uuid)
    uuid = _run_command(
        [cl, 'run', 'python3 -c "import matplotlib"'], request_docker_image=CPU_DOCKER_IMAGE
    )
    wait(uuid)


@TestModule.register('competition')
def test(ctx):
    """Sanity-check the competition script."""
    submit_tag = 'submit'
    eval_tag = 'eval'
    log_worksheet_uuid = _run_command([cl, 'work', '-u'])
    devset_uuid = _run_command([cl, 'upload', test_path('a.txt')])
    testset_uuid = _run_command([cl, 'upload', test_path('b.txt')])
    script_uuid = _run_command([cl, 'upload', test_path('evaluate.sh')])
    _run_command(
        [
            cl,
            'run',
            'dataset.txt:' + devset_uuid,
            'echo dataset.txt > predictions.txt',
            '--tags',
            submit_tag,
        ]
    )

    config_file = temp_path('-competition-config.json')
    with open(config_file, 'w') as fp:
        json.dump(
            {
                "host": ctx.instance,
                "username": 'codalab',
                "password": 'codalab',
                "log_worksheet_uuid": log_worksheet_uuid,
                "submission_tag": submit_tag,
                "predict": {"mimic": [{"old": devset_uuid, "new": testset_uuid}], "tag": "predict"},
                "evaluate": {
                    "dependencies": [
                        {"parent_uuid": script_uuid, "child_path": "evaluate.sh"},
                        {
                            "parent_uuid": "{predict}",
                            "parent_path": "predictions.txt",
                            "child_path": "predictions.txt",
                        },
                    ],
                    "command": "cat predictions.txt | bash evaluate.sh",
                    "tag": eval_tag,
                },
                "score_specs": [{"name": "goodness", "key": "/stdout:goodness"}],
                "metadata": {"name": "Cool Competition Leaderboard"},
            },
            fp,
        )

    out_file = temp_path('-competition-out.json')
    try:
        _run_command(['cl-competitiond', config_file, out_file, '--verbose'])

        # Check that eval bundle gets created
        results = _run_command([cl, 'search', 'tags=' + eval_tag, '-u'])
        check_equals(1, len(results.splitlines()))
    finally:
        os.remove(config_file)
        os.remove(out_file)


@TestModule.register('unicode')
def test(ctx):
    # Non-unicode in worksheet title
    wuuid = _run_command([cl, 'new', random_name()])

    _run_command([cl, 'wedit', wuuid, '--title', 'nonunicode'])
    check_contains('nonunicode', _run_command([cl, 'print', wuuid]))

    # unicode in worksheet title
    _run_command([cl, 'wedit', wuuid, '--title', 'fáncy ünicode 你好世界😊'], 0)
    check_contains('fáncy ünicode 你好世界😊', _run_command([cl, 'print', wuuid]))

    # Non-unicode in file contents
    uuid = _run_command([cl, 'upload', '--contents', 'nounicode'])
    check_equals('nounicode', _run_command([cl, 'cat', uuid]))

    # Unicode in file contents
    uuid = _run_command([cl, 'upload', '--contents', '你好世界😊'])
    check_equals('_', get_info(uuid, 'name'))
    check_equals('你好世界😊', _run_command([cl, 'cat', uuid]))

    # Unicode in bundle description, tags and command
    # TODO: enable with Unicode support.
    uuid = _run_command([cl, 'upload', test_path('a.txt'), '--description', '你好'], 1)
    # check_equals('你好', get_info(uuid, 'description'))
    uuid = _run_command([cl, 'upload', test_path('a.txt'), '--tags', 'test', '😁'], 1)
    # check_contains(['test', '😁'], get_info(uuid, 'tags'))
    uuid = _run_command([cl, 'run', 'echo "fáncy ünicode"'], 1)

    # edit description with unicode
    uuid = _run_command([cl, 'upload', test_path('a.txt')])
    _run_command([cl, 'edit', uuid, '-d', '你好世界😊'], 1)
    # check_equals('你好世界😊', get_info(uuid, 'description'))


@TestModule.register('workers')
def test(ctx):
    result = _run_command([cl, 'workers'])
    lines = result.split("\n")

    # Output should contain 3 lines, something like:
    # worker_id        cpus  gpus  memory  free_disk  last_checkin  tag  runs
    # -----------------------------------------------------------------------
    # 7a343e1015c7(1)  0/2   0/0   2.0g    32.9g      2.0s ago
    assert len(lines) == 3

    # Check header which includes 8 columns in total from output.
    header = lines[0]
    check_contains(
        [
            'worker_id',
            'cpus',
            'gpus',
            'memory',
            'free_disk',
            'exit_after_num_runs',
            'last_checkin',
            'group',
            'tag',
            'runs',
            'shared_file_system',
            'tag_exclusive',
        ],
        header,
    )

    # Check number of not null values. First 7 columns should be not null. Column "tag" and "runs" could be empty.
    worker_info = lines[2].split()
    assert len(worker_info) >= 10


@TestModule.register('sharing_workers')
def test(ctx):
    def check_workers(user, expected_workers):
        switch_user(user)
        result = _run_command([cl, 'workers'])

        # TODO: Currently test_cli does not support switching between users. Disable this check for now.
        # Subtract 2 for the headers that is included in the output of `cl workers`
        # and 1 for the existing public worker
        # actual_number_of_workers = len(result.split('\n')) - 3
        # check_equals(actual_number_of_workers, len(expected_workers))

        for worker in expected_workers:
            assert worker in result

    # TODO: delete later -tony
    _run_command([cl, 'status'])

    # userA will not start a worker, but will be granted access to one
    create_user(ctx, 'userA')

    # userB will start a worker and be granted access to another one
    create_user(ctx, 'userB')
    create_group(ctx, 'group1')
    create_worker(ctx, 'userB', 'worker1', group_name='group1')

    # userC will not have access to any workers
    create_user(ctx, 'userC')

    # userD will start a worker
    create_user(ctx, 'userD')
    create_group(ctx, 'group2')
    add_user_to_group('group2', 'userA')
    create_worker(ctx, 'userD', 'worker2', group_name='group2')

    # Test to see that a user has access to a worker after the worker was created
    add_user_to_group('group2', 'userB')

    # Validate user's access to the newly created workers
    check_workers('userA', ['worker2'])
    check_workers('userB', ['worker1', 'worker2'])
    check_workers('userC', [])
    check_workers('userD', ['worker2'])


@TestModule.register('rest1')
def test(ctx):
    """
    Call REST APIs.  Most things should be captured by CLI commands, but add things here that aren't.
    """
    # Basic getting info and blob contents of a bundle
    path = test_path('a.txt')
    uuid = _run_command([cl, 'upload', path])
    response = ctx.client.fetch_contents_info(BundleTarget(uuid, ''))
    check_equals(response['name'], uuid)
    check_equals(
        open(path, 'rb').read(), ctx.client.fetch_contents_blob(BundleTarget(uuid, '')).read()
    )

    # Display image - should not crash
    wuuid = _run_command([cl, 'work', '-u'])
    uuid = _run_command([cl, 'upload', test_path('codalab.png')])
    _run_command([cl, 'add', 'text', '% display image / width=800'])
    _run_command([cl, 'add', 'bundle', uuid])
    response = ctx.client.fetch_interpreted_worksheet(wuuid)
    check_equals(response['uuid'], wuuid)


@TestModule.register('worksheets')
def test(ctx):
    # Create a comprehensive worksheet and test the output of cl print
    test_worksheet = SampleWorksheet(cl)
    test_worksheet.create()
    test_worksheet.test_print()


@TestModule.register('memoize')
def test(ctx):
    # Case 1: no dependency
    uuid = _run_command([cl, 'run', 'echo hello'])
    wait(uuid)
    check_equals('hello', _run_command([cl, 'cat', uuid + '/stdout']))
    uuid1 = _run_command([cl, 'run', 'echo hello2'])
    wait(uuid1)
    check_equals('hello2', _run_command([cl, 'cat', uuid1 + '/stdout']))
    # memo tests
    check_equals(uuid, _run_command([cl, 'run', 'echo hello', '--memoize']))

    # Case 2: single dependency
    # target_spec: ':<uuid>'
    uuid_dep = _run_command([cl, 'run', ':{}'.format(uuid), 'echo hello'])
    wait(uuid_dep)
    check_equals('hello', _run_command([cl, 'cat', uuid_dep + '/stdout']))
    # memo tests
    check_equals(uuid_dep, _run_command([cl, 'run', ':{}'.format(uuid), 'echo hello', '--memoize']))

    # Case 3: multiple dependencies without key
    # target_spec: ':<uuid_1> :<uuid_2>'
    uuid_deps = _run_command(
        [cl, 'run', ':{}'.format(uuid), ':{}'.format(uuid1), 'echo multi_deps']
    )
    wait(uuid_deps)
    check_equals('multi_deps', _run_command([cl, 'cat', uuid_deps + '/stdout']))
    # memo tests
    check_equals(
        uuid_deps,
        _run_command(
            [cl, 'run', ':{}'.format(uuid), ':{}'.format(uuid1), 'echo multi_deps', '--memoize']
        ),
    )

    # Case 4: multiple key points to the same bundle
    # target_spec: 'foo:<uuid> foo1:<uuid>'
    uuid_multi_alias = _run_command(
        [cl, 'run', 'foo:{}'.format(uuid), 'foo1:{}'.format(uuid), 'echo hello']
    )
    wait(uuid_multi_alias)
    check_equals('hello', _run_command([cl, 'cat', uuid_multi_alias + '/stdout']))
    # memo tests
    check_equals(
        uuid_multi_alias,
        _run_command(
            [cl, 'run', 'foo:{}'.format(uuid), 'foo1:{}'.format(uuid), 'echo hello', '--memoize']
        ),
    )

    # Case 5: duplicate dependencies
    # target_spec: ':<uuid> :<uuid>'
    check_equals(
        uuid_dep,
        _run_command(
            [cl, 'run', ':{}'.format(uuid), ':{}'.format(uuid), 'echo hello', '--memoize']
        ),
    )

    # Case 6: multiple dependencies
    # target_spec: 'a:<uuid_1> b:<uuid_2>'
    uuid_a_b = _run_command([cl, 'run', 'a:{}'.format(uuid), 'b:{}'.format(uuid1), 'echo a_b'])
    wait(uuid_a_b)
    check_equals('a_b', _run_command([cl, 'cat', uuid_a_b + '/stdout']))

    # target_spec: 'a:<uuid_1> b:<uuid_2>'
    uuid_a_bb = _run_command([cl, 'run', 'a:{}'.format(uuid), 'b:{}'.format(uuid1), 'echo a_bb'])
    wait(uuid_a_bb)
    check_equals('a_bb', _run_command([cl, 'cat', uuid_a_bb + '/stdout']))

    # target_spec: 'b:<uuid_1> a:<uuid_2>'
    uuid_b_a = _run_command([cl, 'run', 'b:{}'.format(uuid), 'a:{}'.format(uuid1), 'echo b_a'])
    wait(uuid_b_a)
    check_equals('b_a', _run_command([cl, 'cat', uuid_b_a + '/stdout']))

    # target_spec: 'a:<uuid_1> b:<uuid_2> c:<uuid_3>'
    uuid_a_b_c = _run_command(
        [
            cl,
            'run',
            'a:{}'.format(uuid),
            'b:{}'.format(uuid1),
            'c:{}'.format(uuid_dep),
            'echo a_b_c',
        ]
    )
    wait(uuid_a_b_c)
    check_equals('a_b_c', _run_command([cl, 'cat', uuid_a_b_c + '/stdout']))

    # memo tests
    check_equals(
        uuid_a_b,
        _run_command(
            [cl, 'run', 'a:{}'.format(uuid), 'b:{}'.format(uuid1), 'echo a_b', '--memoize']
        ),
    )

    check_equals(
        uuid_a_bb,
        _run_command(
            [cl, 'run', 'a:{}'.format(uuid), 'b:{}'.format(uuid1), 'echo a_bb', '--memoize']
        ),
    )

    check_equals(
        uuid_b_a,
        _run_command(
            [cl, 'run', 'b:{}'.format(uuid), 'a:{}'.format(uuid1), 'echo b_a', '--memoize']
        ),
    )

    check_equals(
        uuid_a_b_c,
        _run_command(
            [
                cl,
                'run',
                'a:{}'.format(uuid),
                'b:{}'.format(uuid1),
                'c:{}'.format(uuid_dep),
                'echo a_b_c',
                '--memoize',
            ]
        ),
    )

    check_not_equals(
        uuid_a_b_c,
        _run_command(
            [
                cl,
                'run',
                'b:{}'.format(uuid),
                'a:{}'.format(uuid1),
                'd:{}'.format(uuid_dep),
                'echo a_b_d',
                '--memoize',
            ]
        ),
    )

    # test different dependency order in target_spec: 'a:<uuid_2> b:<uuid_1>'
    check_equals(
        uuid_b_a,
        _run_command(
            [cl, 'run', 'a:{}'.format(uuid1), 'b:{}'.format(uuid), 'echo b_a', '--memoize']
        ),
    )


@TestModule.register('edit_user')
def test(ctx):
    # Can't both remove and grant access for a user
    user_id, user_name = current_user()
    _run_command([cl, 'uedit', user_name, '--grant-access', '--remove-access'], 1)

    # Can't change access in a non-protected instance
    _run_command([cl, 'uedit', user_name, '--grant-access'], 1)


@TestModule.register('protected_mode')
def test(ctx):
    user_id, user_name = current_user()

    worksheet_uuid = _run_command([cl, 'new', random_name()])
    ctx.collect_worksheet(worksheet_uuid)
    _run_command([cl, 'work', worksheet_uuid])

    bundle_uuid = _run_command([cl, 'run', 'should be able to run'])
    ctx.collect_bundle(bundle_uuid)

    group_uuid = get_uuid(_run_command([cl, 'gnew', random_name()]))
    ctx.collect_group(group_uuid)

    # Request to remove access and check that the user is denied access
    _run_command([cl, 'uedit', user_name, '--remove-access'])
    check_equals(_run_command([cl, 'uinfo', user_name, '-f', 'has_access']), 'False')

    # A user without access should not be able to run any of the following CLI commands
    _run_command([cl, 'upload', test_path('dir1')], 1)
    _run_command([cl, 'make', bundle_uuid, '--name', 'foo'], 1)
    _run_command([cl, 'run', 'should not be able to run'], 1)
    _run_command([cl, 'edit', bundle_uuid, '--tags', 'some_tag'], 1)
    _run_command([cl, 'detach', bundle_uuid], 1)
    _run_command([cl, 'rm', bundle_uuid], 1)
    _run_command([cl, 'search', bundle_uuid, '-u'], 1)
    _run_command([cl, 'ls'], 1)
    _run_command([cl, 'info', bundle_uuid], 1)
    _run_command([cl, 'cat', bundle_uuid], 1)
    _run_command([cl, 'wait', bundle_uuid], 1)
    _run_command([cl, 'download', bundle_uuid], 1)
    _run_command([cl, 'write', bundle_uuid + '/', 'will not work'], 1)

    _run_command([cl, 'new', 'worksheet_not_created'], 1)
    _run_command([cl, 'add', 'text', 'text will not get added'], 1)
    _run_command([cl, 'work', worksheet_uuid], 1)
    _run_command([cl, 'print', worksheet_uuid], 1)
    _run_command([cl, 'wedit', worksheet_uuid, '--title', 'no title'], 1)
    _run_command([cl, 'wrm', worksheet_uuid], 1)
    _run_command([cl, 'wls', '.shared'], 1)

    _run_command([cl, 'gls'], 1)
    _run_command([cl, 'gnew', 'no_group'], 1)
    _run_command([cl, 'grm', group_uuid], 1)
    _run_command([cl, 'ginfo', group_uuid], 1)
    _run_command([cl, 'uadd', user_name, group_uuid], 1)
    _run_command([cl, 'urm', user_name, group_uuid], 1)
    _run_command([cl, 'perm', bundle_uuid, group_uuid, 'a'], 1)
    _run_command([cl, 'wperm', worksheet_uuid, group_uuid, 'n'], 1)
    _run_command([cl, 'chown', user_name, bundle_uuid, 'n'], 1)

    _run_command([cl, 'workers'], 1)
    _run_command([cl, 'status'], 1)

    # Request to grant access and check that the user now has access
    _run_command([cl, 'uedit', user_name, '--grant-access'])
    check_equals(_run_command([cl, 'uinfo', user_name, '-f', 'has_access']), 'True')


if __name__ == '__main__':
    parser = argparse.ArgumentParser(
        description='Runs the specified CodaLab worksheets unit and integration tests against the specified CodaLab instance (defaults to localhost)'
    )
    parser.add_argument(
        '--cl-executable',
        type=str,
        help='Path to codalab CLI executable, defaults to "cl"',
        default='cl',
    )
    parser.add_argument(
        '--instance',
        type=str,
        help='CodaLab instance to run tests against, defaults to "localhost"',
        default='localhost',
    )
    parser.add_argument(
        '--second-instance',
        type=str,
        help='Another CodaLab instance used for tests that require a second instance, defaults to "localhost"',
        default='localhost',
    )
    parser.add_argument(
        '--cl-version',
        type=str,
        help='CodaLab version to use for multi-instance tests, defaults to "latest"',
        default='latest',
    )
    parser.add_argument(
        'tests',
        metavar='TEST',
        nargs='+',
        type=str,
        choices=list(TestModule.modules.keys()) + ['all', 'default'],
        help='Tests to run from: {%(choices)s}',
    )

    args = parser.parse_args()
    cl = args.cl_executable
    cl_version = args.cl_version
    success = TestModule.run(args.tests, args.instance, args.second_instance)
    if not success:
        sys.exit(1)<|MERGE_RESOLUTION|>--- conflicted
+++ resolved
@@ -16,14 +16,7 @@
 - Permissions
 """
 
-<<<<<<< HEAD
 from codalab.lib.codalab_manager import CodaLabManager
-=======
-from collections import namedtuple, OrderedDict
-from contextlib import contextmanager
-from typing import Dict
-
->>>>>>> 51491886
 from codalab.worker.download_util import BundleTarget
 from codalab.worker.bundle_state import State
 from collections import namedtuple, OrderedDict
@@ -31,6 +24,7 @@
 from datetime import datetime
 from scripts.create_sample_worksheet import SampleWorksheet
 from scripts.test_util import Colorizer, run_command
+from typing import Dict
 
 import argparse
 import json
