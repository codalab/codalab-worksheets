site_name: CodaLab Worksheets Documentation
docs_dir: docs
theme:
  name: 'material'
  features:
    - navigation.expand
  palette:
    primary: white
    accent: blue grey
  logo: ./images/codalab-logo.png
  favicon: ./images/favicon.ico

extra_css:
  - main.css

markdown_extensions:
  - admonition
  - pymdownx.highlight
  - pymdownx.superfences
  - toc:
      permalink: true

repo_name: codalab/codalab-worksheets
repo_url: https://github.com/codalab/codalab-worksheets

nav:
  - Home:
    - Introduction: index.md
    - Examples: https://github.com/codalab/worksheets-examples
<<<<<<< HEAD
  - Examples:
      - Quickstart: examples/quickstart.md
=======
  - Features:
    - Bundles:
      - Uploading and Downloading Bundles: features/bundles/uploading.md
>>>>>>> c4f869df
  - Concepts:
    - The CodaLab Workflow: Workflow.md
    - Executable Papers: Executable-Papers.md
    - Worksheet Markdown: Worksheet-Markdown.md
    - Execution: Execution.md
    - Competitions: Competitions.md
    - Storage Externalization: Externalization.md
  - Reference:
    - CLI Reference: CLI-Reference.md
    - REST API Reference: REST-API-Reference.md
  - Contributing:
    - Code Overview: Code-Overview.md
    - Server Setup: Server-Setup.md
  - About:
    - About: About.md
    - Privacy: Privacy.md
    - Frequently Asked Questions: FAQ.md
  - Blog:
      - Fall 2020: blog/2020-fall.md<|MERGE_RESOLUTION|>--- conflicted
+++ resolved
@@ -27,14 +27,11 @@
   - Home:
     - Introduction: index.md
     - Examples: https://github.com/codalab/worksheets-examples
-<<<<<<< HEAD
   - Examples:
       - Quickstart: examples/quickstart.md
-=======
   - Features:
     - Bundles:
       - Uploading and Downloading Bundles: features/bundles/uploading.md
->>>>>>> c4f869df
   - Concepts:
     - The CodaLab Workflow: Workflow.md
     - Executable Papers: Executable-Papers.md
