site_name: CodaLab Worksheets Documentation
docs_dir: docs
theme:
  name: 'material'
  features:
    - tabs
  palette:
    primary: white
    accent: blue grey
  logo: ./images/codalab-logo.png
  favicon: ./images/favicon.ico

<<<<<<< HEAD
nav:
  - Introduction: index.md
  - Examples: https://github.com/codalab/worksheets-examples
  - The CodaLab Workflow: Workflow.md
  - Executable Papers: Executable-Papers.md
  - CLI Reference: CLI-Reference.md
  - Worksheet Markdown: Worksheet-Markdown.md
  - Execution: Execution.md
  - Competitions: Competitions.md
  - Server Setup: Server-Setup.md
  - Storage Externalization: Externalization.md
  - Code Overview: Code-Overview.md
  - REST API Reference: REST-API-Reference.md
  - About: About.md
  - Privacy: Privacy.md
  - Frequently Asked Questions: FAQ.md
=======
extra_css:
  - main.css
>>>>>>> 2b2be143

markdown_extensions:
  - admonition
  - codehilite
  - toc:
      permalink: true

repo_name: codalab/codalab-worksheets
repo_url: https://github.com/codalab/codalab-worksheets

nav:
  - Home:
    - Introduction: index.md
    - Examples: https://github.com/codalab/worksheets-examples
  - Concepts:
    - The CodaLab Workflow: Workflow.md
    - Executable Papers: Executable-Papers.md
    - Worksheet Markdown: Worksheet-Markdown.md
    - Execution: Execution.md
    - Competitions: Competitions.md
  - Reference:
    - CLI Reference: CLI-Reference.md
    - REST API Reference: REST-API-Reference.md
  - Contributing:
    - Code Overview: Code-Overview.md
    - Server Setup: Server-Setup.md
  - About:
    - About: About.md
    - Privacy: Privacy.md
    - Frequently Asked Questions: FAQ.md<|MERGE_RESOLUTION|>--- conflicted
+++ resolved
@@ -10,27 +10,8 @@
   logo: ./images/codalab-logo.png
   favicon: ./images/favicon.ico
 
-<<<<<<< HEAD
-nav:
-  - Introduction: index.md
-  - Examples: https://github.com/codalab/worksheets-examples
-  - The CodaLab Workflow: Workflow.md
-  - Executable Papers: Executable-Papers.md
-  - CLI Reference: CLI-Reference.md
-  - Worksheet Markdown: Worksheet-Markdown.md
-  - Execution: Execution.md
-  - Competitions: Competitions.md
-  - Server Setup: Server-Setup.md
-  - Storage Externalization: Externalization.md
-  - Code Overview: Code-Overview.md
-  - REST API Reference: REST-API-Reference.md
-  - About: About.md
-  - Privacy: Privacy.md
-  - Frequently Asked Questions: FAQ.md
-=======
 extra_css:
   - main.css
->>>>>>> 2b2be143
 
 markdown_extensions:
   - admonition
@@ -51,6 +32,7 @@
     - Worksheet Markdown: Worksheet-Markdown.md
     - Execution: Execution.md
     - Competitions: Competitions.md
+    - Storage Externalization: Externalization.md
   - Reference:
     - CLI Reference: CLI-Reference.md
     - REST API Reference: REST-API-Reference.md
