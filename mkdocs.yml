site_name: CodaLab Worksheets Documentation
docs_dir: docs
theme:
  name: 'material'
  features:
    - tabs
  palette:
    primary: white
    accent: blue grey
  logo: ./images/codalab-logo.png
  favicon: ./images/favicon.ico

<<<<<<< HEAD
nav:
  - Docs:
    - Introduction: index.md
    - Examples: https://github.com/codalab/worksheets-examples
    - The CodaLab Workflow: Workflow.md
    - Executable Papers: Executable-Papers.md
    - CLI Reference: CLI-Reference.md
    - Worksheet Markdown: Worksheet-Markdown.md
    - Execution: Execution.md
    - Competitions: Competitions.md
    - Server Setup: Server-Setup.md
    - Code Overview: Code-Overview.md
    - REST API Reference: REST-API-Reference.md
  - About:
    - About: About.md
    - Privacy: Privacy.md
    - Frequently Asked Questions: FAQ.md
  - blog:
      - New site and updates from the past year: blog/2020-06-23-new-site-updates.md
=======
extra_css:
  - main.css
>>>>>>> bcf87d66

markdown_extensions:
  - admonition
  - codehilite
  - toc:
      permalink: true

repo_name: codalab/codalab-worksheets
repo_url: https://github.com/codalab/codalab-worksheets

nav:
  - Home:
    - Introduction: index.md
    - Examples: https://github.com/codalab/worksheets-examples
  - Concepts:
    - The CodaLab Workflow: Workflow.md
    - Executable Papers: Executable-Papers.md
    - Worksheet Markdown: Worksheet-Markdown.md
    - Execution: Execution.md
    - Competitions: Competitions.md
  - Reference:
    - CLI Reference: CLI-Reference.md
    - REST API Reference: REST-API-Reference.md
  - Contributing:
    - Code Overview: Code-Overview.md
    - Server Setup: Server-Setup.md
  - About:
    - About: About.md
    - Privacy: Privacy.md
    - Frequently Asked Questions: FAQ.md<|MERGE_RESOLUTION|>--- conflicted
+++ resolved
@@ -10,30 +10,8 @@
   logo: ./images/codalab-logo.png
   favicon: ./images/favicon.ico
 
-<<<<<<< HEAD
-nav:
-  - Docs:
-    - Introduction: index.md
-    - Examples: https://github.com/codalab/worksheets-examples
-    - The CodaLab Workflow: Workflow.md
-    - Executable Papers: Executable-Papers.md
-    - CLI Reference: CLI-Reference.md
-    - Worksheet Markdown: Worksheet-Markdown.md
-    - Execution: Execution.md
-    - Competitions: Competitions.md
-    - Server Setup: Server-Setup.md
-    - Code Overview: Code-Overview.md
-    - REST API Reference: REST-API-Reference.md
-  - About:
-    - About: About.md
-    - Privacy: Privacy.md
-    - Frequently Asked Questions: FAQ.md
-  - blog:
-      - New site and updates from the past year: blog/2020-06-23-new-site-updates.md
-=======
 extra_css:
   - main.css
->>>>>>> bcf87d66
 
 markdown_extensions:
   - admonition
@@ -63,4 +41,6 @@
   - About:
     - About: About.md
     - Privacy: Privacy.md
-    - Frequently Asked Questions: FAQ.md+    - Frequently Asked Questions: FAQ.md
+  - Blog:
+      - New site and updates from the past year: blog/2020-06-23-new-site-updates.md