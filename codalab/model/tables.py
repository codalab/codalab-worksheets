--- conflicted
+++ resolved
@@ -47,11 +47,7 @@
         Enum(StorageType.DISK_STORAGE.value, StorageType.AZURE_BLOB_STORAGE.value),
         nullable=True,
     ),  # Where the bundle contents are stored. If set to null, nothing has been uploaded for the bundle yet.
-<<<<<<< HEAD
-    # When updating this column, sync it with codalab.model.bundle_model.StorageType.
-=======
     # When updating this column, sync it with codalab.common.StorageType.
->>>>>>> f41a31d2
     Column(
         'is_dir', Boolean, nullable=True,
     ),  # Whether the bundle is a directory or just a single file. If set to null, nothing has been uploaded for the bundle yet.
