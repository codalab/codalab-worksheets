"""
BundleModel is a wrapper around database calls to save and load bundle metadata.
"""

import collections
import datetime
import os
import re
import time
import sys
from uuid import uuid4

from sqlalchemy import and_, or_, not_, select, union, desc, func
from sqlalchemy.sql.expression import literal, true

from codalab.bundles import get_bundle_subclass
from codalab.common import IntegrityError, NotFoundError, precondition, UsageError
from codalab.lib import crypt_util, spec_util, worksheet_util, path_util
from codalab.model.util import LikeQuery
from codalab.model.tables import (
    bundle as cl_bundle,
    bundle_dependency as cl_bundle_dependency,
    bundle_metadata as cl_bundle_metadata,
    group as cl_group,
    group_bundle_permission as cl_group_bundle_permission,
    group_object_permission as cl_group_worksheet_permission,
    NOTIFICATIONS_GENERAL,
    GROUP_OBJECT_PERMISSION_ALL,
    GROUP_OBJECT_PERMISSION_READ,
    GROUP_OBJECT_PERMISSION_NONE,
    user_group as cl_user_group,
    worksheet as cl_worksheet,
    worksheet_tag as cl_worksheet_tag,
    worksheet_item as cl_worksheet_item,
    user as cl_user,
    chat as cl_chat,
    user_verification as cl_user_verification,
    user_reset_code as cl_user_reset_code,
    oauth2_client,
    oauth2_token,
    oauth2_auth_code,
    worker as cl_worker,
    worker_run as cl_worker_run,
    db_metadata,
)
from codalab.objects.worksheet import item_sort_key, Worksheet
from codalab.objects.oauth2 import OAuth2AuthCode, OAuth2Client, OAuth2Token
from codalab.objects.user import User
from codalab.rest.util import get_group_info
from codalab.worker.bundle_state import State


SEARCH_KEYWORD_REGEX = re.compile('^([\.\w/]*)=(.*)$')


def str_key_dict(row):
    """
    row comes out of an element of a database query.
    For some versions of SqlAlchemy, the keys are of type sqlalchemy.sql.elements.quoted_name,
    which cannot be serialized to JSON.
    This function converts the keys to strings.
    """
    return dict((str(k), v) for k, v in row.items())


class BundleModel(object):
    def __init__(self, engine, default_user_info):
        """
        Initialize a BundleModel with the given SQLAlchemy engine.
        """
        self.engine = engine
        self.default_user_info = default_user_info
        self.public_group_uuid = ''
        self.create_tables()

    # ==========================================================================
    # Database helper methods
    # ==========================================================================

    # TODO: Remove these methods below when all appropriate table columns have
    # been converted to the appropriate types that perform automatic encoding.
    # (See tables.py for more details.)

    def encode_str(self, value):
        raise NotImplementedError

    def decode_str(self, value):
        raise NotImplementedError

    def _reset(self):
        """
        Do a drop / create table to clear and reset the schema of all tables.
        """
        # Do not run this function in production!
        db_metadata.drop_all(self.engine)
        self.create_tables()

    def create_tables(self):
        """
        Create all CodaLab bundle tables if they do not already exist.
        """
        db_metadata.create_all(self.engine)
        self._create_default_groups()
        self._create_default_clients()

    @staticmethod
    def do_multirow_insert(connection, table, values):
        """
        Insert multiple rows into the given table.
        This method may be overridden by models that use more powerful SQL dialects.
        """
        # This is a lowest-common-denominator implementation of a multi-row insert.
        # It deals with a couple of SQL dialect issues:
        #   - Some dialects do not support empty inserts, so we test 'if values'.
        #   - Some dialects do not support multiple inserts in a single statement,
        #     which we deal with by using the DBAPI execute_many pattern.
        if values:
            with connection.begin():
                connection.execute(table.insert(), values)

    @staticmethod
    def make_clause(key, value):
        if isinstance(value, (list, set, tuple)):
            if not value:
                return False
            return key.in_(value)
        if isinstance(value, LikeQuery):
            return key.like(value)
        return key == value

    def make_kwargs_clause(self, table, kwargs):
        """
        Return a list of bundles given a dict mapping table columns to values.
        If a value is a list, set, or tuple, produce an IN clause on that column.
        If a value is a LikeQuery, produce a LIKE clause on that column.
        """
        clauses = [true()]
        for (key, value) in kwargs.items():
            clauses.append(self.make_clause(getattr(table.c, key), value))
        return and_(*clauses)

    @staticmethod
    def _render_query(query):
        """
        Return string representing SQL query.
        """
        query = query.compile()
        s = str(query)
        for k, v in query.params.items():
            s = s.replace(':' + k, str(v))
        return s

    def _execute_query(self, query):
        """
        Execute the given query and return the first matching row
        """
        with self.engine.begin() as connection:
            rows = connection.execute(query).fetchall()
        return [row[0] for row in rows]

    # ==========================================================================
    # Bundle info accessor methods
    # ==========================================================================

    def get_bundle(self, uuid):
        """
        Retrieve a bundle from the database given its uuid.
        Assume it's unique.
        """
        bundles = self.batch_get_bundles(uuid=uuid)
        if not bundles:
            raise NotFoundError('Could not find bundle with uuid %s' % (uuid,))
        if len(bundles) > 1:
            raise IntegrityError('Found multiple bundles with uuid %s' % (uuid,))
        return bundles[0]

    def get_bundle_names(self, uuids):
        """
        Fetch the bundle names of the given uuids.
        Return {uuid: ..., name: ...}
        """
        if len(uuids) == 0:
            return []
        with self.engine.begin() as connection:
            rows = connection.execute(
                select(
                    [cl_bundle_metadata.c.bundle_uuid, cl_bundle_metadata.c.metadata_value]
                ).where(
                    and_(
                        cl_bundle_metadata.c.metadata_key == 'name',
                        cl_bundle_metadata.c.bundle_uuid.in_(uuids),
                    )
                )
            ).fetchall()
            return dict((row.bundle_uuid, row.metadata_value) for row in rows)

    def get_owner_ids(self, table, uuids):
        """
        Fetch the owners of the given uuids (for either bundles or worksheets).
        Return {uuid: ..., owner_id: ...}
        """
        if len(uuids) == 0:
            return []
        with self.engine.begin() as connection:
            rows = connection.execute(
                select([table.c.uuid, table.c.owner_id]).where(table.c.uuid.in_(uuids))
            ).fetchall()
            return dict((row.uuid, row.owner_id) for row in rows)

    def get_bundle_owner_ids(self, uuids):
        return self.get_owner_ids(cl_bundle, uuids)

    def get_worksheet_owner_ids(self, uuids):
        return self.get_owner_ids(cl_worksheet, uuids)

    def get_bundle_worker(self, uuid):
        """
        Returns information about the worker that the given bundle is running
        on. This method should be called only for bundles that are running.
        """
        with self.engine.begin() as conn:
            row = conn.execute(
                cl_worker_run.select().where(cl_worker_run.c.run_uuid == uuid)
            ).fetchone()
            precondition(row, 'Trying to find worker for bundle that is not running.')
            worker_row = conn.execute(
                cl_worker.select().where(
                    and_(cl_worker.c.user_id == row.user_id, cl_worker.c.worker_id == row.worker_id)
                )
            ).fetchone()
            return {
                'user_id': worker_row.user_id,
                'worker_id': worker_row.worker_id,
                'shared_file_system': worker_row.shared_file_system,
                'socket_id': worker_row.socket_id,
            }

    def get_children_uuids(self, uuids):
        """
        Get all bundles that depend on the bundle with the given uuids.
        Return {parent_uuid: [child_uuid, ...], ...}
        """
        with self.engine.begin() as connection:
            rows = connection.execute(
                select(
                    [cl_bundle_dependency.c.parent_uuid, cl_bundle_dependency.c.child_uuid]
                ).where(cl_bundle_dependency.c.parent_uuid.in_(uuids))
            ).fetchall()
        result = dict((uuid, []) for uuid in uuids)
        for row in rows:
            result[row.parent_uuid].append(row.child_uuid)
        return result

    def get_host_worksheet_uuids(self, bundle_uuids):
        """
        Return list of worksheet uuids that contain the given bundle_uuids.
        bundle_uuids = ['0x12435']
        Return {'0x12435': [host_worksheet_uuid, ...], ...}
        """
        with self.engine.begin() as connection:
            rows = connection.execute(
                select([cl_worksheet_item.c.worksheet_uuid, cl_worksheet_item.c.bundle_uuid]).where(
                    cl_worksheet_item.c.bundle_uuid.in_(bundle_uuids)
                )
            ).fetchall()
        result = dict((uuid, []) for uuid in bundle_uuids)
        for row in rows:
            result[row.bundle_uuid].append(row.worksheet_uuid)
        # Deduplicate entries
        for uuid in result.keys():
            result[uuid] = list(set(result[uuid]))
        return result

    def get_self_and_descendants(self, uuids, depth):
        """
        Get all bundles that depend on bundles with the given uuids.
        depth = 1 gets only children
        """
        frontier = uuids
        visited = list(frontier)
        while len(frontier) > 0 and depth > 0:
            # Get children of all nodes in frontier
            result = self.get_children_uuids(frontier)
            new_frontier = []
            for l in result.values():
                for uuid in l:
                    if uuid in visited:
                        continue
                    new_frontier.append(uuid)
                    visited.append(uuid)
            frontier = new_frontier
            depth -= 1
        return visited

    def search_bundles(self, user_id, keywords):
        """
        Returns a  bundle search result dict where:
            result: list of bundle uuids matching search criteria in order
                          specified for bundle searches
                    single number value for aggregate searches(.count, .sum)
            is_aggregate: True for aggregate searches, False otherwise
        Each keyword is either:
        - <key>=<value>
        - .floating: return bundles not in any worksheet
        - .offset=<int>: return bundles starting at this offset
        - .limit=<int>: maximum number of bundles to return
        - .count: just return the number of bundles
        - .shared: shared with me through a group
        - .mine: sugar for owner_id=user_id
        - .last: sugar for id=.sort-
        Keys are one of the following:
        - Bundle fields (e.g., uuid)
        - Metadata fields (e.g., time)
        - Special fields (e.g., dependencies)
        Values can be one of the following:
        - .sort: sort in increasing order
        - .sort-: sort by decreasing order
        - .sum: add up the numbers
        Bare keywords: sugar for uuid_name=.*<word>.*
        Search only bundles which are readable by user_id.
        """
        clauses = []
        offset = 0
        limit = 10
        format_func = None
        count = False
        sort_key = [None]
        sum_key = [None]
        aux_fields = []  # Fields (e.g., sorting) that we need to include in the query

        # Number nested subqueries
        subquery_index = [0]

        def alias(clause):
            subquery_index[0] += 1
            return clause.alias('q' + str(subquery_index[0]))

        def is_numeric(key):
            return key != 'name'

        def make_condition(key, field, value):
            # Special
            if value == '.sort':
                aux_fields.append(field)
                if is_numeric(key):
                    field = field * 1
                sort_key[0] = field
            elif value == '.sort-':
                aux_fields.append(field)
                if is_numeric(key):
                    field = field * 1
                sort_key[0] = desc(field)
            elif value == '.sum':
                sum_key[0] = field * 1
            else:
                # Ordinary value
                if isinstance(value, list):
                    return field.in_(value)
                if '%' in value:
                    return field.like(value)
                return field == value
            return None

        shortcuts = {'type': 'bundle_type', 'size': 'data_size', 'worksheet': 'host_worksheet'}

        for keyword in keywords:
            keyword = keyword.replace('.*', '%')
            # Sugar
            if keyword == '.mine':
                keyword = 'owner_id=' + (user_id or '')
            elif keyword == '.shared':
                keyword = '.shared=True'
            elif keyword == '.last':
                keyword = 'id=.sort-'
            elif keyword == '.count':
                count = True
                limit = None
                continue
            elif keyword == '.floating':
                # Get bundles that have host worksheets, and then take the complement.
                with_hosts = alias(
                    select([cl_bundle.c.uuid]).where(
                        cl_bundle.c.uuid == cl_worksheet_item.c.bundle_uuid
                    )
                )
                clause = not_(cl_bundle.c.uuid.in_(with_hosts))
                clauses.append(clause)
                continue

            m = SEARCH_KEYWORD_REGEX.match(keyword)  # key=value
            if m:
                key, value = m.group(1), m.group(2)
                key = shortcuts.get(key, key)
                if ',' in value:  # value is value1,value2
                    value = value.split(',')
            else:
                key, value = 'uuid_name', keyword

            clause = None
            # Special functions
            if key == '.offset':
                offset = int(value)
            elif key == '.limit':
                limit = int(value)
            elif key == '.format':
                format_func = value
            # Bundle fields
            elif key == 'bundle_type':
                clause = make_condition(key, cl_bundle.c.bundle_type, value)
            elif key == 'id':
                clause = make_condition(key, cl_bundle.c.id, value)
            elif key == 'uuid':
                clause = make_condition(key, cl_bundle.c.uuid, value)
            elif key == 'data_hash':
                clause = make_condition(key, cl_bundle.c.data_hash, value)
            elif key == 'state':
                clause = make_condition(key, cl_bundle.c.state, value)
            elif key == 'command':
                clause = make_condition(key, cl_bundle.c.command, value)
            elif key == 'owner_id':
                clause = make_condition(key, cl_bundle.c.owner_id, value)
            elif key == '.shared':  # shared with any group I am in with read permission
                clause = cl_bundle.c.uuid.in_(
                    select([cl_group_bundle_permission.c.object_uuid]).where(
                        and_(
                            cl_group_bundle_permission.c.group_uuid.in_(
                                alias(
                                    select([cl_user_group.c.group_uuid]).where(
                                        cl_user_group.c.user_id == user_id
                                    )
                                )
                            ),
                            cl_group_bundle_permission.c.permission >= GROUP_OBJECT_PERMISSION_READ,
                        )
                    )
                )
            elif key == 'group':  # shared with group with read permission
                group_uuid = get_group_info(value, False)['uuid']
                clause = cl_bundle.c.uuid.in_(
                    select([cl_group_bundle_permission.c.object_uuid]).where(
                        and_(
                            cl_group_bundle_permission.c.group_uuid == group_uuid,
                            cl_group_bundle_permission.c.permission >= GROUP_OBJECT_PERMISSION_READ,
                        )
                    )
                )
            # Special fields
            elif key == 'dependency':
                # Match uuid of dependency
                condition = make_condition(key, cl_bundle_dependency.c.parent_uuid, value)
                if condition is None:  # top-level
                    clause = cl_bundle_dependency.c.child_uuid == cl_bundle.c.uuid
                else:  # embedded
                    clause = cl_bundle.c.uuid.in_(
                        alias(select([cl_bundle_dependency.c.child_uuid]).where(condition))
                    )
            elif key.startswith('dependency/'):
                _, name = key.split('/', 1)
                condition = make_condition(key, cl_bundle_dependency.c.parent_uuid, value)
                if condition is None:  # top-level
                    clause = and_(
                        cl_bundle_dependency.c.child_uuid == cl_bundle.c.uuid,  # Join constraint
                        cl_bundle_dependency.c.child_path
                        == name,  # Match the 'type' of dependent (child_path)
                    )
                else:  # embedded
                    clause = cl_bundle.c.uuid.in_(
                        alias(
                            select([cl_bundle_dependency.c.child_uuid]).where(
                                and_(
                                    cl_bundle_dependency.c.child_path
                                    == name,  # Match the 'type' of dependent (child_path)
                                    condition,
                                )
                            )
                        )
                    )
            elif key == 'host_worksheet':
                condition = make_condition(key, cl_worksheet_item.c.worksheet_uuid, value)
                if condition is None:  # top-level
                    clause = cl_worksheet_item.c.bundle_uuid == cl_bundle.c.uuid  # Join constraint
                else:
                    clause = cl_bundle.c.uuid.in_(
                        alias(select([cl_worksheet_item.c.bundle_uuid]).where(condition))
                    )
            elif key == 'uuid_name':  # Search uuid and name by default
                clause = []
                clause.append(cl_bundle.c.uuid.like('%' + value + '%'))
                clause.append(
                    cl_bundle.c.uuid.in_(
                        alias(
                            select([cl_bundle_metadata.c.bundle_uuid]).where(
                                and_(
                                    cl_bundle_metadata.c.metadata_key == 'name',
                                    cl_bundle_metadata.c.metadata_value.like('%' + value + '%'),
                                )
                            )
                        )
                    )
                )
                clause = or_(*clause)
            elif key == '':  # Match any field
                clause = []
                clause.append(cl_bundle.c.uuid.like('%' + value + '%'))
                clause.append(cl_bundle.c.command.like('%' + value + '%'))
                clause.append(
                    cl_bundle.c.uuid.in_(
                        alias(
                            select([cl_bundle_metadata.c.bundle_uuid]).where(
                                cl_bundle_metadata.c.metadata_value.like('%' + value + '%')
                            )
                        )
                    )
                )
                clause = or_(*clause)
            # Otherwise, assume metadata.
            else:
                condition = make_condition(key, cl_bundle_metadata.c.metadata_value, value)
                if condition is None:  # top-level
                    clause = and_(
                        cl_bundle.c.uuid == cl_bundle_metadata.c.bundle_uuid,
                        cl_bundle_metadata.c.metadata_key == key,
                    )
                else:  # embedded
                    clause = cl_bundle.c.uuid.in_(
                        select([cl_bundle_metadata.c.bundle_uuid]).where(
                            and_(cl_bundle_metadata.c.metadata_key == key, condition)
                        )
                    )

            if clause is not None:
                clauses.append(clause)

        clause = and_(*clauses)

        if user_id != self.root_user_id:
            # Restrict to the bundles that we have access to.
            access_via_owner = cl_bundle.c.owner_id == user_id
            access_via_group = cl_bundle.c.uuid.in_(
                select([cl_group_bundle_permission.c.object_uuid]).where(
                    and_(
                        or_(  # Join constraint (group)
                            cl_group_bundle_permission.c.group_uuid
                            == self.public_group_uuid,  # Public group
                            cl_group_bundle_permission.c.group_uuid.in_(
                                alias(
                                    select([cl_user_group.c.group_uuid]).where(
                                        cl_user_group.c.user_id == user_id
                                    )
                                )
                            ),  # Private group
                        ),
                        cl_group_bundle_permission.c.permission
                        >= GROUP_OBJECT_PERMISSION_READ,  # Match the uuid of the parent
                    )
                )
            )
            clause = and_(clause, or_(access_via_owner, access_via_group))

        # Aggregate (sum)
        if sum_key[0] is not None:
            # Construct a table with only the uuid and the num (and make sure it's distinct!)
            query = alias(
                select([cl_bundle.c.uuid, sum_key[0].label('num')]).distinct().where(clause)
            )
            # Sum the numbers
            query = select([func.sum(query.c.num)])
        else:
            query = (
                select([cl_bundle.c.uuid] + aux_fields)
                .distinct()
                .where(clause)
                .offset(offset)
                .limit(limit)
            )

        # Sort
        if sort_key[0] is not None:
            query = query.order_by(sort_key[0])

        # Count
        if count:
            query = alias(query).count()

        result = self._execute_query(query)
        if count or sum_key[0] is not None:  # Just returning a single number
            result = worksheet_util.apply_func(format_func, result[0])
            return {'result': result, 'is_aggregate': True}
        return {'result': result, 'is_aggregate': False}

    def get_bundle_uuids(self, conditions, max_results):
        """
        Returns a list of bundle_uuids that have match the conditions.
        Possible conditions on bundles: uuid, name, worksheet_uuid
        """
        if 'uuid' in conditions:
            # Match the uuid only
            clause = self.make_clause(cl_bundle.c.uuid, conditions['uuid'])
            query = select([cl_bundle.c.uuid]).where(clause)
        elif 'name' in conditions:
            # Select name
            if conditions['name']:
                clause = and_(
                    cl_bundle_metadata.c.metadata_key == 'name',
                    self.make_clause(cl_bundle_metadata.c.metadata_value, conditions['name']),
                )
            else:
                clause = true()

            if conditions['worksheet_uuid']:
                # Select things on the given worksheet
                # WARNING: Will also include invalid bundle ids that are listed on the worksheet
                clause = and_(
                    clause,
                    self.make_clause(
                        cl_worksheet_item.c.worksheet_uuid, conditions['worksheet_uuid']
                    ),
                )
                clause = and_(clause, cl_worksheet_item.c.bundle_uuid.isnot(None))
                join = cl_worksheet_item.outerjoin(
                    cl_bundle_metadata,
                    cl_worksheet_item.c.bundle_uuid == cl_bundle_metadata.c.bundle_uuid,
                )
                query = (
                    select([cl_worksheet_item.c.bundle_uuid, cl_worksheet_item.c.id])
                    .select_from(join)
                    .distinct()
                    .where(clause)
                )
                query = query.order_by(cl_worksheet_item.c.id.desc()).limit(max_results)
            else:
                if not conditions['name']:
                    raise UsageError('Nothing is specified')
                # Select from all bundles
                clause = and_(clause, cl_bundle.c.uuid == cl_bundle_metadata.c.bundle_uuid)  # Join
                query = select([cl_bundle.c.uuid]).where(clause)
                query = query.order_by(cl_bundle.c.id.desc()).limit(max_results)

        return self._execute_query(query)

    def batch_get_bundles(self, **kwargs):
        """
        Return a list of bundles given a SQLAlchemy clause on the cl_bundle table.
        """
        clause = self.make_kwargs_clause(cl_bundle, kwargs)
        with self.engine.begin() as connection:
            bundle_rows = connection.execute(cl_bundle.select().where(clause)).fetchall()
            if not bundle_rows:
                return []
            uuids = set(bundle_row.uuid for bundle_row in bundle_rows)
            dependency_rows = connection.execute(
                cl_bundle_dependency.select()
                .where(cl_bundle_dependency.c.child_uuid.in_(uuids))
                .order_by(cl_bundle_dependency.c.id)
            ).fetchall()
            metadata_rows = connection.execute(
                cl_bundle_metadata.select().where(cl_bundle_metadata.c.bundle_uuid.in_(uuids))
            ).fetchall()

        # Make a dictionary for each bundle with both data and metadata.
        bundle_values = {row.uuid: str_key_dict(row) for row in bundle_rows}
        for bundle_value in bundle_values.values():
            bundle_value['dependencies'] = []
            bundle_value['metadata'] = []
        for dep_row in dependency_rows:
            if dep_row.child_uuid not in bundle_values:
                raise IntegrityError('Got dependency %s without bundle' % (dep_row,))
            bundle_values[dep_row.child_uuid]['dependencies'].append(dep_row)
        for metadata_row in metadata_rows:
            if metadata_row.bundle_uuid not in bundle_values:
                raise IntegrityError('Got metadata %s without bundle' % (metadata_row,))
            bundle_values[metadata_row.bundle_uuid]['metadata'].append(metadata_row)

        # Construct and validate all of the retrieved bundles.
        sorted_values = sorted(bundle_values.values(), key=lambda r: r['id'])
        bundles = [
            #
            get_bundle_subclass(bundle_value['bundle_type'])(bundle_value)
            for bundle_value in sorted_values
        ]
        return bundles

    # ==========================================================================
    # Server-side bundle state machine methods
    # ==========================================================================

    def transition_bundle_starting(self, bundle, user_id, worker_id):
        """
        Transitions bundle to STARTING state:
            Updates the last_updated metadata.
            Adds a worker_run row that tracks which worker will run the bundle.
        """
        with self.engine.begin() as connection:
            # Check that it still exists.
            row = connection.execute(
                cl_bundle.select().where(cl_bundle.c.id == bundle.id)
            ).fetchone()
            if not row:
                # The user deleted the bundle.
                return False

            bundle_update = {
                'state': State.STARTING,
                'metadata': {'last_updated': int(time.time())},
            }
            self.update_bundle(bundle, bundle_update, connection)

            worker_run_row = {'user_id': user_id, 'worker_id': worker_id, 'run_uuid': bundle.uuid}
            connection.execute(cl_worker_run.insert().values(worker_run_row))

            return True

    def transition_bundle_staged(self, bundle):
        """
        Transitions bundle to STAGED state:
            Returns False if the bundle was not in STARTING state.
            Clears the job_handle metadata and removes the worker_run row.
        """
        with self.engine.begin() as connection:
            # Make sure it's still starting.
            row = connection.execute(
                cl_bundle.select().where(cl_bundle.c.id == bundle.id)
            ).fetchone()
            if not row:
                raise IntegrityError('Missing bundle with UUID %s' % bundle.uuid)
            if row.state != State.STARTING:
                # It is possible that this method is called on a bundle
                # that has started running.
                return False

            update_message = {'state': State.STAGED, 'metadata': {'job_handle': None}}
            self.update_bundle(bundle, update_message, connection)
            connection.execute(
                cl_worker_run.delete().where(cl_worker_run.c.run_uuid == bundle.uuid)
            )

            return True

    def transition_bundle_preparing(self, bundle, user_id, worker_id, start_time, remote):
        """
        Transitions bundle to PREPARING state:
            Only if the bundle is still scheduled to run on the given worker
            (done by checking the worker_run table).
            Returns True if it is.
        """
        with self.engine.begin() as connection:
            # Check that still assigned to this worker.
            run_row = connection.execute(
                cl_worker_run.select().where(cl_worker_run.c.run_uuid == bundle.uuid)
            ).fetchone()
            if not run_row or run_row.user_id != user_id or run_row.worker_id != worker_id:
                return False

            bundle_update = {
                'state': State.PREPARING,
                'metadata': {'started': start_time, 'last_updated': start_time, 'remote': remote},
            }
            self.update_bundle(bundle, bundle_update, connection)

        return True

    def transition_bundle_running(self, bundle, worker_run, row, user_id, worker_id, connection):
        """
        Transitions bundle to RUNNING state:
            If bundle was WORKER_OFFLINE, also inserts a row into worker_run.
        """
        if row.state == State.WORKER_OFFLINE:
            run_row = connection.execute(
                cl_worker_run.select().where(cl_worker_run.c.run_uuid == bundle.uuid)
            ).fetchone()
            if run_row:
                # we should never get to this point: panic
                raise IntegrityError(
                    'worker_run row exists for a bundle in WORKER_OFFLINE state, uuid %s'
                    % (bundle.uuid,)
                )

            worker_run_row = {'user_id': user_id, 'worker_id': worker_id, 'run_uuid': bundle.uuid}
            connection.execute(cl_worker_run.insert().values(worker_run_row))

        metadata_update = {
            'run_status': worker_run.run_status,
            'last_updated': int(time.time()),
            'time': worker_run.container_time_total,
            'time_user': worker_run.container_time_user,
            'time_system': worker_run.container_time_system,
            'remote': worker_run.remote,
        }

        if worker_run.docker_image is not None:
            metadata_update['docker_image'] = worker_run.docker_image

        self.update_bundle(
            bundle, {'state': worker_run.state, 'metadata': metadata_update}, connection
        )

        return True

    def transition_bundle_worker_offline(self, bundle):
        """
        Transitions bundle to WORKER_OFFLINE state:
            Updates the last_updated metadata.
            Removes the corresponding row from worker_run if it exists.
        """
        with self.engine.begin() as connection:
            # Check that it still exists and is running
            row = connection.execute(
                cl_bundle.select().where(
                    cl_bundle.c.id == bundle.id
                    and (cl_bundle.c.state == State.RUNNING or cl_bundle.c.state == State.PREPARING)
                )
            ).fetchone()
            if not row:
                # The user deleted the bundle or the bundle finished
                return False

            # Delete row in worker_run
            connection.execute(
                cl_worker_run.delete().where(cl_worker_run.c.run_uuid == bundle.uuid)
            )

            bundle_update = {
                'state': State.WORKER_OFFLINE,
                'metadata': {'last_updated': int(time.time())},
            }
            self.update_bundle(bundle, bundle_update, connection)
        return True

    def transition_bundle_finalizing(self, bundle, user_id, worker_run, connection):
        """
        Transitions bundle to FINALIZING state:
            Saves the failure message and exit code from the worker
            If the user running the bundle was the CodaLab root user,
            increments the time used by the bundle owner.
        """
        failure_message, exitcode = worker_run.failure_message, worker_run.exitcode
        if failure_message is None and exitcode is not None and exitcode != 0:
            failure_message = 'Exit code %d' % exitcode
        # Build metadata
        metadata = {}
        if failure_message is not None:
            metadata['failure_message'] = failure_message
        if exitcode is not None:
            metadata['exitcode'] = exitcode

        bundle_update = {'state': State.FINALIZING, 'metadata': metadata}

        self.update_bundle(bundle, bundle_update, connection)

        if user_id == self.root_user_id:
            self.increment_user_time_used(bundle.owner_id, getattr(bundle.metadata, 'time', 0))

        return True

    def transition_bundle_finished(self, bundle, bundle_location):
        """
        Transitions bundle to READY or FAILED state:
            The final state is determined by whether a failure message or exitcode
            was recorded during finalization of the bundle.
        """
        metadata = bundle.metadata.to_dict()
        failure_message = metadata.get('failure_message', None)
        exitcode = metadata.get('exitcode', 0)
        state = State.FAILED if failure_message or exitcode else State.READY
        if failure_message == 'Kill requested':
            state = State.KILLED

        worker = self.get_bundle_worker(bundle.uuid)
        if worker['shared_file_system']:
            self.update_disk_metadata(bundle, bundle_location)

        metadata = {'run_status': 'Finished', 'last_updated': int(time.time())}

        with self.engine.begin() as connection:
            self.update_bundle(bundle, {'state': state, 'metadata': metadata}, connection)
            connection.execute(
                cl_worker_run.delete().where(cl_worker_run.c.run_uuid == bundle.uuid)
            )

    # ==========================================================================
    # Bundle state machine helper functions
    # ==========================================================================

    def update_disk_metadata(self, bundle, bundle_location, enforce_disk_quota=False):
        """
        Computes the disk use and data hash of the given bundle.
        Updates the database rows for the bundle and user with the new disk use
        """
        dirs_and_files = None
        if os.path.isdir(bundle_location):
            dirs_and_files = path_util.recursive_ls(bundle_location)
        else:
            dirs_and_files = [], [bundle_location]

        data_hash = '0x%s' % (path_util.hash_directory(bundle_location, dirs_and_files))
        data_size = path_util.get_size(bundle_location, dirs_and_files)
        if enforce_disk_quota:
            disk_left = self.get_user_disk_quota_left(bundle.owner_id)
            if data_size > disk_left:
                raise UsageError(
                    "Can't save bundle, bundle size %s greater than user's disk quota left: %s"
                    % (data_size, disk_left)
                )

        bundle_update = {'data_hash': data_hash, 'metadata': {'data_size': data_size}}
        self.update_bundle(bundle, bundle_update)
        self.update_user_disk_used(bundle.owner_id)

    def bundle_checkin(self, bundle, worker_run, user_id, worker_id):
        """
        Updates the database tables with the most recent bundle information from worker
        """
        with self.engine.begin() as connection:
            # If bundle isn't in db anymore the user deleted it so cancel
            row = connection.execute(
                cl_bundle.select().where(cl_bundle.c.id == bundle.id)
            ).fetchone()
            if not row:
                return False

            if worker_run.state == State.FINALIZING:
                # update bundle metadata using transition_bundle_running one last time before finalizing it
                self.transition_bundle_running(
                    bundle, worker_run, row, user_id, worker_id, connection
                )
                return self.transition_bundle_finalizing(bundle, user_id, worker_run, connection)

            if worker_run.state in [State.PREPARING, State.RUNNING]:
                return self.transition_bundle_running(
                    bundle, worker_run, row, user_id, worker_id, connection
                )
            # State isn't one we can check in for
            return False

    def save_bundle(self, bundle):
        """
        Save a bundle. On success, sets the Bundle object's id from the result.
        """
        bundle.validate()
        bundle_value = bundle.to_dict(strict=False)
        dependency_values = bundle_value.pop('dependencies')
        metadata_values = bundle_value.pop('metadata')

        # Raises exception when the UUID uniqueness constraint is violated
        # (Clients should check for this case ahead of time if they want to
        # silently skip over creating bundles that already exist.)
        with self.engine.begin() as connection:
            result = connection.execute(cl_bundle.insert().values(bundle_value))
            self.do_multirow_insert(connection, cl_bundle_dependency, dependency_values)
            self.do_multirow_insert(connection, cl_bundle_metadata, metadata_values)
            bundle.id = result.lastrowid

    def update_bundle(self, bundle, update, connection=None):
        """
        Update a bundle's columns and metadata in the database and in memory.
        The update is done as a diff: columns that do not appear in the update dict
        and metadata keys that do not appear in the metadata sub-dict are unaffected.

        This method validates all updates to the bundle, so it is appropriate
        to use this method to update bundles based on user input (eg: cl edit).
        """
        message = 'Illegal update: %s' % (update,)
        precondition('id' not in update and 'uuid' not in update, message)
        # Apply the column and metadata updates in memory and validate the result.
        metadata_update = update.pop('metadata', {})
        bundle.update_in_memory(update)
        for (key, value) in metadata_update.items():
            bundle.metadata.set_metadata_key(key, value)
        bundle.validate()
        # Construct clauses and update lists for updating certain bundle columns.
        if update:
            clause = cl_bundle.c.uuid == bundle.uuid
        if metadata_update:
            metadata_clause = and_(
                cl_bundle_metadata.c.bundle_uuid == bundle.uuid,
                cl_bundle_metadata.c.metadata_key.in_(metadata_update),
            )
            metadata_values = [
                row_dict
                for row_dict in bundle.to_dict().pop('metadata')
                if row_dict['metadata_key'] in metadata_update
            ]

        # Perform the actual updates.
        def do_update(connection):
            try:
                if update:
                    connection.execute(cl_bundle.update().where(clause).values(update))
                if metadata_update:
                    connection.execute(cl_bundle_metadata.delete().where(metadata_clause))
                    self.do_multirow_insert(connection, cl_bundle_metadata, metadata_values)
            except UnicodeError:
                raise UsageError("Invalid character detected; use ascii characters only.")

        if connection:
            do_update(connection)
        else:
            with self.engine.begin() as connection:
                do_update(connection)

    def get_bundle_state(self, uuid):
        result_dict = self.get_bundle_states([uuid])
        if uuid not in result_dict:
            raise NotFoundError('Could not find bundle with uuid %s' % uuid)
        return result_dict[uuid]

    def get_bundle_states(self, uuids):
        """
        Return {uuid: state, ...}
        """
        with self.engine.begin() as connection:
            rows = connection.execute(
                select([cl_bundle.c.uuid, cl_bundle.c.state]).where(cl_bundle.c.uuid.in_(uuids))
            ).fetchall()
            return dict((r.uuid, r.state) for r in rows)

    def delete_bundles(self, uuids):
        """
        Delete bundles with the given uuids.
        """
        with self.engine.begin() as connection:
            # We must delete bundles rows in the opposite order that we create them
            # to avoid foreign-key constraint failures.
            connection.execute(
                cl_group_bundle_permission.delete().where(
                    cl_group_bundle_permission.c.object_uuid.in_(uuids)
                )
            )
            connection.execute(
                cl_worksheet_item.delete().where(cl_worksheet_item.c.bundle_uuid.in_(uuids))
            )
            connection.execute(
                cl_bundle_metadata.delete().where(cl_bundle_metadata.c.bundle_uuid.in_(uuids))
            )
            connection.execute(
                cl_bundle_dependency.delete().where(cl_bundle_dependency.c.child_uuid.in_(uuids))
            )
            connection.execute(cl_bundle.delete().where(cl_bundle.c.uuid.in_(uuids)))

    def remove_data_hash_references(self, uuids):
        with self.engine.begin() as connection:
            connection.execute(
                cl_bundle.update().where(cl_bundle.c.uuid.in_(uuids)).values({'data_hash': None})
            )

    # ==========================================================================
    # Worksheet-related model methods follow!
    # ==========================================================================

    def get_worksheet(self, uuid, fetch_items):
        """
        Get a worksheet given its uuid.
        :rtype: Worksheet
        """
        worksheets = self.batch_get_worksheets(fetch_items=fetch_items, uuid=uuid)
        if not worksheets:
            raise NotFoundError('Could not find worksheet with uuid %s' % (uuid,))
        if len(worksheets) > 1:
            raise IntegrityError('Found multiple workseets with uuid %s' % (uuid,))
        return worksheets[0]

    def batch_get_worksheets(self, fetch_items, **kwargs):
        """
        Get a list of worksheets, all of which satisfy the clause given by kwargs.
        :rtype: list[Worksheet]
        """
        base_worksheet_uuid = kwargs.pop('base_worksheet_uuid', None)
        clause = self.make_kwargs_clause(cl_worksheet, kwargs)
        # Handle base_worksheet_uuid specially
        if base_worksheet_uuid:
            clause = and_(
                clause,
                cl_worksheet_item.c.subworksheet_uuid == cl_worksheet.c.uuid,
                cl_worksheet_item.c.worksheet_uuid == base_worksheet_uuid,
            )

        with self.engine.begin() as connection:
            worksheet_rows = connection.execute(
                cl_worksheet.select().distinct().where(clause)
            ).fetchall()
            if not worksheet_rows:
                if base_worksheet_uuid is not None:
                    # We didn't find any results restricting to base_worksheet_uuid,
                    # so do a global search
                    return self.batch_get_worksheets(fetch_items, **kwargs)
                return []
            # Get the tags
            uuids = set(row.uuid for row in worksheet_rows)
            tag_rows = connection.execute(
                cl_worksheet_tag.select().where(cl_worksheet_tag.c.worksheet_uuid.in_(uuids))
            ).fetchall()
            # Fetch the items of all the worksheets
            if fetch_items:
                item_rows = connection.execute(
                    cl_worksheet_item.select().where(cl_worksheet_item.c.worksheet_uuid.in_(uuids))
                ).fetchall()

        # Make a dictionary for each worksheet with both its main row and its items.
        worksheet_values = {row.uuid: str_key_dict(row) for row in worksheet_rows}
        # Set tags
        for value in worksheet_values.values():
            value['tags'] = []
            if value['title']:
                value['title'] = self.decode_str(value['title'])
        for row in tag_rows:
            worksheet_values[row.worksheet_uuid]['tags'].append(row.tag)
        if fetch_items:
            for value in worksheet_values.values():
                value['items'] = []
            for item_row in sorted(item_rows, key=item_sort_key):
                if item_row.worksheet_uuid not in worksheet_values:
                    raise IntegrityError('Got item %s without worksheet' % (item_row,))
                item_row = dict(item_row)
                item_row['value'] = self.decode_str(item_row['value'])
                worksheet_values[item_row['worksheet_uuid']]['items'].append(item_row)
        return [Worksheet(value) for value in worksheet_values.values()]

    def search_worksheets(self, user_id, keywords):
        """
        Return a list of row dicts, one per worksheet. These dicts do NOT contain
        ALL worksheet items; this method is meant to make it easy for a user to see
        their existing worksheets.
        Note: keywords has basically same semantics as search_bundles.
        """
        clauses = []
        offset = 0
        limit = 10
        sort_key = [cl_worksheet.c.name]

        # Number nested subqueries
        subquery_index = [0]

        def alias(clause):
            subquery_index[0] += 1
            return clause.alias('q' + str(subquery_index[0]))

        def make_condition(field, value):
            # Special
            if value == '.sort':
                sort_key[0] = field
            elif value == '.sort-':
                sort_key[0] = desc(field)
            else:
                # Ordinary value
                if isinstance(value, list):
                    return field.in_(value)
                if '%' in value:
                    return field.like(value)
                return field == value
            return None

        for keyword in keywords:
            keyword = keyword.replace('.*', '%')
            # Sugar
            if keyword == '.mine':
                keyword = 'owner_id=' + (user_id or '')
            elif keyword == '.last':
                keyword = 'id=.sort-'
            elif keyword == '.shared':
                keyword = '.shared=True'

            m = SEARCH_KEYWORD_REGEX.match(keyword)  # key=value
            if m:
                key, value = m.group(1), m.group(2)
                if ',' in value:  # value is value1,value2
                    value = value.split(',')
            else:
                key, value = 'uuid_name_title', keyword

            clause = None
            # Special functions
            if key == '.offset':
                offset = int(value)
            elif key == '.limit':
                limit = int(value)
            elif key == '.shared':  # shared with any group I am in with read or all permission?
                clause = cl_worksheet.c.uuid.in_(
                    select([cl_group_worksheet_permission.c.object_uuid]).where(
                        and_(
                            cl_group_worksheet_permission.c.group_uuid.in_(
                                alias(
                                    select([cl_user_group.c.group_uuid]).where(
                                        cl_user_group.c.user_id == user_id
                                    )
                                )
                            ),
                            cl_group_worksheet_permission.c.permission
                            >= GROUP_OBJECT_PERMISSION_READ,
                        )
                    )
                )
            # Bundle fields
            elif key == 'id':
                clause = make_condition(cl_worksheet.c.id, value)
            elif key == 'uuid':
                clause = make_condition(cl_worksheet.c.uuid, value)
            elif key == 'name':
                clause = make_condition(cl_worksheet.c.name, value)
            elif key == 'title':
                clause = make_condition(cl_worksheet.c.title, value)
            elif key == 'owner_id':
                clause = make_condition(cl_worksheet.c.owner_id, value)
            elif key == 'group':  # shared with group with read or all permissions?
                group_uuid = get_group_info(value, False)['uuid']
                clause = cl_worksheet.c.uuid.in_(
                    select([cl_group_worksheet_permission.c.object_uuid]).where(
                        and_(
                            cl_group_worksheet_permission.c.group_uuid == group_uuid,
                            cl_group_worksheet_permission.c.permission
                            >= GROUP_OBJECT_PERMISSION_READ,
                        )
                    )
                )
            elif key == 'bundle':  # contains bundle?
                condition = make_condition(cl_worksheet_item.c.bundle_uuid, value)
                if condition is None:  # top-level
                    clause = (
                        cl_worksheet_item.c.worksheet_uuid == cl_worksheet.c.uuid
                    )  # Join constraint
                else:
                    clause = cl_worksheet.c.uuid.in_(
                        alias(select([cl_worksheet_item.c.worksheet_uuid]).where(condition))
                    )
            elif key == 'worksheet':  # contains worksheet?
                condition = make_condition(cl_worksheet_item.c.subworksheet_uuid, value)
                if condition is None:  # top-level
                    clause = (
                        cl_worksheet_item.c.worksheet_uuid == cl_worksheet.c.uuid
                    )  # Join constraint
                else:
                    clause = cl_worksheet.c.uuid.in_(
                        alias(select([cl_worksheet_item.c.worksheet_uuid]).where(condition))
                    )
            elif key == 'tag':  # has tag?
                condition = make_condition(cl_worksheet_tag.c.tag, value)
                if condition is None:  # top-level
                    clause = (
                        cl_worksheet_tag.c.worksheet_uuid == cl_worksheet.c.uuid
                    )  # Join constraint
                else:
                    clause = cl_worksheet.c.uuid.in_(
                        alias(select([cl_worksheet_tag.c.worksheet_uuid]).where(condition))
                    )
            elif key == 'uuid_name_title':  # Search uuid and name by default
                clause = or_(
                    cl_worksheet.c.uuid.like('%' + value + '%'),
                    cl_worksheet.c.name.like('%' + value + '%'),
                    cl_worksheet.c.title.like('%' + value + '%'),
                )
            elif key == '':  # Match any field
                clause = []
                clause.append(cl_worksheet.c.uuid.like('%' + value + '%'))
                clause.append(cl_worksheet.c.name.like('%' + value + '%'))
                clause.append(cl_worksheet.c.title.like('%' + value + '%'))
                clause.append(
                    cl_worksheet.c.uuid.in_(
                        alias(
                            select([cl_worksheet_item.c.worksheet_uuid]).where(
                                cl_worksheet_item.c.value.like('%' + value + '%')
                            )
                        )
                    )
                )
                clause = or_(*clause)
            else:
                raise UsageError('Unknown key: %s' % key)

            if clause is not None:
                clauses.append(clause)

        clause = and_(*clauses)

        # Enforce permissions
        if user_id != self.root_user_id:
            access_via_owner = cl_worksheet.c.owner_id == user_id
            access_via_group = cl_worksheet.c.uuid.in_(
                select([cl_group_worksheet_permission.c.object_uuid]).where(
                    or_(
                        cl_group_worksheet_permission.c.group_uuid
                        == self.public_group_uuid,  # Public group
                        cl_group_worksheet_permission.c.group_uuid.in_(  # Private group
                            alias(
                                select([cl_user_group.c.group_uuid]).where(
                                    cl_user_group.c.user_id == user_id
                                )
                            )
                        ),
                    )
                )
            )
            clause = and_(clause, or_(access_via_owner, access_via_group))

        cols_to_select = [
            cl_worksheet.c.id,
            cl_worksheet.c.uuid,
            cl_worksheet.c.name,
            cl_worksheet.c.title,
            cl_worksheet.c.frozen,
            cl_worksheet.c.owner_id,
        ]
        query = select(cols_to_select).distinct().where(clause).offset(offset).limit(limit)

        # Sort
        if sort_key[0] is not None:
            query = query.order_by(sort_key[0])

        with self.engine.begin() as connection:
            rows = connection.execute(query).fetchall()
            if not rows:
                return []

        # Get permissions of the worksheets
        worksheet_uuids = [row.uuid for row in rows]
        uuid_group_permissions = self.batch_get_group_worksheet_permissions(
            user_id, worksheet_uuids
        )

        # Put the permissions into the worksheets
        row_dicts = []
        for row in rows:
            row = str_key_dict(row)
            row['group_permissions'] = uuid_group_permissions[row['uuid']]
            if row['title']:
                row['title'] = self.decode_str(row['title'])
            row_dicts.append(row)
            if row['title']:
                row['title'] = self.decode_str(row['title'])
        return row_dicts

    def new_worksheet(self, worksheet):
        """
        Save the given (empty) worksheet to the database. On success, set its id.
        """
        message = 'save_worksheet called with non-empty worksheet: %s' % (worksheet,)
        precondition(not worksheet.items, message)
        worksheet.validate()
        worksheet_value = worksheet.to_dict()
        worksheet_value.pop('tags')
        worksheet_value.pop('items')
        worksheet_value.pop('last_item_id')
        with self.engine.begin() as connection:
            result = connection.execute(cl_worksheet.insert().values(worksheet_value))
            worksheet.id = result.lastrowid

<<<<<<< HEAD
    def add_worksheet_items(self, worksheet_uuid, items, after_sort_key=None, replace=[]):
        """
        Add worksheet items *items* to the position *after_sort_key* to the worksheet,
        removing items specified by *replace* if necessary.
        """
=======
    def add_worksheet_item(self, worksheet_uuid, item):
        """
        Appends a new item to the end of the given worksheet. The item should be
        a (bundle_uuid, value, item_type) pair, where the bundle_uuid may be None and the
        value must be a string.
        """
        (bundle_uuid, subworksheet_uuid, value, item_type) = item
        if value is None:
            value = ''  # TODO: change tables.py to allow nulls
        item_value = {
            'worksheet_uuid': worksheet_uuid,
            'bundle_uuid': bundle_uuid,
            'subworksheet_uuid': subworksheet_uuid,
            'value': self.encode_str(value),
            'type': item_type,
            'sort_key': None,
        }
>>>>>>> 39a3e09b
        with self.engine.begin() as connection:
            if len(replace) > 0:
                # Remove the old items.
                connection.execute(
                    cl_worksheet_item.delete().where(cl_worksheet_item.c.id.in_(replace))
                )
            if len(items) == 0:
                # Nothing to insert, return
                return
            if after_sort_key is not None:
                after_sort_key = int(after_sort_key)
                # Shift existing items' sort_keys for items that originally came after
                # the after_sort_key
                offset = len(items)
                clause = and_(
                    cl_worksheet_item.c.worksheet_uuid == worksheet_uuid,
                    or_(
                        cl_worksheet_item.c.sort_key > after_sort_key,
                        and_(
                            cl_worksheet_item.c.sort_key == None,
                            cl_worksheet_item.c.id > after_sort_key,
                        ),
                    ),
                )
                query = select(['*']).where(clause)
                # Get result in a list
                after_items = [item for item in connection.execute(query)]
                if (
                    len(after_items) > 0
                    and min(item_sort_key(item) for item in after_items) - after_sort_key <= offset
                ):
                    # Shift the keys of the original items if the gap between after_sort_key
                    # and the next smallest key is not sufficient for inserting items.
                    # In actuality, delete these items and re-insert.
                    connection.execute(cl_worksheet_item.delete().where(clause))
                    new_after_items = [
                        {
                            'worksheet_uuid': item.worksheet_uuid,
                            'bundle_uuid': item.bundle_uuid,
                            'subworksheet_uuid': item.subworksheet_uuid,
                            'value': item.value,
                            'type': item.type,
                            'sort_key': item_sort_key(item) + offset,
                        }
                        for item in after_items
                    ]
                    self.do_multirow_insert(connection, cl_worksheet_item, new_after_items)
            # Insert new items
            items_to_insert = [
                {
                    'worksheet_uuid': worksheet_uuid,
                    'bundle_uuid': bundle_uuid,
                    'subworksheet_uuid': subworksheet_uuid,
                    'value': self.encode_str(value),
                    'type': type,
                    'sort_key': after_sort_key + idx + 1 if after_sort_key is not None else None,
                }
                for idx, (bundle_uuid, subworksheet_uuid, value, type) in enumerate(items)
            ]
            self.do_multirow_insert(connection, cl_worksheet_item, items_to_insert)

    def add_shadow_worksheet_items(self, old_bundle_uuid, new_bundle_uuid):
        """
        For each occurrence of old_bundle_uuid in any worksheet, add
        new_bundle_uuid right after it (a shadow).
        """
        with self.engine.begin() as connection:
            # Find all the worksheet_items that old_bundle_uuid appears in
            query = select(
                [cl_worksheet_item.c.worksheet_uuid, cl_worksheet_item.c.sort_key]
            ).where(cl_worksheet_item.c.bundle_uuid == old_bundle_uuid)
            old_items = connection.execute(query)

            # Go through and insert a worksheet item with new_bundle_uuid after
            # each of the old items.
            new_items = []
            for old_item in old_items:
                new_item = {
                    'worksheet_uuid': old_item.worksheet_uuid,
                    'bundle_uuid': new_bundle_uuid,
                    'type': worksheet_util.TYPE_BUNDLE,
                    'value': '',  # TODO: replace with None once we change tables.py
                    'sort_key': old_item.sort_key,  # Can't really do after, so use the same value.
                }
                new_items.append(new_item)
                connection.execute(cl_worksheet_item.insert().values(new_item))

    def update_worksheet_item_value(self, id, value):
        """
        Update the value of a worksheet item, aka updating a markdown item.
        When the value is falsy, delete this item.
        """
        with self.engine.begin() as connection:
            if value:
                connection.execute(
                    cl_worksheet_item.update()
                    .where(cl_worksheet_item.c.id == id)
                    .values({'value': value})
                )
            else:
                connection.execute(cl_worksheet_item.delete().where(cl_worksheet_item.c.id == id))

    def update_worksheet_items(self, worksheet_uuid, last_item_id, length, new_items):
        """
        Updates the worksheet with the given uuid. If there were exactly
        `last_length` items with database id less than `last_id`, replaces them all
        with the items in new_items. Does NOT affect items in this worksheet with
        database id greater than last_id.

        Does NOT affect items that were added to the worksheet in between the
        time it was retrieved and it was updated.

        If this worksheet were updated between the time it was retrieved and
        updated, this method will raise a UsageError.
        """
        clause = and_(
            cl_worksheet_item.c.worksheet_uuid == worksheet_uuid,
            cl_worksheet_item.c.id <= last_item_id,
        )
        # See codalab.objects.worksheet for an explanation of the sort_key protocol.
        # We need to produce sort keys here that are strictly upper-bounded by the
        # last known item id in this worksheet, and which monotonically increase.
        # The expression last_item_id + i - len(new_items) works. It can produce
        # negative sort keys, but that's fine.
        new_item_values = [
            {
                'worksheet_uuid': worksheet_uuid,
                'bundle_uuid': bundle_uuid,
                'subworksheet_uuid': subworksheet_uuid,
                'value': self.encode_str(value),
                'type': item_type,
                'sort_key': (last_item_id + i - len(new_items)),
            }
            for (i, (bundle_uuid, subworksheet_uuid, value, item_type)) in enumerate(new_items)
        ]
        with self.engine.begin() as connection:
            result = connection.execute(cl_worksheet_item.delete().where(clause))
            message = 'Found extra items for worksheet %s' % (worksheet_uuid,)
            precondition(result.rowcount <= length, message)
            if result.rowcount < length:
                raise UsageError('Worksheet %s was updated concurrently!' % (worksheet_uuid,))
            self.do_multirow_insert(connection, cl_worksheet_item, new_item_values)

    def update_worksheet_metadata(self, worksheet, info):
        """
        Update the given worksheet's metadata.
        """
        if 'name' in info:
            worksheet.name = info['name']
        if 'frozen' in info:
            worksheet.frozen = info['frozen']
        if 'owner_id' in info:
            worksheet.owner_id = info['owner_id']
        if 'title' in info:
            info['title'] = self.encode_str(info['title'])
        worksheet.validate()
        with self.engine.begin() as connection:
            if 'tags' in info:
                # Delete old tags
                connection.execute(
                    cl_worksheet_tag.delete().where(
                        cl_worksheet_tag.c.worksheet_uuid == worksheet.uuid
                    )
                )
                # Add new tags
                new_tag_values = [
                    {'worksheet_uuid': worksheet.uuid, 'tag': tag} for tag in info['tags']
                ]
                self.do_multirow_insert(connection, cl_worksheet_tag, new_tag_values)
                del info['tags']
            if len(info) > 0:
                connection.execute(
                    cl_worksheet.update().where(cl_worksheet.c.uuid == worksheet.uuid).values(info)
                )

    def delete_worksheet(self, worksheet_uuid):
        """
        Delete the worksheet with the given uuid.
        """
        with self.engine.begin() as connection:
            connection.execute(
                cl_group_worksheet_permission.delete().where(
                    cl_group_worksheet_permission.c.object_uuid == worksheet_uuid
                )
            )
            connection.execute(
                cl_worksheet_item.delete().where(
                    cl_worksheet_item.c.worksheet_uuid == worksheet_uuid
                )
            )
            connection.execute(
                cl_worksheet_item.delete().where(
                    cl_worksheet_item.c.subworksheet_uuid == worksheet_uuid
                )
            )
            connection.execute(
                cl_worksheet_tag.delete().where(cl_worksheet_tag.c.worksheet_uuid == worksheet_uuid)
            )
            connection.execute(cl_worksheet.delete().where(cl_worksheet.c.uuid == worksheet_uuid))

    # ===========================================================================
    # Group and permission-related methods
    # ===========================================================================

    def _create_default_groups(self):
        """
        Create system-defined groups. This is called by create_tables.
        """
        groups = self.batch_get_groups(name='public', user_defined=False)
        if len(groups) == 0:
            group_dict = self.create_group(
                {
                    'uuid': spec_util.generate_uuid(),
                    'name': 'public',
                    'owner_id': None,
                    'user_defined': False,
                }
            )
        else:
            group_dict = groups[0]
        self.public_group_uuid = group_dict['uuid']

    def create_group(self, group_dict):
        """
        Create the group specified by the given row dict.
        """
        with self.engine.begin() as connection:
            group_dict['uuid'] = spec_util.generate_uuid()
            result = connection.execute(cl_group.insert().values(group_dict))
            group_dict['id'] = result.lastrowid
        return group_dict

    def batch_get_groups(self, **kwargs):
        """
        Get a list of groups, all of which satisfy the clause given by kwargs.
        """
        clause = self.make_kwargs_clause(cl_group, kwargs)
        with self.engine.begin() as connection:
            rows = connection.execute(cl_group.select().where(clause)).fetchall()
            if not rows:
                return []
        values = {row.uuid: str_key_dict(row) for row in rows}
        return [value for value in values.values()]

    def batch_get_all_groups(self, spec_filters, group_filters, user_group_filters):
        """
        Get a list of groups by querying the group table and/or the user_group table.
        Take the union of the two results.  This method performs the general query:
        - q0: use spec_filters on the public group
        - q1: use spec_filters and group_filters on group
        - q2: use spec_filters and user_group_filters on user_group
        return union(q0, q1, q2)
        """
        fetch_cols = [cl_group.c.uuid, cl_group.c.name, cl_group.c.owner_id]
        fetch_cols0 = fetch_cols + [
            cl_group.c.owner_id.label('user_id'),
            literal(False).label('is_admin'),
        ]
        fetch_cols1 = fetch_cols + [
            cl_group.c.owner_id.label('user_id'),
            literal(True).label('is_admin'),
        ]
        fetch_cols2 = fetch_cols + [cl_user_group.c.user_id, cl_user_group.c.is_admin]

        q0 = None
        q1 = None
        q2 = None

        if spec_filters:
            spec_clause = self.make_kwargs_clause(cl_group, spec_filters)
            q0 = select(fetch_cols0).where(spec_clause)
            q1 = select(fetch_cols1).where(spec_clause)
            q2 = (
                select(fetch_cols2)
                .where(spec_clause)
                .where(cl_group.c.uuid == cl_user_group.c.group_uuid)
            )
        if q0 is None:
            q0 = select(fetch_cols0)
        q0 = q0.where(cl_group.c.uuid == self.public_group_uuid)
        if group_filters:
            group_clause = self.make_kwargs_clause(cl_group, group_filters)
            if q1 is None:
                q1 = select(fetch_cols1)
            q1 = q1.where(group_clause)
        if user_group_filters:
            user_group_clause = self.make_kwargs_clause(cl_user_group, user_group_filters)
            if q2 is None:
                q2 = select(fetch_cols2).where(cl_group.c.uuid == cl_user_group.c.group_uuid)
            q2 = q2.where(user_group_clause)

        # Union
        q0 = union(*[q for q in [q0, q1, q2] if q is not None])

        with self.engine.begin() as connection:
            rows = connection.execute(q0).fetchall()
            if not rows:
                return []
            for i, row in enumerate(rows):
                row = str_key_dict(row)
                # TODO: remove these conversions once database schema is changed from int to str
                if isinstance(row['user_id'], int):
                    row['user_id'] = str(row['user_id'])
                if isinstance(row['owner_id'], int):
                    row['owner_id'] = str(row['owner_id'])
                rows[i] = row
            values = {row['uuid']: row for row in rows}
            return [value for value in values.values()]

    def delete_group(self, uuid):
        """
        Delete the group with the given uuid.
        """
        with self.engine.begin() as connection:
            connection.execute(
                cl_group_bundle_permission.delete().where(
                    cl_group_bundle_permission.c.group_uuid == uuid
                )
            )
            connection.execute(
                cl_group_worksheet_permission.delete().where(
                    cl_group_worksheet_permission.c.group_uuid == uuid
                )
            )
            connection.execute(cl_user_group.delete().where(cl_user_group.c.group_uuid == uuid))
            connection.execute(cl_group.delete().where(cl_group.c.uuid == uuid))

    def add_user_in_group(self, user_id, group_uuid, is_admin):
        """
        Add user as a member of a group.
        """
        row = {'group_uuid': group_uuid, 'user_id': user_id, 'is_admin': is_admin}
        with self.engine.begin() as connection:
            result = connection.execute(cl_user_group.insert().values(row))
            row['id'] = result.lastrowid
        return row

    def delete_user_in_group(self, user_id, group_uuid):
        """
        Add user as a member of a group.
        """
        with self.engine.begin() as connection:
            connection.execute(
                cl_user_group.delete()
                .where(cl_user_group.c.user_id == user_id)
                .where(cl_user_group.c.group_uuid == group_uuid)
            )

    def update_user_in_group(self, user_id, group_uuid, is_admin):
        """
        Update user role in group.
        """
        with self.engine.begin() as connection:
            connection.execute(
                cl_user_group.update()
                .where(cl_user_group.c.user_id == user_id)
                .where(cl_user_group.c.group_uuid == group_uuid)
                .values({'is_admin': is_admin})
            )

    def batch_get_user_in_group(self, **kwargs):
        """
        Return list of user-group entries matching the specified |kwargs|.
        Can be used to get groups for a user or users in a group.
        Examples: user_id=..., group_uuid=...
        """
        clause = self.make_kwargs_clause(cl_user_group, kwargs)
        with self.engine.begin() as connection:
            rows = connection.execute(cl_user_group.select().where(clause)).fetchall()
            if not rows:
                return []
        return [str_key_dict(row) for row in rows]

    # Helper function: return list of group uuids that |user_id| is in.
    def _get_user_groups(self, user_id):
        groups = [self.public_group_uuid]  # Everyone is in the public group implicitly.
        if user_id is not None:
            groups += [row['group_uuid'] for row in self.batch_get_user_in_group(user_id=user_id)]
        return groups

    def set_group_permission(self, table, group_uuid, object_uuid, new_permission):
        """
        Atomically set group permission on object. Does NOT check for user
        permissions on the bundle or the group.

        :param table: cl_group_bundle_permission or cl_group_worksheet_permission
        :param group_uuid: uuid of group for which to set permission
        :param object_uuid: uuid of object (bundle or worksheet) on which to set permission
        :param new_permission: new permission integer
        """
        with self.engine.begin() as connection:
            row = connection.execute(
                table.select()
                .where(and_(table.c.object_uuid == object_uuid, table.c.group_uuid == group_uuid))
                .limit(1)
            ).fetchone()
            old_permission = row.permission if row else GROUP_OBJECT_PERMISSION_NONE

            if new_permission > 0:
                if old_permission > 0:
                    # Update existing permission
                    connection.execute(
                        table.update()
                        .where(table.c.group_uuid == group_uuid)
                        .where(table.c.object_uuid == object_uuid)
                        .values({'permission': new_permission})
                    )
                else:
                    # Create permission
                    connection.execute(
                        table.insert().values(
                            {
                                'group_uuid': group_uuid,
                                'object_uuid': object_uuid,
                                'permission': new_permission,
                            }
                        )
                    )
            else:
                if old_permission > 0:
                    # Delete permission
                    connection.execute(
                        table.delete()
                        .where(table.c.group_uuid == group_uuid)
                        .where(table.c.object_uuid == object_uuid)
                    )

    def set_group_bundle_permission(self, group_uuid, bundle_uuid, new_permission):
        return self.set_group_permission(
            cl_group_bundle_permission, group_uuid, bundle_uuid, new_permission
        )

    def set_group_worksheet_permission(self, group_uuid, worksheet_uuid, new_permission):
        return self.set_group_permission(
            cl_group_worksheet_permission, group_uuid, worksheet_uuid, new_permission
        )

    def batch_get_group_permissions(self, table, user_id, object_uuids):
        """
        Return map from object_uuid to list of {group_uuid: ..., group_name: ..., permission: ...}
        Note: if user_id is not None, only involve groups that user_id is in. If user_id is None (i.e.
        user is not logged in), involve only the public group.
        """
        with self.engine.begin() as connection:
            if user_id is None:
                # Not logged in: include only public group
                group_restrict = table.c.group_uuid == self.public_group_uuid
            else:
                # Logged in as root: include all groups
                group_restrict = true()

            rows = connection.execute(
                select([table, cl_group.c.name])
                .where(table.c.group_uuid == cl_group.c.uuid)
                .where(group_restrict)
                .where(table.c.object_uuid.in_(object_uuids))
                .order_by(cl_group.c.name)
            ).fetchall()
            result = collections.defaultdict(list)  # object_uuid => list of rows
            for row in rows:
                result[row.object_uuid].append(
                    {
                        'id': row.id,
                        'group_uuid': row.group_uuid,
                        'group_name': row.name,
                        'permission': row.permission,
                    }
                )
            return result

    def batch_get_group_bundle_permissions(self, user_id, bundle_uuids):
        return self.batch_get_group_permissions(cl_group_bundle_permission, user_id, bundle_uuids)

    def batch_get_group_worksheet_permissions(self, user_id, worksheet_uuids):
        return self.batch_get_group_permissions(
            cl_group_worksheet_permission, user_id, worksheet_uuids
        )

    def get_group_permissions(self, table, user_id, object_uuid):
        """
        Return list of {group_uuid: ..., group_name: ..., permission: ...} entries for the given object.
        Restrict to groups that user_id is a part of.
        """
        return self.batch_get_group_permissions(table, user_id, [object_uuid])[object_uuid]

    def get_group_bundle_permissions(self, user_id, bundle_uuid):
        return self.get_group_permissions(cl_group_bundle_permission, user_id, bundle_uuid)

    def get_group_worksheet_permissions(self, user_id, worksheet_uuid):
        return self.get_group_permissions(cl_group_worksheet_permission, user_id, worksheet_uuid)

    def get_user_permissions(self, table, user_id, object_uuids, owner_ids):
        """
        Gets the set of permissions granted to the given user on the given objects.
        owner_ids: map from object_uuid to owner_id.
        Return: map from object_uuid to integer permission.

        Use user_id = None to check the set of permissions of an anonymous user.
        To compute this, look at the groups that the user belongs to.
        """
        object_permissions = dict(
            (object_uuid, GROUP_OBJECT_PERMISSION_NONE) for object_uuid in object_uuids
        )

        remaining_object_uuids = []
        for object_uuid in object_uuids:
            owner_id = owner_ids.get(object_uuid)
            # Owner and root has all permissions.
            if user_id == owner_id or user_id == self.root_user_id:
                object_permissions[object_uuid] = GROUP_OBJECT_PERMISSION_ALL
            else:
                remaining_object_uuids.append(object_uuid)

        if len(remaining_object_uuids) > 0:
            result = self.batch_get_group_permissions(table, user_id, remaining_object_uuids)
            user_groups = self._get_user_groups(user_id)
            for object_uuid, permissions in result.items():
                for row in permissions:
                    if row['group_uuid'] in user_groups:
                        object_permissions[object_uuid] = max(
                            object_permissions[object_uuid], row['permission']
                        )
        return object_permissions

    def get_user_bundle_permissions(self, user_id, bundle_uuids, owner_ids):
        return self.get_user_permissions(
            cl_group_bundle_permission, user_id, bundle_uuids, owner_ids
        )

    def get_user_worksheet_permissions(self, user_id, worksheet_uuids, owner_ids):
        return self.get_user_permissions(
            cl_group_worksheet_permission, user_id, worksheet_uuids, owner_ids
        )

    # Operations on the query log
    @staticmethod
    def date_handler(obj):
        """
        Helper function to serialize DataTime
        """
        return obj.isoformat() if isinstance(obj, (datetime.date, datetime.datetime)) else None

    def add_chat_log_info(self, query_info):
        """
        Add the given chat into the database
        Return a list of chats that the sender have had
        """
        sender_user_id = query_info.get('sender_user_id')
        recipient_user_id = query_info.get('recipient_user_id')
        message = query_info.get('message')
        worksheet_uuid = query_info.get('worksheet_uuid')
        bundle_uuid = query_info.get('bundle_uuid')
        with self.engine.begin() as connection:
            info = {
                'time': datetime.datetime.fromtimestamp(time.time()),
                'sender_user_id': sender_user_id,
                'recipient_user_id': recipient_user_id,
                'message': message,
                'worksheet_uuid': worksheet_uuid,
                'bundle_uuid': bundle_uuid,
            }
            connection.execute(cl_chat.insert().values(info))
        result = self.get_chat_log_info({'user_id': sender_user_id})
        return result

    def get_chat_log_info(self, query_info):
        """
        |query_info| specifies the user_id of the user that you are querying about.
        Example: query_info = {
            user_id: 2,   // get the chats sent by and received by the user with user_id 2
            limit: 20,   // get the most recent 20 chats related to this user. This is optional, as by default it will get all the chats.
        }
        Return a list of chats that the user have had given the user_id
        """
        user_id1 = query_info.get('user_id')
        if user_id1 is None:
            return None
        limit = query_info.get('limit')
        with self.engine.begin() as connection:
            query = select(
                [
                    cl_chat.c.time,
                    cl_chat.c.sender_user_id,
                    cl_chat.c.recipient_user_id,
                    cl_chat.c.message,
                ]
            )
            clause = []
            # query all chats that this user sends or receives
            clause.append(cl_chat.c.sender_user_id == user_id1)
            clause.append(cl_chat.c.recipient_user_id == user_id1)
            if user_id1 == self.root_user_id:
                # if this user is root user, also query all chats that system user sends or receives
                clause.append(cl_chat.c.sender_user_id == self.system_user_id)
                clause.append(cl_chat.c.recipient_user_id == self.system_user_id)
            clause = or_(*clause)
            query = query.where(clause)
            if limit is not None:
                query = query.limit(limit)
            # query = query.order_by(cl_chat.c.id.desc())
            rows = connection.execute(query).fetchall()
            result = [
                {
                    'message': row.message,
                    'time': row.time.strftime("%Y-%m-%d %H:%M:%S"),
                    'sender_user_id': row.sender_user_id,
                    'recipient_user_id': row.recipient_user_id,
                }
                for row in rows
            ]
            return result

    # ===========================================================================
    # User-related methods follow!
    # ===========================================================================

    def find_user(self, user_spec, check_active=True):
        user = self.get_user(user_id=user_spec, username=user_spec, check_active=check_active)
        if user is None:
            raise NotFoundError("User matching %r not found" % user_spec)
        return user

    def get_user(self, user_id=None, username=None, check_active=True):
        """
        Get user.

        :param user_id: user id of user to fetch
        :param username: username or email of user to fetch
        :return: User object, or None if no matching user.
        """
        user_ids = None
        usernames = None
        if user_id is not None:
            user_ids = [user_id]
        if username is not None:
            usernames = [username]
        result = self.get_users(user_ids, usernames, check_active)
        if result:
            return result[0]
        return None

    def get_users(self, user_ids=None, usernames=None, check_active=True):
        """
        Get users.

        :param user_ids: user ids of users to fetch
        :param usernames: usernames or emails of users to fetch
        :return: list of matching User objects
        """
        clauses = []
        if check_active:
            clauses.append(cl_user.c.is_active)
        if user_ids is not None:
            clauses.append(cl_user.c.user_id.in_(user_ids))
        if usernames is not None:
            clauses.append(or_(cl_user.c.user_name.in_(usernames), cl_user.c.email.in_(usernames)))

        with self.engine.begin() as connection:
            rows = connection.execute(select([cl_user]).where(and_(*clauses))).fetchall()

        return [User(row) for row in rows]

    def user_exists(self, username, email):
        """
        Check whether user with given username or email exists.
        :param username: username
        :param email: email
        :return: True iff user with EITHER matching username or email exists.
        """
        with self.engine.begin() as connection:
            row = connection.execute(
                select([cl_user])
                .where(or_(cl_user.c.user_name == username, cl_user.c.email == email))
                .limit(1)
            ).fetchone()

        return row is not None and row.is_active

    def add_user(
        self,
        username,
        email,
        first_name,
        last_name,
        password,
        affiliation,
        notifications=NOTIFICATIONS_GENERAL,
        user_id=None,
        is_verified=False,
    ):
        """
        Create a brand new unverified user.
        :param username:
        :param email:
        :param first_name:
        :param last_name:
        :param password:
        :param affiliation:
        :return: (new integer user ID, verification key to send)
        """
        with self.engine.begin() as connection:
            now = datetime.datetime.utcnow()
            user_id = user_id or '0x%s' % uuid4().hex

            connection.execute(
                cl_user.insert().values(
                    {
                        "user_id": user_id,
                        "user_name": username,
                        "email": email,
                        "notifications": notifications,
                        "last_login": None,
                        "is_active": True,
                        "first_name": first_name,
                        "last_name": last_name,
                        "date_joined": now,
                        "is_verified": is_verified,
                        "is_superuser": False,
                        "password": User.encode_password(password, crypt_util.get_random_string()),
                        "time_quota": self.default_user_info['time_quota'],
                        "parallel_run_quota": self.default_user_info['parallel_run_quota'],
                        "time_used": 0,
                        "disk_quota": self.default_user_info['disk_quota'],
                        "disk_used": 0,
                        "affiliation": affiliation,
                        "url": None,
                    }
                )
            )

            if is_verified:
                verification_key = None
            else:
                verification_key = uuid4().hex
                connection.execute(
                    cl_user_verification.insert().values(
                        {
                            "user_id": user_id,
                            "date_created": now,
                            "date_sent": now,
                            "key": verification_key,
                        }
                    )
                )

        return user_id, verification_key

    def delete_user(self, user_id=None):
        """
        Delete the user with the given uuid.
        Delete all items in the database with a
        foreign key that references the user.

        :param user_id: id of user to delete
        """
        with self.engine.begin() as connection:

            # User verification
            connection.execute(
                cl_user_verification.delete().where(cl_user_verification.c.user_id == user_id)
            )
            connection.execute(
                cl_user_reset_code.delete().where(cl_user_reset_code.c.user_id == user_id)
            )

            # OAuth2
            connection.execute(
                oauth2_auth_code.delete().where(oauth2_auth_code.c.user_id == user_id)
            )
            connection.execute(oauth2_token.delete().where(oauth2_token.c.user_id == user_id))
            connection.execute(oauth2_client.delete().where(oauth2_client.c.user_id == user_id))

            # Workers
            connection.execute(cl_worker_run.delete().where(cl_worker_run.c.user_id == user_id))

            # User Groups
            connection.execute(cl_user_group.delete().where(cl_user_group.c.user_id == user_id))

            # Chat
            connection.execute(
                cl_chat.delete().where(
                    cl_chat.c.sender_user_id == user_id or cl_chat.c.recipient_user_id == user_id
                )
            )

            # Delete User
            connection.execute(cl_user.delete().where(cl_user.c.user_id == user_id))

    def get_verification_key(self, user_id):
        """
        Get verification key for given user.
        If one does not exist yet, create one and return it.
        Updates the "date_sent" field of the verification key to the current date.

        :param user_id: id of user to get verification key for
        :return: verification key, or None if none found for user
        """
        with self.engine.begin() as connection:
            verify_row = connection.execute(
                cl_user_verification.select()
                .where(cl_user_verification.c.user_id == user_id)
                .limit(1)
            ).fetchone()

            if verify_row is None:
                key = uuid4().hex
                now = datetime.datetime.utcnow()
                connection.execute(
                    cl_user_verification.insert().values(
                        {"user_id": user_id, "date_created": now, "date_sent": now, "key": key}
                    )
                )
            else:
                key = verify_row.key
                # Update date sent
                connection.execute(
                    cl_user_verification.update()
                    .where(cl_user_verification.c.user_id == user_id)
                    .values({"date_sent": datetime.datetime.utcnow()})
                )

        return key

    def verify_user(self, key):
        """
        Verify user with given verification key.
        :param key: verification key
        :return: True iff succeeded
        """
        with self.engine.begin() as connection:
            verify_row = connection.execute(
                cl_user_verification.select().where(cl_user_verification.c.key == key).limit(1)
            ).fetchone()

            # No matching key found
            if verify_row is None:
                return False

            # Delete matching verification key
            connection.execute(
                cl_user_verification.delete().where(cl_user_verification.c.key == key)
            )

            # Update user to be verified
            connection.execute(
                cl_user.update()
                .where(cl_user.c.user_id == verify_row.user_id)
                .values({"is_verified": True})
            )

        return True

    def new_user_reset_code(self, user_id):
        """
        Generate a new password reset code.
        :param user_id: user_id of user for whom to reset password
        :return: reset code
        """
        with self.engine.begin() as connection:
            now = datetime.datetime.utcnow()
            code = uuid4().hex

            connection.execute(
                cl_user_reset_code.insert().values(
                    {"user_id": user_id, "date_created": now, "code": code}
                )
            )

        return code

    def get_reset_code_user_id(self, code, delete=False):
        """
        Check if reset code is valid.
        :param code: reset code
        :param delete: True iff delete code when found
        :return: user_id of associated user if succeeded, None otherwise
        """
        with self.engine.begin() as connection:
            reset_code_row = connection.execute(
                cl_user_reset_code.select().where(cl_user_reset_code.c.code == code).limit(1)
            ).fetchone()

            # No matching key found
            if reset_code_row is None:
                return None

            user_id = reset_code_row.user_id

            # Already done if not deleting code
            if not delete:
                return user_id

            # Delete matching reset code
            connection.execute(cl_user_reset_code.delete().where(cl_user_reset_code.c.code == code))

        return user_id

    def get_user_info(self, user_id, fetch_extra=False):
        """
        Return the user info corresponding to |user_id|.
        If a user doesn't exist, create a new one and set sane defaults.

        TODO(skoo): merge with get_user when wiring new user system together?
        """
        with self.engine.begin() as connection:
            rows = connection.execute(select([cl_user]).where(cl_user.c.user_id == user_id))
            user_info = None
            for row in rows:
                user_info = str_key_dict(row)
            if not user_info:
                raise NotFoundError("User with ID %s not found" % user_id)
            # Convert datetimes to strings to prevent JSON serialization errors
            if fetch_extra:
                if 'date_joined' in user_info and user_info['date_joined'] is not None:
                    user_info['date_joined'] = user_info['date_joined'].strftime('%Y-%m-%d')
                if 'last_login' in user_info and user_info['last_login'] is not None:
                    user_info['last_login'] = user_info['last_login'].strftime('%Y-%m-%d')
                user_info['is_root_user'] = user_info['user_id'] == self.root_user_id
                user_info['root_user_id'] = self.root_user_id
                user_info['system_user_id'] = self.system_user_id
            else:
                del user_info['date_joined']
                del user_info['last_login']
        return user_info

    def update_user_info(self, user_info):
        """
        Update the given user's info with |user_info|.
        """
        with self.engine.begin() as connection:
            connection.execute(
                cl_user.update().where(cl_user.c.user_id == user_info['user_id']).values(user_info)
            )

    def increment_user_time_used(self, user_id, amount):
        """
        User used some time.
        """
        user_info = self.get_user_info(user_id)
        user_info['time_used'] += amount
        self.update_user_info(user_info)

    def get_user_time_quota_left(self, user_id):
        user_info = self.get_user_info(user_id)
        time_quota = user_info['time_quota']
        time_used = user_info['time_used']
        return time_quota - time_used

    def get_user_parallel_run_quota_left(self, user_id):
        user_info = self.get_user_info(user_id)
        parallel_run_quota = user_info['parallel_run_quota']
        with self.engine.begin() as connection:
            # Get all the runs belonging to this user whose workers are not personal workers
            # of the user themselves
            active_runs = connection.execute(
                select([cl_worker_run.c.run_uuid]).where(
                    and_(
                        cl_worker_run.c.run_uuid.in_(
                            select([cl_bundle.c.uuid]).where(cl_bundle.c.owner_id == user_id)
                        ),
                        cl_worker_run.c.user_id != user_id,
                    )
                )
            ).fetchall()
        return parallel_run_quota - len(active_runs)

    def update_user_last_login(self, user_id):
        """
        Update user's last login date to now.
        """
        self.update_user_info({'user_id': user_id, 'last_login': datetime.datetime.utcnow()})

    def _get_disk_used(self, user_id):
        return (
            self.search_bundles(user_id, ['size=.sum', 'owner_id=' + user_id, 'data_hash=%'])[
                'result'
            ]
            or 0
        )

    def get_user_disk_quota_left(self, user_id):
        user_info = self.get_user_info(user_id)
        disk_quota = user_info['disk_quota']
        disk_used = self._get_disk_used(user_id)
        return disk_quota - disk_used

    def update_user_disk_used(self, user_id):
        user_info = self.get_user_info(user_id)
        # Compute from scratch for simplicity
        user_info['disk_used'] = self._get_disk_used(user_id)
        self.update_user_info(user_info)

    # ===========================================================================
    # OAuth-related methods follow!
    # ===========================================================================

    def _create_default_clients(self):
        DEFAULT_CLIENTS = [
            ('codalab_cli_client', 'CodaLab CLI'),
            ('codalab_worker_client', 'CodaLab Worker'),
        ]

        for client_id, client_name in DEFAULT_CLIENTS:
            if not self.get_oauth2_client(client_id):
                self.save_oauth2_client(
                    OAuth2Client(
                        self,
                        client_id=client_id,
                        secret=None,
                        name=client_name,
                        user_id=None,
                        grant_type='password',
                        response_type='token',
                        scopes='default',
                        redirect_uris='',
                    )
                )

    def get_oauth2_client(self, client_id):
        with self.engine.begin() as connection:
            row = connection.execute(
                select([oauth2_client]).where(oauth2_client.c.client_id == client_id).limit(1)
            ).fetchone()

        if row is None:
            return None

        return OAuth2Client(self, **row)

    def save_oauth2_client(self, client):
        with self.engine.begin() as connection:
            result = connection.execute(oauth2_client.insert().values(client.columns))
            client.id = result.lastrowid
        return client

    def get_oauth2_token(self, access_token=None, refresh_token=None):
        if access_token is not None:
            clause = oauth2_token.c.access_token == access_token
        elif refresh_token is not None:
            clause = oauth2_token.c.refresh_token == refresh_token
        else:
            return None

        with self.engine.begin() as connection:
            row = connection.execute(select([oauth2_token]).where(clause).limit(1)).fetchone()

        if row is None:
            return None

        return OAuth2Token(self, **row)

    def find_oauth2_token(self, client_id, user_id, expires_after):
        with self.engine.begin() as connection:
            row = connection.execute(
                select([oauth2_token])
                .where(
                    and_(
                        oauth2_token.c.client_id == client_id,
                        oauth2_token.c.user_id == user_id,
                        oauth2_token.c.expires > expires_after,
                    )
                )
                .limit(1)
            ).fetchone()

        if row is None:
            return None

        return OAuth2Token(self, **row)

    def save_oauth2_token(self, token):
        with self.engine.begin() as connection:
            result = connection.execute(oauth2_token.insert().values(token.columns))
            token.id = result.lastrowid
        return token

    def clear_oauth2_tokens(self, client_id, user_id):
        with self.engine.begin() as connection:
            connection.execute(
                oauth2_token.delete().where(
                    and_(
                        oauth2_token.c.client_id == client_id,
                        oauth2_token.c.user_id == user_id,
                        oauth2_token.c.expires <= datetime.datetime.utcnow(),
                    )
                )
            )

    def delete_oauth2_token(self, token_id):
        with self.engine.begin() as connection:
            connection.execute(oauth2_auth_code.delete().where(oauth2_token.c.id == token_id))

    def get_oauth2_auth_code(self, client_id, code):
        with self.engine.begin() as connection:
            row = connection.execute(
                select([oauth2_auth_code])
                .where(
                    and_(oauth2_auth_code.c.client_id == client_id, oauth2_auth_code.c.code == code)
                )
                .limit(1)
            ).fetchone()

        if row is None:
            return None

        return OAuth2AuthCode(self, **row)

    def save_oauth2_auth_code(self, grant):
        with self.engine.begin() as connection:
            result = connection.execute(oauth2_auth_code.insert().values(grant.columns))
            grant.id = result.lastrowid
        return grant

    def delete_oauth2_auth_code(self, auth_code_id):
        with self.engine.begin() as connection:
            connection.execute(
                oauth2_auth_code.delete().where(oauth2_auth_code.c.id == auth_code_id)
            )<|MERGE_RESOLUTION|>--- conflicted
+++ resolved
@@ -1342,31 +1342,11 @@
             result = connection.execute(cl_worksheet.insert().values(worksheet_value))
             worksheet.id = result.lastrowid
 
-<<<<<<< HEAD
     def add_worksheet_items(self, worksheet_uuid, items, after_sort_key=None, replace=[]):
         """
         Add worksheet items *items* to the position *after_sort_key* to the worksheet,
         removing items specified by *replace* if necessary.
         """
-=======
-    def add_worksheet_item(self, worksheet_uuid, item):
-        """
-        Appends a new item to the end of the given worksheet. The item should be
-        a (bundle_uuid, value, item_type) pair, where the bundle_uuid may be None and the
-        value must be a string.
-        """
-        (bundle_uuid, subworksheet_uuid, value, item_type) = item
-        if value is None:
-            value = ''  # TODO: change tables.py to allow nulls
-        item_value = {
-            'worksheet_uuid': worksheet_uuid,
-            'bundle_uuid': bundle_uuid,
-            'subworksheet_uuid': subworksheet_uuid,
-            'value': self.encode_str(value),
-            'type': item_type,
-            'sort_key': None,
-        }
->>>>>>> 39a3e09b
         with self.engine.begin() as connection:
             if len(replace) > 0:
                 # Remove the old items.
