--- conflicted
+++ resolved
@@ -2719,15 +2719,9 @@
         user_info['time_used'] += amount
         self.update_user_info(user_info)
 
-<<<<<<< HEAD
-    def increment_user_disk_used(self, user_id, amount):
-        """
-        User used some time.
-=======
     def increment_user_disk_used(self, user_id: str, amount: int):
         """
         Increment disk_used for user by amount
->>>>>>> e6e1e0ed
         """
         user_info = self.get_user_info(user_id)
         user_info['disk_used'] += amount
