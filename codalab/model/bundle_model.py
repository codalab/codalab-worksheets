"""
BundleModel is a wrapper around database calls to save and load bundle metadata.
"""

import collections
import datetime
import os
import re
import time
import logging
import json

from dateutil import parser
from uuid import uuid4

from sqlalchemy import and_, or_, not_, select, union, desc, func
from sqlalchemy.sql.expression import literal, true

from codalab.bundles import get_bundle_subclass
from codalab.bundles.run_bundle import RunBundle
from codalab.common import (
    IntegrityError,
    NotFoundError,
    precondition,
    UsageError,
)
from codalab.lib import crypt_util, spec_util, worksheet_util, path_util
from codalab.model.util import LikeQuery
from codalab.model.tables import (
    bundle as cl_bundle,
    bundle_dependency as cl_bundle_dependency,
    bundle_metadata as cl_bundle_metadata,
    bundle_store as cl_bundle_store,
    bundle_location as cl_bundle_location,
    group as cl_group,
    group_bundle_permission as cl_group_bundle_permission,
    group_object_permission as cl_group_worksheet_permission,
    NOTIFICATIONS_GENERAL,
    GROUP_OBJECT_PERMISSION_ALL,
    GROUP_OBJECT_PERMISSION_READ,
    GROUP_OBJECT_PERMISSION_NONE,
    user_group as cl_user_group,
    worksheet as cl_worksheet,
    worksheet_tag as cl_worksheet_tag,
    worksheet_item as cl_worksheet_item,
    user as cl_user,
    chat as cl_chat,
    user_verification as cl_user_verification,
    user_reset_code as cl_user_reset_code,
    oauth2_client,
    oauth2_token,
    oauth2_auth_code,
    worker as cl_worker,
    worker_run as cl_worker_run,
    db_metadata,
)
from codalab.objects.worksheet import item_sort_key, Worksheet
from codalab.objects.oauth2 import OAuth2AuthCode, OAuth2Client, OAuth2Token
from codalab.objects.user import User
from codalab.objects.dependency import Dependency
from codalab.rest.util import get_group_info
from codalab.worker.bundle_state import State
from codalab.worker.worker_run_state import RunStage
from typing import List

logger = logging.getLogger(__name__)

SEARCH_KEYWORD_REGEX = re.compile('^([\.\w/]*)=(.*)$')
SEARCH_RESULTS_LIMIT = 10


def str_key_dict(row):
    """
    row comes out of an element of a database query.
    For some versions of SqlAlchemy, the keys are of type sqlalchemy.sql.elements.quoted_name,
    which cannot be serialized to JSON.
    This function converts the keys to strings.
    """
    return dict((str(k), v) for k, v in row.items())


class BundleModel(object):
    def __init__(self, engine, default_user_info, root_user_id, system_user_id):
        """
        Initialize a BundleModel with the given SQLAlchemy engine.
        """
        self.engine = engine
        self.default_user_info = default_user_info
        self.root_user_id = root_user_id
        self.system_user_id = system_user_id
        self.public_group_uuid = ''
        self.create_tables()

    # ==========================================================================
    # Database helper methods
    # ==========================================================================

    # TODO: Remove these methods below when all appropriate table columns have
    # been converted to the appropriate types that perform automatic encoding.
    # (See tables.py for more details.)

    def encode_str(self, value):
        raise NotImplementedError

    def decode_str(self, value):
        raise NotImplementedError

    def _reset(self):
        """
        Do a drop / create table to clear and reset the schema of all tables.
        """
        # Do not run this function in production!
        db_metadata.drop_all(self.engine)
        self.create_tables()

    def create_tables(self):
        """
        Create all CodaLab bundle tables if they do not already exist.
        """
        db_metadata.create_all(self.engine)
        self._create_default_groups()
        self._create_default_clients()

    @staticmethod
    def do_multirow_insert(connection, table, values):
        """
        Insert multiple rows into the given table.
        This method may be overridden by models that use more powerful SQL dialects.
        """
        # This is a lowest-common-denominator implementation of a multi-row insert.
        # It deals with a couple of SQL dialect issues:
        #   - Some dialects do not support empty inserts, so we test 'if values'.
        #   - Some dialects do not support multiple inserts in a single statement,
        #     which we deal with by using the DBAPI execute_many pattern.
        if values:
            with connection.begin():
                connection.execute(table.insert(), values)

    @staticmethod
    def make_clause(key, value):
        if isinstance(value, (list, set, tuple)):
            if not value:
                return False
            return key.in_(value)
        if isinstance(value, LikeQuery):
            return key.like(value)
        return key == value

    def make_kwargs_clause(self, table, kwargs):
        """
        Return a list of bundles given a dict mapping table columns to values.
        If a value is a list, set, or tuple, produce an IN clause on that column.
        If a value is a LikeQuery, produce a LIKE clause on that column.
        """
        clauses = [true()]
        for (key, value) in kwargs.items():
            clauses.append(self.make_clause(getattr(table.c, key), value))
        return and_(*clauses)

    @staticmethod
    def _render_query(query):
        """
        Return string representing SQL query.
        """
        query = query.compile()
        s = str(query)
        for k, v in query.params.items():
            s = s.replace(':' + k, str(v))
        return s

    def _execute_query(self, query):
        """
        Execute the given query and return the first matching row
        """
        with self.engine.begin() as connection:
            rows = connection.execute(query).fetchall()
        return [row[0] for row in rows]

    # ==========================================================================
    # Bundle info accessor methods
    # ==========================================================================

    def get_bundle(self, uuid):
        """
        Retrieve a bundle from the database given its uuid.
        Assume it's unique.
        """
        bundles = self.batch_get_bundles(uuid=uuid)
        if not bundles:
            raise NotFoundError('Could not find bundle with uuid %s' % (uuid,))
        if len(bundles) > 1:
            raise IntegrityError('Found multiple bundles with uuid %s' % (uuid,))
        return bundles[0]

    def get_bundle_names(self, uuids):
        """
        Fetch the bundle names of the given uuids.
        Return {uuid: name}
        """
        return self.get_bundle_metadata(uuids, "name")

    def get_bundle_metadata(self, uuids, metadata_key):
        """
        Fetch a single metadata value from the bundles referenced
        by the given uuids.
        Return {uuid: metadata_value}
        """
        if len(uuids) == 0:
            return []
        with self.engine.begin() as connection:
            rows = connection.execute(
                select(
                    [cl_bundle_metadata.c.bundle_uuid, cl_bundle_metadata.c.metadata_value]
                ).where(
                    and_(
                        cl_bundle_metadata.c.metadata_key == metadata_key,
                        cl_bundle_metadata.c.bundle_uuid.in_(uuids),
                    )
                )
            ).fetchall()
            return dict((row.bundle_uuid, row.metadata_value) for row in rows)

    def get_owner_ids(self, table, uuids):
        """
        Fetch the owners of the given uuids (for either bundles or worksheets).
        Return {uuid: ..., owner_id: ...}
        """
        if len(uuids) == 0:
            return []
        with self.engine.begin() as connection:
            rows = connection.execute(
                select([table.c.uuid, table.c.owner_id]).where(table.c.uuid.in_(uuids))
            ).fetchall()
            return dict((row.uuid, row.owner_id) for row in rows)

    def get_bundle_owner_ids(self, uuids):
        return self.get_owner_ids(cl_bundle, uuids)

    def get_worksheet_owner_ids(self, uuids):
        return self.get_owner_ids(cl_worksheet, uuids)

    def get_bundle_worker(self, uuid):
        """
        Returns information about the worker that the given bundle is running
        on. This method should be called only for bundles that are running.
        """
        with self.engine.begin() as conn:
            row = conn.execute(
                cl_worker_run.select().where(cl_worker_run.c.run_uuid == uuid)
            ).fetchone()

            if not row:
                logger.info('Trying to find worker for bundle {} that is not running.'.format(uuid))
                return None

            worker_row = conn.execute(
                cl_worker.select().where(
                    and_(cl_worker.c.user_id == row.user_id, cl_worker.c.worker_id == row.worker_id)
                )
            ).fetchone()
            return {
                'user_id': worker_row.user_id,
                'worker_id': worker_row.worker_id,
                'shared_file_system': worker_row.shared_file_system,
                'socket_id': worker_row.socket_id,
            }

    def get_children_uuids(self, uuids):
        """
        Get all bundles that depend on the bundle with the given uuids.
        Return {parent_uuid: [child_uuid, ...], ...}
        """
        with self.engine.begin() as connection:
            rows = connection.execute(
                select(
                    [cl_bundle_dependency.c.parent_uuid, cl_bundle_dependency.c.child_uuid]
                ).where(cl_bundle_dependency.c.parent_uuid.in_(uuids))
            ).fetchall()
        result = dict((uuid, []) for uuid in uuids)
        for row in rows:
            result[row.parent_uuid].append(row.child_uuid)
        return result

    def get_host_worksheet_uuids(self, bundle_uuids, max_worksheets):
        """
        Get up to n host_worksheet uuids per bundle uuid. n of 0 will return an empty dictionary.
        bundle_uuids: list of bundle uuid's (e.g. ['0x12345', '0x23456'])
        max_worksheets: max limit of host_worksheet uuid's to fetch per bundle
        Return dict of bundle uuid's to a list of host worksheet uuid's {'0x12345': [host_worksheet_uuid, ...], ...}
        """
        if max_worksheets < 0:
            raise ValueError('Invalid n: {}. n has to be 0 or greater.'.format(max_worksheets))
        if max_worksheets == 0:
            return dict()

        with self.engine.begin() as connection:
            rows = connection.execute(
                select(
                    [
                        cl_worksheet_item.c.bundle_uuid,
                        func.substring_index(
                            func.group_concat(cl_worksheet_item.c.worksheet_uuid),
                            ',',
                            max_worksheets,
                        ).label('worksheet_uuids'),
                    ]
                )
                .where(cl_worksheet_item.c.bundle_uuid.in_(bundle_uuids))
                .group_by(cl_worksheet_item.c.bundle_uuid)
            ).fetchall()
        return dict((row.bundle_uuid, row.worksheet_uuids.split(',')) for row in rows)

    def get_all_host_worksheet_uuids(self, bundle_uuids):
        """
        Return list of all worksheet uuids that contain the given bundle_uuids.
        bundle_uuids: list of bundle uuid's (e.g. ['0x12345', '0x23456']
        Return dict of bundle uuid's to a list of host worksheet uuid's {'0x12345': [host_worksheet_uuid, ...], ...}
        """
        with self.engine.begin() as connection:
            rows = connection.execute(
                select([cl_worksheet_item.c.worksheet_uuid, cl_worksheet_item.c.bundle_uuid]).where(
                    cl_worksheet_item.c.bundle_uuid.in_(bundle_uuids)
                )
            ).fetchall()
        result = dict((uuid, []) for uuid in bundle_uuids)
        for row in rows:
            result[row.bundle_uuid].append(row.worksheet_uuid)
        # Deduplicate entries
        for uuid in result.keys():
            result[uuid] = list(set(result[uuid]))
        return result

    def get_self_and_descendants(self, uuids, depth):
        """
        Get all bundles that depend on bundles with the given uuids.
        depth = 1 gets only children
        """
        frontier = uuids
        visited = list(frontier)
        while len(frontier) > 0 and depth > 0:
            # Get children of all nodes in frontier
            result = self.get_children_uuids(frontier)
            new_frontier = []
            for v in result.values():
                for uuid in v:
                    if uuid in visited:
                        continue
                    new_frontier.append(uuid)
                    visited.append(uuid)
            frontier = new_frontier
            depth -= 1
        return visited

    def search_bundles(self, user_id, keywords):
        """
        Returns a bundle search result dict where:
            result: list of bundle uuids matching search criteria in order
                          specified for bundle searches
                    single number value for aggregate searches(.count, .sum)
            is_aggregate: True for aggregate searches, False otherwise
        Each keyword is either:
        - <key>=<value>
        - .floating: return bundles not in any worksheet
        - .offset=<int>: return bundles starting at this offset
        - .limit=<int>: maximum number of bundles to return
        - .count: just return the number of bundles
        - .shared: shared with me through a group
        - .mine: sugar for owner_id=user_id
        - .last: sugar for id=.sort-
        Keys are one of the following:
        - Bundle fields (e.g., uuid)
        - Metadata fields (e.g., time)
        - Special fields (e.g., dependencies)
        Values can be one of the following:
        - .sort: sort in increasing order
        - .sort-: sort by decreasing order
        - .sum: add up the numbers
        Bare keywords: sugar for uuid_name=.*<word>.*
        Search only bundles which are readable by user_id.
        """
        clauses = []
        offset = 0
        limit = SEARCH_RESULTS_LIMIT
        format_func = None
        count = False
        sort_key = [None]
        sum_key = [None]
        aux_fields = []  # Fields (e.g., sorting) that we need to include in the query

        # Number nested subqueries
        subquery_index = [0]

        def alias(clause):
            subquery_index[0] += 1
            return clause.alias('q' + str(subquery_index[0]))

        def is_numeric(key):
            return key != 'name'

        def make_condition(key, field, value):
            # Special
            if value == '.sort':
                aux_fields.append(field)
                if is_numeric(key):
                    field = field * 1
                sort_key[0] = field
            elif value == '.sort-':
                aux_fields.append(field)
                if is_numeric(key):
                    field = field * 1
                sort_key[0] = desc(field)
            elif value == '.sum':
                sum_key[0] = field * 1
            else:
                # Ordinary value
                if isinstance(value, list):
                    return field.in_(value)
                if '%' in value:
                    return field.like(value)
                return field == value
            return None

        shortcuts = {'type': 'bundle_type', 'size': 'data_size', 'worksheet': 'host_worksheet'}

        for keyword in keywords:
            keyword = keyword.replace('.*', '%')
            # Sugar
            if keyword == '.mine':
                keyword = 'owner_id=' + (user_id or '')
            elif keyword == '.shared':
                keyword = '.shared=True'
            elif keyword == '.last':
                keyword = 'id=.sort-'
            elif keyword == '.count':
                count = True
                limit = None
                continue
            elif keyword == '.floating':
                # Get bundles that have host worksheets, and then take the complement.
                with_hosts = alias(
                    select([cl_bundle.c.uuid]).where(
                        cl_bundle.c.uuid == cl_worksheet_item.c.bundle_uuid
                    )
                )
                clause = not_(cl_bundle.c.uuid.in_(with_hosts))
                clauses.append(clause)
                continue

            m = SEARCH_KEYWORD_REGEX.match(keyword)  # key=value
            if m:
                key, value = m.group(1), m.group(2)
                key = shortcuts.get(key, key)
                if ',' in value:  # value is value1,value2
                    value = value.split(',')
            else:
                key, value = 'uuid_name', keyword

            clause = None
            # Special functions
            if key == '.offset':
                offset = int(value)
            elif key == '.limit':
                limit = int(value)
            elif key == '.format':
                format_func = value
            # Bundle fields
            elif key in ('bundle_type', 'id', 'uuid', 'data_hash', 'state', 'command', 'owner_id'):
                clause = make_condition(key, getattr(cl_bundle.c, key), value)
            elif key == '.shared':  # shared with any group I am in with read permission
                clause = cl_bundle.c.uuid.in_(
                    select([cl_group_bundle_permission.c.object_uuid]).where(
                        and_(
                            cl_group_bundle_permission.c.group_uuid.in_(
                                alias(
                                    select([cl_user_group.c.group_uuid]).where(
                                        cl_user_group.c.user_id == user_id
                                    )
                                )
                            ),
                            cl_group_bundle_permission.c.permission >= GROUP_OBJECT_PERMISSION_READ,
                        )
                    )
                )
            elif key == 'group':  # shared with group with read permission
                group_uuid = get_group_info(value, False)['uuid']
                clause = cl_bundle.c.uuid.in_(
                    select([cl_group_bundle_permission.c.object_uuid]).where(
                        and_(
                            cl_group_bundle_permission.c.group_uuid == group_uuid,
                            cl_group_bundle_permission.c.permission >= GROUP_OBJECT_PERMISSION_READ,
                        )
                    )
                )
            # Special fields
            elif key == 'dependency':
                # Match uuid of dependency
                condition = make_condition(key, cl_bundle_dependency.c.parent_uuid, value)
                if condition is None:  # top-level
                    clause = cl_bundle_dependency.c.child_uuid == cl_bundle.c.uuid
                else:  # embedded
                    clause = cl_bundle.c.uuid.in_(
                        alias(select([cl_bundle_dependency.c.child_uuid]).where(condition))
                    )
            elif key.startswith('dependency/'):
                _, name = key.split('/', 1)
                condition = make_condition(key, cl_bundle_dependency.c.parent_uuid, value)
                if condition is None:  # top-level
                    clause = and_(
                        cl_bundle_dependency.c.child_uuid == cl_bundle.c.uuid,  # Join constraint
                        cl_bundle_dependency.c.child_path
                        == name,  # Match the 'type' of dependent (child_path)
                    )
                else:  # embedded
                    clause = cl_bundle.c.uuid.in_(
                        alias(
                            select([cl_bundle_dependency.c.child_uuid]).where(
                                and_(
                                    cl_bundle_dependency.c.child_path
                                    == name,  # Match the 'type' of dependent (child_path)
                                    condition,
                                )
                            )
                        )
                    )
            elif key == 'host_worksheet':
                condition = make_condition(key, cl_worksheet_item.c.worksheet_uuid, value)
                if condition is None:  # top-level
                    clause = cl_worksheet_item.c.bundle_uuid == cl_bundle.c.uuid  # Join constraint
                else:
                    clause = cl_bundle.c.uuid.in_(
                        alias(select([cl_worksheet_item.c.bundle_uuid]).where(condition))
                    )
            elif key in ('.before', '.after'):
                try:
                    target_datetime = parser.isoparse(value)
                except ValueError:
                    raise UsageError(
                        "Unable to parse datetime. Datetime must be specified as an ISO-8601 datetime string such as YYYY-MM-DD."
                    )

                subclause = None
                if key == '.before':
                    subclause = cl_bundle_metadata.c.metadata_value <= int(
                        target_datetime.timestamp()
                    )
                if key == '.after':
                    subclause = cl_bundle_metadata.c.metadata_value >= int(
                        target_datetime.timestamp()
                    )

                clause = cl_bundle.c.uuid.in_(
                    alias(
                        select([cl_bundle_metadata.c.bundle_uuid]).where(
                            and_(cl_bundle_metadata.c.metadata_key == 'created', subclause)
                        )
                    )
                )
            elif key == 'uuid_name':  # Search uuid and name by default
                clause = []
                clause.append(cl_bundle.c.uuid.like('%' + value + '%'))
                clause.append(
                    cl_bundle.c.uuid.in_(
                        alias(
                            select([cl_bundle_metadata.c.bundle_uuid]).where(
                                and_(
                                    cl_bundle_metadata.c.metadata_key == 'name',
                                    cl_bundle_metadata.c.metadata_value.like('%' + value + '%'),
                                )
                            )
                        )
                    )
                )
                clause = or_(*clause)
            elif key == '':  # Match any field
                clause = []
                clause.append(cl_bundle.c.uuid.like('%' + value + '%'))
                clause.append(cl_bundle.c.command.like('%' + value + '%'))
                clause.append(
                    cl_bundle.c.uuid.in_(
                        alias(
                            select([cl_bundle_metadata.c.bundle_uuid]).where(
                                cl_bundle_metadata.c.metadata_value.like('%' + value + '%')
                            )
                        )
                    )
                )
                clause = or_(*clause)
            # Otherwise, assume metadata.
            else:
                condition = make_condition(key, cl_bundle_metadata.c.metadata_value, value)
                if condition is None:  # top-level
                    clause = and_(
                        cl_bundle.c.uuid == cl_bundle_metadata.c.bundle_uuid,
                        cl_bundle_metadata.c.metadata_key == key,
                    )
                else:  # embedded
                    clause = cl_bundle.c.uuid.in_(
                        select([cl_bundle_metadata.c.bundle_uuid]).where(
                            and_(cl_bundle_metadata.c.metadata_key == key, condition)
                        )
                    )

            if clause is not None:
                clauses.append(clause)

        clause = and_(*clauses)

        if user_id != self.root_user_id:
            # Restrict to the bundles that we have access to.
            access_via_owner = cl_bundle.c.owner_id == user_id
            access_via_group = cl_bundle.c.uuid.in_(
                select([cl_group_bundle_permission.c.object_uuid]).where(
                    and_(
                        or_(  # Join constraint (group)
                            cl_group_bundle_permission.c.group_uuid
                            == self.public_group_uuid,  # Public group
                            cl_group_bundle_permission.c.group_uuid.in_(
                                alias(
                                    select([cl_user_group.c.group_uuid]).where(
                                        cl_user_group.c.user_id == user_id
                                    )
                                )
                            ),  # Private group
                        ),
                        cl_group_bundle_permission.c.permission
                        >= GROUP_OBJECT_PERMISSION_READ,  # Match the uuid of the parent
                    )
                )
            )
            clause = and_(clause, or_(access_via_owner, access_via_group))

        # Aggregate (sum)
        if sum_key[0] is not None:
            # Construct a table with only the uuid and the num (and make sure it's distinct!)
            query = alias(
                select([cl_bundle.c.uuid, sum_key[0].label('num')]).distinct().where(clause)
            )
            # Sum the numbers
            query = select([func.sum(query.c.num)])
        else:
            query = (
                select([cl_bundle.c.uuid] + aux_fields)
                .distinct()
                .where(clause)
                .offset(offset)
                .limit(limit)
            )

        # Sort
        if sort_key[0] is not None:
            query = query.order_by(sort_key[0])

        # Count
        if count:
            query = alias(query).count()

        result = self._execute_query(query)
        if count or sum_key[0] is not None:  # Just returning a single number
            result = worksheet_util.apply_func(format_func, result[0])
            return {'result': result, 'is_aggregate': True}
        return {'result': result, 'is_aggregate': False}

    def get_bundle_uuids(self, conditions, max_results):
        """
        Returns a list of bundle_uuids that have match the conditions.
        Possible conditions on bundles: uuid, name, worksheet_uuid
        """
        if 'uuid' in conditions:
            # Match the uuid only
            clause = self.make_clause(cl_bundle.c.uuid, conditions['uuid'])
            query = select([cl_bundle.c.uuid]).where(clause)
        elif 'name' in conditions:
            # Select name
            if conditions['name']:
                clause = and_(
                    cl_bundle_metadata.c.metadata_key == 'name',
                    self.make_clause(cl_bundle_metadata.c.metadata_value, conditions['name']),
                )
            else:
                clause = true()

            if conditions['worksheet_uuid']:
                # Select things on the given worksheet
                # WARNING: Will also include invalid bundle ids that are listed on the worksheet
                clause = and_(
                    clause,
                    self.make_clause(
                        cl_worksheet_item.c.worksheet_uuid, conditions['worksheet_uuid']
                    ),
                )
                clause = and_(clause, cl_worksheet_item.c.bundle_uuid.isnot(None))
                join = cl_worksheet_item.outerjoin(
                    cl_bundle_metadata,
                    cl_worksheet_item.c.bundle_uuid == cl_bundle_metadata.c.bundle_uuid,
                )
                query = (
                    select([cl_worksheet_item.c.bundle_uuid, cl_worksheet_item.c.id])
                    .select_from(join)
                    .distinct()
                    .where(clause)
                )
                query = query.order_by(cl_worksheet_item.c.id.desc()).limit(max_results)
            else:
                if not conditions['name']:
                    raise UsageError('Nothing is specified')
                # Select from all bundles
                clause = and_(clause, cl_bundle.c.uuid == cl_bundle_metadata.c.bundle_uuid)  # Join
                query = select([cl_bundle.c.uuid]).where(clause)
                query = query.order_by(cl_bundle.c.id.desc()).limit(max_results)

        return self._execute_query(query)

    def get_memoized_bundles(self, user_id, command, dependencies):
        """
        Get a list of bundle UUIDs that match with input command and dependencies in the order of they were created.
        :param user_id: a string that specifies the current user id.
        :param command: a string that defines the command that is used to search for memoized bundles in the database.
        :param dependencies: a string in the form of '[{"child_path": key1, "parent_uuid": uuid1},
                                                       {"child_path": key2, "parent_uuid": uuid2}]'
                            to search for matched dependencies in the database.
        :return: a list of matched UUIDs.
        """
        # Decode json formatted dependencies string to a list of key value pairs
        dependencies = json.loads(dependencies)
        # When there is no dependency to be matched, the target memoized bundle
        # should only exist in the bundle table but not in the bundle_dependency table.
        if len(dependencies) == 0:
            query = (
                select([cl_bundle.c.uuid])
                .select_from(cl_bundle)
                .where(
                    and_(
                        cl_bundle.c.command == command,
                        cl_bundle.c.owner_id == user_id,
                        cl_bundle.c.uuid.notin_(
                            select([cl_bundle_dependency.c.child_uuid]).select_from(
                                cl_bundle_dependency
                            )
                        ),
                    )
                )
                .order_by(cl_bundle.c.id)
            )
        else:
            # The following matching logic contains two aggregations. In the first aggregation, we select those records
            # that have the same number of dependencies as specified in input. In the second aggregation, we operate on
            # records that returned from the first aggregation. We first select those records that match with all
            # (child_path, parent_uuid) dependency pairs from the input. Then, we aggregate on child_uuid and match
            # the total the number of unique dependencies per child_uuid with input dependencies.
            clause = []
            for dep in dependencies:
                clause.append(
                    and_(
                        cl_bundle_dependency.c.child_path == dep['child_path'],
                        cl_bundle_dependency.c.parent_uuid == dep['parent_uuid'],
                    )
                )
            # Step 1: filter by input command and the number of dependencies
            command_filter = (
                select([cl_bundle_dependency.c.child_uuid])
                .select_from(
                    cl_bundle.join(
                        cl_bundle_dependency, cl_bundle.c.uuid == cl_bundle_dependency.c.child_uuid
                    )
                )
                .where(and_(cl_bundle.c.command == command, cl_bundle.c.owner_id == user_id))
                # child_path is unique across all dependencies, aggregate on child_uuid
                # and COUNT the total the number of unique dependencies per child_uuid
                .group_by(cl_bundle_dependency.c.child_uuid)
                .having(func.count(cl_bundle_dependency.c.child_path) == len(dependencies))
            )
            uuids = self._execute_query(command_filter)

            # Step 2: filter by each dependency (child_path, parent_uuid) pair in the bundle_dependency table
            query = (
                select([cl_bundle_dependency.c.child_uuid])
                .select_from(cl_bundle_dependency)
                .where(and_(cl_bundle_dependency.c.child_uuid.in_(uuids), or_(*clause)))
                # child_path is unique across all dependencies, aggregate on child_uuid
                # and COUNT the total the number of unique dependencies per child_uuid
                .group_by(cl_bundle_dependency.c.child_uuid)
                .having(func.count(cl_bundle_dependency.c.child_path) == len(dependencies))
                # Ensure the order of the returning bundles will be in the order of they were created.
                .order_by(cl_bundle_dependency.c.id)
            )

        return self._execute_query(query)

    def batch_get_bundles(self, **kwargs):
        """
        Return a list of bundles given a SQLAlchemy clause on the cl_bundle table.
        """
        clause = self.make_kwargs_clause(cl_bundle, kwargs)
        with self.engine.begin() as connection:
            bundle_rows = connection.execute(cl_bundle.select().where(clause)).fetchall()
            if not bundle_rows:
                return []
            uuids = set(bundle_row.uuid for bundle_row in bundle_rows)
            dependency_rows = connection.execute(
                cl_bundle_dependency.select()
                .where(cl_bundle_dependency.c.child_uuid.in_(uuids))
                .order_by(cl_bundle_dependency.c.id)
            ).fetchall()
            metadata_rows = connection.execute(
                cl_bundle_metadata.select().where(cl_bundle_metadata.c.bundle_uuid.in_(uuids))
            ).fetchall()

        # Make a dictionary for each bundle with both data and metadata.
        bundle_values = {row.uuid: str_key_dict(row) for row in bundle_rows}
        for bundle_value in bundle_values.values():
            bundle_value['dependencies'] = []
            bundle_value['metadata'] = []
        for dep_row in dependency_rows:
            if dep_row.child_uuid not in bundle_values:
                raise IntegrityError('Got dependency %s without bundle' % (dep_row,))
            bundle_values[dep_row.child_uuid]['dependencies'].append(dep_row)
        for metadata_row in metadata_rows:
            if metadata_row.bundle_uuid not in bundle_values:
                raise IntegrityError('Got metadata %s without bundle' % (metadata_row,))
            bundle_values[metadata_row.bundle_uuid]['metadata'].append(metadata_row)

        # Construct and validate all of the retrieved bundles.
        sorted_values = sorted(bundle_values.values(), key=lambda r: r['id'])
        bundles = [
            #
            get_bundle_subclass(bundle_value['bundle_type'])(bundle_value)
            for bundle_value in sorted_values
        ]
        return bundles

    # ==========================================================================
    # Server-side bundle state machine methods
    # ==========================================================================

    def transition_bundle_starting(self, bundle, user_id, worker_id):
        """
        Transitions bundle to STARTING state:
            Updates the last_updated metadata.
            Adds a worker_run row that tracks which worker will run the bundle.
        """
        with self.engine.begin() as connection:
            # Check if the requested bundle still exists.
            row = connection.execute(
                cl_bundle.select().where(cl_bundle.c.id == bundle.id)
            ).fetchone()
            if not row:
                # The user deleted the bundle.
                return False

            # Check if the designated worker is going to be terminated soon
            row = connection.execute(
                cl_worker.select().where(
                    and_(
                        cl_worker.c.worker_id == worker_id,
                        cl_worker.c.is_terminating == False,  # NOQA E712
                    )
                )
            ).fetchone()
            # If the worker is going to be terminated soon, stop starting bundle on this worker
            if not row:
                return False

            bundle_update = {
                'state': State.STARTING,
                'metadata': {'last_updated': int(time.time())},
            }
            self.update_bundle(bundle, bundle_update, connection)

            worker_run_row = {'user_id': user_id, 'worker_id': worker_id, 'run_uuid': bundle.uuid}
            connection.execute(cl_worker_run.insert().values(worker_run_row))

            return True

    def transition_bundle_staged(self, bundle):
        """
        Transitions bundle to STAGED state:
            Returns False if the bundle was not in STARTING state.
            Clears the job_handle metadata and removes the worker_run row.
        """
        with self.engine.begin() as connection:
            # Make sure it's still starting.
            row = connection.execute(
                cl_bundle.select().where(cl_bundle.c.id == bundle.id)
            ).fetchone()
            if not row:
                raise IntegrityError('Missing bundle with UUID %s' % bundle.uuid)

            # Reset all metadata fields that aren't input by user from RunBundle class to be None.
            # Excluding all the fields that can be set by users, which for now is just the "actions" field.
            # Excluding the "created" field to keep track of the original date when the bundle is created
            metadata_update = {
                spec.key: None
                for spec in RunBundle.METADATA_SPECS
                if spec.generated and spec.key not in ['actions', 'created']
            }
            bundle_update = {'state': State.STAGED, 'metadata': metadata_update}
            self.update_bundle(bundle, bundle_update, connection)
            connection.execute(
                cl_worker_run.delete().where(cl_worker_run.c.run_uuid == bundle.uuid)
            )
            return True

    def transition_bundle_preparing(self, bundle, user_id, worker_id, start_time, remote):
        """
        Transitions bundle to PREPARING state:
            Only if the bundle is still scheduled to run on the given worker
            (done by checking the worker_run table).
            Returns True if it is.
        """
        with self.engine.begin() as connection:
            # Check that still assigned to this worker.
            run_row = connection.execute(
                cl_worker_run.select().where(cl_worker_run.c.run_uuid == bundle.uuid)
            ).fetchone()
            if not run_row or run_row.user_id != user_id or run_row.worker_id != worker_id:
                return False

            bundle_update = {
                'state': State.PREPARING,
                'metadata': {'started': start_time, 'last_updated': start_time, 'remote': remote},
            }
            self.update_bundle(bundle, bundle_update, connection)

        return True

    def transition_bundle_running(self, bundle, worker_run, row, user_id, worker_id, connection):
        """
        Transitions bundle to RUNNING state:
            If bundle was WORKER_OFFLINE, also inserts a row into worker_run.
        """
        if row.state == State.WORKER_OFFLINE:
            run_row = connection.execute(
                cl_worker_run.select().where(cl_worker_run.c.run_uuid == bundle.uuid)
            ).fetchone()
            if run_row:
                # we should never get to this point: panic
                raise IntegrityError(
                    'worker_run row exists for a bundle in WORKER_OFFLINE state, uuid %s'
                    % (bundle.uuid,)
                )

            worker_run_row = {'user_id': user_id, 'worker_id': worker_id, 'run_uuid': bundle.uuid}
            connection.execute(cl_worker_run.insert().values(worker_run_row))

        cpu_usage: float = 0.0
        if 'cpu_usage' in worker_run.as_dict:
            cpu_usage = worker_run.cpu_usage

        memory_usage: int = 0
        if 'memory_usage' in worker_run.as_dict:
            memory_usage = worker_run.memory_usage

        metadata_update = {
            'run_status': worker_run.run_status,
            'last_updated': int(time.time()),
            'time': worker_run.container_time_total,
            'time_user': worker_run.container_time_user,
            'time_system': worker_run.container_time_system,
            'remote': worker_run.remote,
            'cpu_usage': cpu_usage,
            'memory_usage': memory_usage,
        }

        if worker_run.docker_image is not None:
            metadata_update['docker_image'] = worker_run.docker_image

        if worker_run.bundle_profile_stats is not None:
            metadata_update['time_preparing'] = worker_run.bundle_profile_stats[RunStage.PREPARING][
                'elapsed'
            ]
            metadata_update['time_running'] = worker_run.bundle_profile_stats[RunStage.RUNNING][
                'elapsed'
            ]
            metadata_update['time_cleaning_up'] = worker_run.bundle_profile_stats[
                RunStage.CLEANING_UP
            ]['elapsed']
            metadata_update['time_uploading_results'] = worker_run.bundle_profile_stats[
                RunStage.UPLOADING_RESULTS
            ]['elapsed']

        self.update_bundle(
            bundle, {'state': worker_run.state, 'metadata': metadata_update}, connection
        )

        return True

    def transition_bundle_worker_offline(self, bundle):
        """
        Transitions bundle to WORKER_OFFLINE state:
            Updates the last_updated metadata.
            Removes the corresponding row from worker_run if it exists.
        """
        with self.engine.begin() as connection:
            # Check that it still exists and is running
            row = connection.execute(
                cl_bundle.select().where(
                    cl_bundle.c.id == bundle.id
                    and (cl_bundle.c.state == State.RUNNING or cl_bundle.c.state == State.PREPARING)
                )
            ).fetchone()
            if not row:
                # The user deleted the bundle or the bundle finished
                return False

            # Delete row in worker_run
            connection.execute(
                cl_worker_run.delete().where(cl_worker_run.c.run_uuid == bundle.uuid)
            )

            bundle_update = {
                'state': State.WORKER_OFFLINE,
                'metadata': {'last_updated': int(time.time())},
            }
            self.update_bundle(bundle, bundle_update, connection)
        return True

    def transition_bundle_finalizing(self, bundle, worker_run, connection):
        """
        Transitions bundle to FINALIZING state:
            Saves the failure message and exit code from the worker
            If the user running the bundle was the CodaLab root user,
            increments the time used by the bundle owner.
        """
        failure_message, exitcode = worker_run.failure_message, worker_run.exitcode
        if failure_message is None and exitcode is not None and exitcode != 0:
            failure_message = 'Exit code %d' % exitcode
        # Build metadata
        metadata = {}
        if failure_message is not None:
            metadata['failure_message'] = failure_message
        if exitcode is not None:
            metadata['exitcode'] = exitcode

        bundle_update = {'state': State.FINALIZING, 'metadata': metadata}

        self.update_bundle(bundle, bundle_update, connection)
        return True

    def transition_bundle_finished(self, bundle, bundle_location):
        """
        Transitions bundle to READY or FAILED state:
            The final state is determined by whether a failure message or exitcode
            was recorded during finalization of the bundle.
        """
        metadata = bundle.metadata.to_dict()
        failure_message = metadata.get('failure_message', None)
        exitcode = metadata.get('exitcode', 0)
        state = State.FAILED if failure_message or exitcode else State.READY
        if failure_message == 'Kill requested':
            state = State.KILLED

        worker = self.get_bundle_worker(bundle.uuid)

        # Increment the amount of time used for the user whose bundles run on CodaLab's public instances
        if worker['user_id'] == self.root_user_id:
            self.increment_user_time_used(bundle.owner_id, metadata.get('time', 0))

        if worker['shared_file_system']:
            # TODO(Ashwin): fix for --link.
            self.update_disk_metadata(bundle, bundle_location)

        metadata = {'run_status': 'Finished', 'last_updated': int(time.time())}

        with self.engine.begin() as connection:
            self.update_bundle(bundle, {'state': state, 'metadata': metadata}, connection)
            connection.execute(
                cl_worker_run.delete().where(cl_worker_run.c.run_uuid == bundle.uuid)
            )

    # ==========================================================================
    # Bundle state machine helper functions
    # ==========================================================================

    def update_disk_metadata(self, bundle, bundle_location, enforce_disk_quota=False):
        """
        Computes the disk use and data hash of the given bundle.
        Updates the database rows for the bundle and user with the new disk use
        """
        dirs_and_files = None
        if os.path.isdir(bundle_location):
            dirs_and_files = path_util.recursive_ls(bundle_location)
        else:
            dirs_and_files = [], [bundle_location]

        # TODO(Ashwin): make this non-fs specific
        data_hash = '0x%s' % (path_util.hash_directory(bundle_location, dirs_and_files))
        data_size = path_util.get_size(bundle_location, dirs_and_files)
        if enforce_disk_quota:
            disk_left = self.get_user_disk_quota_left(bundle.owner_id)
            if data_size > disk_left:
                raise UsageError(
                    "Can't save bundle, bundle size %s greater than user's disk quota left: %s"
                    % (data_size, disk_left)
                )

        bundle_update = {'data_hash': data_hash, 'metadata': {'data_size': data_size}}
        self.update_bundle(bundle, bundle_update)
        self.update_user_disk_used(bundle.owner_id)

    def bundle_checkin(self, bundle, worker_run, user_id, worker_id):
        """
        Updates the database tables with the most recent bundle information from worker
        """
        with self.engine.begin() as connection:
            # If bundle isn't in db anymore the user deleted it so cancel
            row = connection.execute(
                cl_bundle.select().where(cl_bundle.c.id == bundle.id)
            ).fetchone()
            if not row:
                return False

            # Get staged bundle from worker checkin and move it to staged state
            if worker_run.state == State.STAGED:
                return self.transition_bundle_staged(bundle)

            if worker_run.state == State.FINALIZING:
                # update bundle metadata using transition_bundle_running one last time before finalizing it
                self.transition_bundle_running(
                    bundle, worker_run, row, user_id, worker_id, connection
                )
                return self.transition_bundle_finalizing(bundle, worker_run, connection)

            if worker_run.state in [State.PREPARING, State.RUNNING]:
                return self.transition_bundle_running(
                    bundle, worker_run, row, user_id, worker_id, connection
                )

            # State isn't one we can check in for
            return False

    def save_bundle(self, bundle):
        """
        Save a bundle. On success, sets the Bundle object's id from the result.
        """
        bundle.validate()
        bundle_value = bundle.to_dict(strict=False)
        dependency_values = bundle_value.pop('dependencies')
        metadata_values = bundle_value.pop('metadata')

        # Raises exception when the UUID uniqueness constraint is violated
        # (Clients should check for this case ahead of time if they want to
        # silently skip over creating bundles that already exist.)
        with self.engine.begin() as connection:
            result = connection.execute(cl_bundle.insert().values(bundle_value))
            self.do_multirow_insert(connection, cl_bundle_dependency, dependency_values)
            self.do_multirow_insert(connection, cl_bundle_metadata, metadata_values)
            bundle.id = result.lastrowid

    def update_bundle(self, bundle, update, connection=None, delete=False):
        """
        For each key-value pair in the update dictionary, add or update key-value pair. Note
        that metadata keys not in the update dictionary are not affected in the update operation.
        Also, delete any metadata key-value pairs when the value specified is None.
        This method validates all updates to the bundle, so it is appropriate
        to use this method to update bundles based on user input (eg: cl edit).
        """
        message = 'Illegal update: %s' % (update,)
        precondition('id' not in update and 'uuid' not in update, message)
        # Apply the column and metadata updates in memory and validate the result.
        metadata_update = update.pop('metadata', {})
        bundle.update_in_memory(update)

        # Generate a list of metadata keys that will be deleted and update metadata key-value pair
        metadata_delete_keys = []
        for key, value in metadata_update.items():
            # Delete the key,value pair when the following two conditions are met:
            # 1. the delete flag is True
            # 2. the value is None
            if delete and value is None:
                bundle.metadata.remove_metadata_key(key)
                metadata_delete_keys.append(key)
            else:
                bundle.metadata.set_metadata_key(key, value)

        # Delete metadata keys from metadata_update dictionary
        for key in metadata_delete_keys:
            del metadata_update[key]

        bundle.validate()
        # Construct clauses and update lists for updating certain bundle columns.
        if update:
            clause = cl_bundle.c.uuid == bundle.uuid
        if metadata_update:
            metadata_update_clause = and_(
                cl_bundle_metadata.c.bundle_uuid == bundle.uuid,
                cl_bundle_metadata.c.metadata_key.in_(metadata_update),
            )
            metadata_update_values = [
                row_dict
                for row_dict in bundle.to_dict().pop('metadata')
                if row_dict['metadata_key'] in metadata_update
            ]
        if metadata_delete_keys:
            metadata_delete_clause = and_(
                cl_bundle_metadata.c.bundle_uuid == bundle.uuid,
                cl_bundle_metadata.c.metadata_key.in_(metadata_delete_keys),
            )

        # Perform the actual updates and deletes.
        def do_update(connection):
            try:
                if update:
                    connection.execute(cl_bundle.update().where(clause).values(update))
                if metadata_update:
                    connection.execute(cl_bundle_metadata.delete().where(metadata_update_clause))
                    self.do_multirow_insert(connection, cl_bundle_metadata, metadata_update_values)
                if metadata_delete_keys:
                    connection.execute(cl_bundle_metadata.delete().where(metadata_delete_clause))
            except UnicodeError:
                raise UsageError("Invalid character detected; use ascii characters only.")

        if connection:
            do_update(connection)
        else:
            with self.engine.begin() as connection:
                do_update(connection)

    def get_bundle_dependencies(self, uuid):
        with self.engine.begin() as connection:
            dependency_rows = connection.execute(
                cl_bundle_dependency.select()
                .where(cl_bundle_dependency.c.child_uuid == uuid)
                .order_by(cl_bundle_dependency.c.id)
            ).fetchall()
        return [Dependency(dep_val) for dep_val in dependency_rows]

    def get_bundle_state(self, uuid):
        result_dict = self.get_bundle_states([uuid])
        if uuid not in result_dict:
            raise NotFoundError('Could not find bundle with uuid %s' % uuid)
        return result_dict[uuid]

    def get_bundle_states(self, uuids):
        """
        Return {uuid: state, ...}
        """
        with self.engine.begin() as connection:
            rows = connection.execute(
                select([cl_bundle.c.uuid, cl_bundle.c.state]).where(cl_bundle.c.uuid.in_(uuids))
            ).fetchall()
            return dict((r.uuid, r.state) for r in rows)

    def get_bundle_storage_info(self, uuid):
        """
        Return (storage_type, is_dir) for the bundle
        with the given uuid.
        """
        result_dict = self.get_bundle_storage_infos([uuid])
        if uuid not in result_dict:
            return None, None
        return result_dict[uuid]

    def get_bundle_storage_infos(self, uuids):
        """
        Return {uuid: (storage_type, is_dir), ...}
        """
        with self.engine.begin() as connection:
            rows = connection.execute(
                select([cl_bundle.c.uuid, cl_bundle.c.storage_type, cl_bundle.c.is_dir]).where(
                    cl_bundle.c.uuid.in_(uuids)
                )
            ).fetchall()
            return dict((r.uuid, (r.storage_type, r.is_dir)) for r in rows)

    def delete_bundles(self, uuids):
        """
        Delete bundles with the given uuids.
        """
        with self.engine.begin() as connection:
            # We must delete bundles rows in the opposite order that we create them
            # to avoid foreign-key constraint failures.
            connection.execute(
                cl_group_bundle_permission.delete().where(
                    cl_group_bundle_permission.c.object_uuid.in_(uuids)
                )
            )
            connection.execute(
                cl_worksheet_item.delete().where(cl_worksheet_item.c.bundle_uuid.in_(uuids))
            )
            connection.execute(
                cl_bundle_metadata.delete().where(cl_bundle_metadata.c.bundle_uuid.in_(uuids))
            )
            connection.execute(
                cl_bundle_dependency.delete().where(cl_bundle_dependency.c.child_uuid.in_(uuids))
            )
            # In case something goes wrong, delete bundles that are currently running on workers.
            connection.execute(cl_worker_run.delete().where(cl_worker_run.c.run_uuid.in_(uuids)))
            connection.execute(cl_bundle.delete().where(cl_bundle.c.uuid.in_(uuids)))

    def remove_data_hash_references(self, uuids):
        with self.engine.begin() as connection:
            connection.execute(
                cl_bundle.update().where(cl_bundle.c.uuid.in_(uuids)).values({'data_hash': None})
            )

    # ==========================================================================
    # Worksheet-related model methods follow!
    # ==========================================================================

    def get_worksheet(self, uuid, fetch_items):
        """
        Get a worksheet given its uuid.
        :rtype: Worksheet
        """
        worksheets = self.batch_get_worksheets(fetch_items=fetch_items, uuid=uuid)
        if not worksheets:
            raise NotFoundError('Could not find worksheet with uuid %s' % (uuid,))
        if len(worksheets) > 1:
            raise IntegrityError('Found multiple worksheets with uuid %s' % (uuid,))
        return worksheets[0]

    def batch_get_worksheets(self, fetch_items, **kwargs):
        """
        Get a list of worksheets, all of which satisfy the clause given by kwargs.
        :rtype: list[Worksheet]
        """
        base_worksheet_uuid = kwargs.pop('base_worksheet_uuid', None)
        clause = self.make_kwargs_clause(cl_worksheet, kwargs)
        # Handle base_worksheet_uuid specially
        if base_worksheet_uuid:
            clause = and_(
                clause,
                cl_worksheet_item.c.subworksheet_uuid == cl_worksheet.c.uuid,
                cl_worksheet_item.c.worksheet_uuid == base_worksheet_uuid,
            )

        with self.engine.begin() as connection:
            worksheet_rows = connection.execute(
                cl_worksheet.select().distinct().where(clause)
            ).fetchall()
            if not worksheet_rows:
                if base_worksheet_uuid is not None:
                    # We didn't find any results restricting to base_worksheet_uuid,
                    # so do a global search
                    return self.batch_get_worksheets(fetch_items, **kwargs)
                return []
            # Get the tags
            uuids = set(row.uuid for row in worksheet_rows)
            tag_rows = connection.execute(
                cl_worksheet_tag.select().where(cl_worksheet_tag.c.worksheet_uuid.in_(uuids))
            ).fetchall()
            # Fetch the items of all the worksheets
            if fetch_items:
                item_rows = connection.execute(
                    cl_worksheet_item.select().where(cl_worksheet_item.c.worksheet_uuid.in_(uuids))
                ).fetchall()

        # Make a dictionary for each worksheet with both its main row and its items.
        worksheet_values = {row.uuid: str_key_dict(row) for row in worksheet_rows}
        # Set tags
        for value in worksheet_values.values():
            value['tags'] = []
            if value['title']:
                value['title'] = self.decode_str(value['title'])
        for row in tag_rows:
            worksheet_values[row.worksheet_uuid]['tags'].append(row.tag)
        if fetch_items:
            for value in worksheet_values.values():
                value['items'] = []
            for item_row in sorted(item_rows, key=item_sort_key):
                if item_row.worksheet_uuid not in worksheet_values:
                    raise IntegrityError('Got item %s without worksheet' % (item_row,))
                item_row = dict(item_row)
                item_row['value'] = self.decode_str(item_row['value'])
                worksheet_values[item_row['worksheet_uuid']]['items'].append(item_row)
        return [Worksheet(value) for value in worksheet_values.values()]

    def search_worksheets(self, user_id, keywords):
        """
        Return a list of row dicts, one per worksheet. These dicts do NOT contain
        ALL worksheet items; this method is meant to make it easy for a user to see
        their existing worksheets.
        Note: keywords has basically same semantics as search_bundles.
        """
        clauses = []
        offset = 0
        limit = SEARCH_RESULTS_LIMIT
        sort_key = [cl_worksheet.c.date_last_modified.desc(), cl_worksheet.c.name]

        # Number nested subqueries
        subquery_index = [0]

        def alias(clause):
            subquery_index[0] += 1
            return clause.alias('q' + str(subquery_index[0]))

        def make_condition(field, value):
            # Special
            if value == '.sort':
                sort_key[0] = field
            elif value == '.sort-':
                sort_key[0] = desc(field)
            else:
                # Ordinary value
                if isinstance(value, list):
                    return field.in_(value)
                if '%' in value:
                    return field.like(value)
                return field == value
            return None

        for keyword in keywords:
            keyword = keyword.replace('.*', '%')
            # Sugar
            if keyword == '.mine':
                keyword = 'owner_id=' + (user_id or '')
            elif keyword == '.last':
                keyword = 'id=.sort-'
            elif keyword == '.shared':
                keyword = '.shared=True'
            elif keyword == '.notmine':
                keyword = '.notmine=True'

            m = SEARCH_KEYWORD_REGEX.match(keyword)  # key=value
            if m:
                key, value = m.group(1), m.group(2)
                if ',' in value:  # value is value1,value2
                    value = value.split(',')
            else:
                key, value = 'uuid_name_title', keyword

            clause = None
            # Special functions
            if key == '.offset':
                offset = int(value)
            elif key == '.limit':
                limit = int(value)
            elif key == '.shared':  # shared with any group I am in with read or all permission?
                clause = cl_worksheet.c.uuid.in_(
                    select([cl_group_worksheet_permission.c.object_uuid]).where(
                        and_(
                            cl_group_worksheet_permission.c.group_uuid.in_(
                                alias(
                                    select([cl_user_group.c.group_uuid]).where(
                                        cl_user_group.c.user_id == user_id
                                    )
                                )
                            ),
                            cl_group_worksheet_permission.c.permission
                            >= GROUP_OBJECT_PERMISSION_READ,
                        )
                    )
                )
            elif key == '.notmine':  # shared with any group I am in with read or all permission?
                clause = getattr(cl_worksheet.c, 'owner_id') != (user_id or '')
            # Bundle fields
            elif key in ('id', 'uuid', 'name', 'title', 'owner_id'):
                clause = make_condition(getattr(cl_worksheet.c, key), value)
            elif key == 'group':  # shared with group with read or all permissions?
                group_uuid = get_group_info(value, False)['uuid']
                clause = cl_worksheet.c.uuid.in_(
                    select([cl_group_worksheet_permission.c.object_uuid]).where(
                        and_(
                            cl_group_worksheet_permission.c.group_uuid == group_uuid,
                            cl_group_worksheet_permission.c.permission
                            >= GROUP_OBJECT_PERMISSION_READ,
                        )
                    )
                )
            elif key == 'bundle':  # contains bundle?
                condition = make_condition(cl_worksheet_item.c.bundle_uuid, value)
                if condition is None:  # top-level
                    clause = (
                        cl_worksheet_item.c.worksheet_uuid == cl_worksheet.c.uuid
                    )  # Join constraint
                else:
                    clause = cl_worksheet.c.uuid.in_(
                        alias(select([cl_worksheet_item.c.worksheet_uuid]).where(condition))
                    )
            elif key == 'worksheet':  # contains worksheet?
                condition = make_condition(cl_worksheet_item.c.subworksheet_uuid, value)
                if condition is None:  # top-level
                    clause = (
                        cl_worksheet_item.c.worksheet_uuid == cl_worksheet.c.uuid
                    )  # Join constraint
                else:
                    clause = cl_worksheet.c.uuid.in_(
                        alias(select([cl_worksheet_item.c.worksheet_uuid]).where(condition))
                    )
            elif key == 'tag':  # has tag?
                condition = make_condition(cl_worksheet_tag.c.tag, value)
                if condition is None:  # top-level
                    clause = (
                        cl_worksheet_tag.c.worksheet_uuid == cl_worksheet.c.uuid
                    )  # Join constraint
                else:
                    clause = cl_worksheet.c.uuid.in_(
                        alias(select([cl_worksheet_tag.c.worksheet_uuid]).where(condition))
                    )
            elif key == 'uuid_name_title':  # Search uuid and name by default
                clause = or_(
                    cl_worksheet.c.uuid.like('%' + value + '%'),
                    cl_worksheet.c.name.like('%' + value + '%'),
                    cl_worksheet.c.title.like('%' + value + '%'),
                )
            elif key == '':  # Match any field
                clause = []
                clause.append(cl_worksheet.c.uuid.like('%' + value + '%'))
                clause.append(cl_worksheet.c.name.like('%' + value + '%'))
                clause.append(cl_worksheet.c.title.like('%' + value + '%'))
                clause.append(
                    cl_worksheet.c.uuid.in_(
                        alias(
                            select([cl_worksheet_item.c.worksheet_uuid]).where(
                                cl_worksheet_item.c.value.like('%' + value + '%')
                            )
                        )
                    )
                )
                clause = or_(*clause)
            else:
                raise UsageError('Unknown key: %s' % key)

            if clause is not None:
                clauses.append(clause)

        clause = and_(*clauses)

        # Enforce permissions
        if user_id != self.root_user_id:
            access_via_owner = cl_worksheet.c.owner_id == user_id
            access_via_group = cl_worksheet.c.uuid.in_(
                select([cl_group_worksheet_permission.c.object_uuid]).where(
                    or_(
                        cl_group_worksheet_permission.c.group_uuid
                        == self.public_group_uuid,  # Public group
                        cl_group_worksheet_permission.c.group_uuid.in_(  # Private group
                            alias(
                                select([cl_user_group.c.group_uuid]).where(
                                    cl_user_group.c.user_id == user_id
                                )
                            )
                        ),
                    )
                )
            )
            clause = and_(clause, or_(access_via_owner, access_via_group))

        cols_to_select = [
            cl_worksheet.c.id,
            cl_worksheet.c.uuid,
            cl_worksheet.c.name,
            cl_worksheet.c.title,
            cl_worksheet.c.frozen,
            cl_worksheet.c.owner_id,
            cl_worksheet.c.date_last_modified,
        ]
        query = (
            select(cols_to_select)
            .distinct()
            .where(clause)
            .offset(offset)
            .order_by(desc(cl_worksheet.c.owner_id == user_id))
            .limit(limit)
        )

        # Sort
        if sort_key[0] is not None:
            query = query.order_by(*sort_key)

        with self.engine.begin() as connection:
            rows = connection.execute(query).fetchall()
            if not rows:
                return []

        # Get permissions of the worksheets
        worksheet_uuids = [row.uuid for row in rows]
        uuid_group_permissions = self.batch_get_group_worksheet_permissions(
            user_id, worksheet_uuids
        )

        # Put the permissions into the worksheets
        row_dicts = []
        for row in rows:
            row = str_key_dict(row)
            row['group_permissions'] = uuid_group_permissions[row['uuid']]
            if row['title']:
                row['title'] = self.decode_str(row['title'])
            row_dicts.append(row)
        return row_dicts

    def new_worksheet(self, worksheet):
        """
        Save the given (empty) worksheet to the database. On success, set its id.
        """
        now = datetime.datetime.utcnow()
        message = 'save_worksheet called with non-empty worksheet: %s' % (worksheet,)
        precondition(not worksheet.items, message)
        worksheet.validate()
        worksheet_value = worksheet.to_dict()
        worksheet_value.pop('tags')
        worksheet_value.pop('items')
        worksheet_value.pop('last_item_id')
        worksheet_value['date_created'] = now
        worksheet_value['date_last_modified'] = now
        with self.engine.begin() as connection:
            result = connection.execute(cl_worksheet.insert().values(worksheet_value))
            worksheet.id = result.lastrowid

    def add_worksheet_items(self, worksheet_uuid, items, after_sort_key=None, replace=[]):
        """
        Add worksheet items *items* to the position *after_sort_key* to the worksheet,
        removing items specified by *replace* if necessary.
        """
        with self.engine.begin() as connection:
            if len(replace) > 0:
                # Remove the old items.
                connection.execute(
                    cl_worksheet_item.delete().where(cl_worksheet_item.c.id.in_(replace))
                )
            if len(items) == 0:
                # Nothing to insert, return
                return
            if after_sort_key is not None:
                after_sort_key = int(after_sort_key)
                # Shift existing items' sort_keys for items that originally came after
                # the after_sort_key
                offset = len(items)
                clause = and_(
                    cl_worksheet_item.c.worksheet_uuid == worksheet_uuid,
                    or_(
                        cl_worksheet_item.c.sort_key > after_sort_key,
                        and_(
                            cl_worksheet_item.c.sort_key is None,
                            cl_worksheet_item.c.id > after_sort_key,
                        ),
                    ),
                )
                query = select(['*']).where(clause)
                # Get result in a list
                after_items = [item for item in connection.execute(query)]
                if (
                    len(after_items) > 0
                    and min(item_sort_key(item) for item in after_items) - after_sort_key <= offset
                ):
                    # Shift the keys of the original items if the gap between after_sort_key
                    # and the next smallest key is not sufficient for inserting items.
                    # In actuality, delete these items and re-insert.
                    connection.execute(cl_worksheet_item.delete().where(clause))
                    new_after_items = [
                        {
                            'worksheet_uuid': item.worksheet_uuid,
                            'bundle_uuid': item.bundle_uuid,
                            'subworksheet_uuid': item.subworksheet_uuid,
                            'value': item.value,
                            'type': item.type,
                            'sort_key': item_sort_key(item) + offset,
                        }
                        for item in after_items
                    ]
                    self.do_multirow_insert(connection, cl_worksheet_item, new_after_items)
            # Insert new items
            items_to_insert = [
                {
                    'worksheet_uuid': worksheet_uuid,
                    'bundle_uuid': bundle_uuid,
                    'subworksheet_uuid': subworksheet_uuid,
                    'value': self.encode_str(value),
                    'type': type,
                    'sort_key': after_sort_key + idx + 1 if after_sort_key is not None else None,
                }
                for idx, (bundle_uuid, subworksheet_uuid, value, type) in enumerate(items)
            ]
            self.do_multirow_insert(connection, cl_worksheet_item, items_to_insert)
        self.update_worksheet_last_modified_date(worksheet_uuid)

    def add_shadow_worksheet_items(self, old_bundle_uuid, new_bundle_uuid):
        """
        For each occurrence of old_bundle_uuid in any worksheet, add
        new_bundle_uuid right after it (a shadow).
        """
        with self.engine.begin() as connection:
            # Find all the worksheet_items that old_bundle_uuid appears in
            query = select(
                [cl_worksheet_item.c.worksheet_uuid, cl_worksheet_item.c.sort_key]
            ).where(cl_worksheet_item.c.bundle_uuid == old_bundle_uuid)
            old_items = connection.execute(query)

            # Go through and insert a worksheet item with new_bundle_uuid after
            # each of the old items.
            new_items = []
            for old_item in old_items:
                new_item = {
                    'worksheet_uuid': old_item.worksheet_uuid,
                    'bundle_uuid': new_bundle_uuid,
                    'type': worksheet_util.TYPE_BUNDLE,
                    'value': '',  # TODO: replace with None once we change tables.py
                    'sort_key': old_item.sort_key,  # Can't really do after, so use the same value.
                }
                new_items.append(new_item)
                connection.execute(cl_worksheet_item.insert().values(new_item))

    def update_worksheet_item_value(self, id, value):
        """
        Update the value of a worksheet item, aka updating a markdown item.
        When the value is falsy, delete this item.
        """
        with self.engine.begin() as connection:
            if value:
                connection.execute(
                    cl_worksheet_item.update()
                    .where(cl_worksheet_item.c.id == id)
                    .values({'value': value})
                )
            else:
                connection.execute(cl_worksheet_item.delete().where(cl_worksheet_item.c.id == id))

    def update_worksheet_items(self, worksheet_uuid, last_item_id, length, new_items):
        """
        Updates the worksheet with the given uuid. If there were exactly
        `last_length` items with database id less than `last_id`, replaces them all
        with the items in new_items. Does NOT affect items in this worksheet with
        database id greater than last_id.

        Does NOT affect items that were added to the worksheet in between the
        time it was retrieved and it was updated.

        If this worksheet were updated between the time it was retrieved and
        updated, this method will raise a UsageError.
        """
        clause = and_(
            cl_worksheet_item.c.worksheet_uuid == worksheet_uuid,
            cl_worksheet_item.c.id <= last_item_id,
        )
        # See codalab.objects.worksheet for an explanation of the sort_key protocol.
        # We need to produce sort keys here that are strictly upper-bounded by the
        # last known item id in this worksheet, and which monotonically increase.
        # The expression last_item_id + i - len(new_items) works. It can produce
        # negative sort keys, but that's fine.
        new_item_values = [
            {
                'worksheet_uuid': worksheet_uuid,
                'bundle_uuid': bundle_uuid,
                'subworksheet_uuid': subworksheet_uuid,
                'value': self.encode_str(value),
                'type': item_type,
                'sort_key': (last_item_id + i - len(new_items)),
            }
            for (i, (bundle_uuid, subworksheet_uuid, value, item_type)) in enumerate(new_items)
        ]
        with self.engine.begin() as connection:
            result = connection.execute(cl_worksheet_item.delete().where(clause))
            message = 'Found extra items for worksheet %s' % (worksheet_uuid,)
            precondition(result.rowcount <= length, message)
            if result.rowcount < length:
                raise UsageError('Worksheet %s was updated concurrently!' % (worksheet_uuid,))
            self.do_multirow_insert(connection, cl_worksheet_item, new_item_values)
        self.update_worksheet_last_modified_date(worksheet_uuid)

    def update_worksheet_last_modified_date(self, worksheet_id):
        """
        Update worksheet's last modified date to now.
        Calling update_worksheet_metadata with an empty argument is equivalent to updating the last modified date.
        """
        worksheet = self.get_worksheet(worksheet_id, fetch_items=False)
        self.update_worksheet_metadata(worksheet, {})

    def update_worksheet_metadata(self, worksheet, info):
        """
        Update the given worksheet's metadata.
        """
        if 'name' in info:
            worksheet.name = info['name']
        if 'frozen' in info:
            worksheet.frozen = info['frozen']
        if 'owner_id' in info:
            worksheet.owner_id = info['owner_id']
        if 'title' in info:
            info['title'] = self.encode_str(info['title'])
        # Always update worksheet's last modified date to current timestamp (UTC)
        info['date_last_modified'] = datetime.datetime.utcnow()
        worksheet.date_last_modified = info['date_last_modified']

        worksheet.validate()
        with self.engine.begin() as connection:
            if 'tags' in info:
                # Delete old tags
                connection.execute(
                    cl_worksheet_tag.delete().where(
                        cl_worksheet_tag.c.worksheet_uuid == worksheet.uuid
                    )
                )
                # Add new tags
                new_tag_values = [
                    {'worksheet_uuid': worksheet.uuid, 'tag': tag} for tag in info['tags']
                ]
                self.do_multirow_insert(connection, cl_worksheet_tag, new_tag_values)
                del info['tags']
            if len(info) > 0:
                connection.execute(
                    cl_worksheet.update().where(cl_worksheet.c.uuid == worksheet.uuid).values(info)
                )

    def delete_worksheet(self, worksheet_uuid):
        """
        Delete the worksheet with the given uuid.
        """
        with self.engine.begin() as connection:
            connection.execute(
                cl_group_worksheet_permission.delete().where(
                    cl_group_worksheet_permission.c.object_uuid == worksheet_uuid
                )
            )
            connection.execute(
                cl_worksheet_item.delete().where(
                    cl_worksheet_item.c.worksheet_uuid == worksheet_uuid
                )
            )
            connection.execute(
                cl_worksheet_item.delete().where(
                    cl_worksheet_item.c.subworksheet_uuid == worksheet_uuid
                )
            )
            connection.execute(
                cl_worksheet_tag.delete().where(cl_worksheet_tag.c.worksheet_uuid == worksheet_uuid)
            )
            connection.execute(cl_worksheet.delete().where(cl_worksheet.c.uuid == worksheet_uuid))

    # ===========================================================================
    # Group and permission-related methods
    # ===========================================================================

    def _create_default_groups(self):
        """
        Create system-defined groups. This is called by create_tables.
        """
        groups = self.batch_get_groups(name='public', user_defined=False)
        if len(groups) == 0:
            group_dict = self.create_group(
                {
                    'uuid': spec_util.generate_uuid(),
                    'name': 'public',
                    'owner_id': None,
                    'user_defined': False,
                }
            )
        else:
            group_dict = groups[0]
        self.public_group_uuid = group_dict['uuid']

    def create_group(self, group_dict):
        """
        Create the group specified by the given row dict.
        """
        with self.engine.begin() as connection:
            group_dict['uuid'] = spec_util.generate_uuid()
            result = connection.execute(cl_group.insert().values(group_dict))
            group_dict['id'] = result.lastrowid
        return group_dict

    def batch_get_groups(self, **kwargs):
        """
        Get a list of groups, all of which satisfy the clause given by kwargs.
        """
        clause = self.make_kwargs_clause(cl_group, kwargs)
        with self.engine.begin() as connection:
            rows = connection.execute(cl_group.select().where(clause)).fetchall()
            if not rows:
                return []
        values = {row.uuid: str_key_dict(row) for row in rows}
        return [value for value in values.values()]

    def batch_get_all_groups(self, spec_filters, group_filters, user_group_filters):
        """
        Get a list of groups by querying the group table and/or the user_group table.
        Take the union of the two results.  This method performs the general query:
        - q0: use spec_filters on the public group
        - q1: use spec_filters and group_filters on group
        - q2: use spec_filters and user_group_filters on user_group
        return union(q0, q1, q2)
        """
        fetch_cols = [cl_group.c.uuid, cl_group.c.name, cl_group.c.owner_id]
        fetch_cols0 = fetch_cols + [
            cl_group.c.owner_id.label('user_id'),
            literal(False).label('is_admin'),
        ]
        fetch_cols1 = fetch_cols + [
            cl_group.c.owner_id.label('user_id'),
            literal(True).label('is_admin'),
        ]
        fetch_cols2 = fetch_cols + [cl_user_group.c.user_id, cl_user_group.c.is_admin]

        q0 = None
        q1 = None
        q2 = None

        if spec_filters:
            spec_clause = self.make_kwargs_clause(cl_group, spec_filters)
            q0 = select(fetch_cols0).where(spec_clause)
            q1 = select(fetch_cols1).where(spec_clause)
            q2 = (
                select(fetch_cols2)
                .where(spec_clause)
                .where(cl_group.c.uuid == cl_user_group.c.group_uuid)
            )
        if q0 is None:
            q0 = select(fetch_cols0)
        q0 = q0.where(cl_group.c.uuid == self.public_group_uuid)
        if group_filters:
            group_clause = self.make_kwargs_clause(cl_group, group_filters)
            if q1 is None:
                q1 = select(fetch_cols1)
            q1 = q1.where(group_clause)
        if user_group_filters:
            user_group_clause = self.make_kwargs_clause(cl_user_group, user_group_filters)
            if q2 is None:
                q2 = select(fetch_cols2).where(cl_group.c.uuid == cl_user_group.c.group_uuid)
            q2 = q2.where(user_group_clause)

        # Union
        q0 = union(*[q for q in [q0, q1, q2] if q is not None])

        with self.engine.begin() as connection:
            rows = connection.execute(q0).fetchall()
            if not rows:
                return []
            for i, row in enumerate(rows):
                row = str_key_dict(row)
                # TODO: remove these conversions once database schema is changed from int to str
                if isinstance(row['user_id'], int):
                    row['user_id'] = str(row['user_id'])
                if isinstance(row['owner_id'], int):
                    row['owner_id'] = str(row['owner_id'])
                rows[i] = row
            values = {row['uuid']: row for row in rows}
            return [value for value in values.values()]

    def delete_group(self, uuid):
        """
        Delete the group with the given uuid.
        """
        with self.engine.begin() as connection:
            connection.execute(
                cl_group_bundle_permission.delete().where(
                    cl_group_bundle_permission.c.group_uuid == uuid
                )
            )
            connection.execute(
                cl_group_worksheet_permission.delete().where(
                    cl_group_worksheet_permission.c.group_uuid == uuid
                )
            )
            connection.execute(cl_user_group.delete().where(cl_user_group.c.group_uuid == uuid))
            connection.execute(cl_group.delete().where(cl_group.c.uuid == uuid))

    def add_user_in_group(self, user_id, group_uuid, is_admin):
        """
        Add user as a member of a group.
        """
        row = {'group_uuid': group_uuid, 'user_id': user_id, 'is_admin': is_admin}
        with self.engine.begin() as connection:
            result = connection.execute(cl_user_group.insert().values(row))
            row['id'] = result.lastrowid
        return row

    def delete_user_in_group(self, user_id, group_uuid):
        """
        Add user as a member of a group.
        """
        with self.engine.begin() as connection:
            connection.execute(
                cl_user_group.delete()
                .where(cl_user_group.c.user_id == user_id)
                .where(cl_user_group.c.group_uuid == group_uuid)
            )

    def update_user_in_group(self, user_id, group_uuid, is_admin):
        """
        Update user role in group.
        """
        with self.engine.begin() as connection:
            connection.execute(
                cl_user_group.update()
                .where(cl_user_group.c.user_id == user_id)
                .where(cl_user_group.c.group_uuid == group_uuid)
                .values({'is_admin': is_admin})
            )

    def batch_get_user_in_group(self, **kwargs):
        """
        Return list of user-group entries matching the specified |kwargs|.
        Can be used to get groups for a user or users in a group.
        Examples: user_id=..., group_uuid=...
        """
        clause = self.make_kwargs_clause(cl_user_group, kwargs)
        with self.engine.begin() as connection:
            rows = connection.execute(cl_user_group.select().where(clause)).fetchall()
            if not rows:
                return []
        return [str_key_dict(row) for row in rows]

    def get_user_groups(self, user_id):
        """
        Get the list of groups that the user belongs to
        :param user_id: ID of the user
        :return: A list of group uuid's
        """
        groups = [self.public_group_uuid]  # Everyone is in the public group implicitly.
        if user_id is not None:
            groups += [row['group_uuid'] for row in self.batch_get_user_in_group(user_id=user_id)]
        return groups

    def set_group_permission(self, table, group_uuid, object_uuid, new_permission):
        """
        Atomically set group permission on object. Does NOT check for user
        permissions on the bundle or the group.

        :param table: cl_group_bundle_permission or cl_group_worksheet_permission
        :param group_uuid: uuid of group for which to set permission
        :param object_uuid: uuid of object (bundle or worksheet) on which to set permission
        :param new_permission: new permission integer
        """
        with self.engine.begin() as connection:
            row = connection.execute(
                table.select()
                .where(and_(table.c.object_uuid == object_uuid, table.c.group_uuid == group_uuid))
                .limit(1)
            ).fetchone()
            old_permission = row.permission if row else GROUP_OBJECT_PERMISSION_NONE

            if new_permission > 0:
                if old_permission > 0:
                    # Update existing permission
                    connection.execute(
                        table.update()
                        .where(table.c.group_uuid == group_uuid)
                        .where(table.c.object_uuid == object_uuid)
                        .values({'permission': new_permission})
                    )
                else:
                    # Create permission
                    connection.execute(
                        table.insert().values(
                            {
                                'group_uuid': group_uuid,
                                'object_uuid': object_uuid,
                                'permission': new_permission,
                            }
                        )
                    )
            else:
                if old_permission > 0:
                    # Delete permission
                    connection.execute(
                        table.delete()
                        .where(table.c.group_uuid == group_uuid)
                        .where(table.c.object_uuid == object_uuid)
                    )

    def set_group_bundle_permission(self, group_uuid, bundle_uuid, new_permission):
        return self.set_group_permission(
            cl_group_bundle_permission, group_uuid, bundle_uuid, new_permission
        )

    def set_group_worksheet_permission(self, group_uuid, worksheet_uuid, new_permission):
        return self.set_group_permission(
            cl_group_worksheet_permission, group_uuid, worksheet_uuid, new_permission
        )

    def batch_get_group_permissions(self, table, user_id, object_uuids):
        """
        Return map from object_uuid to list of {group_uuid: ..., group_name: ..., permission: ...}
        Note: if user_id is not None, only involve groups that user_id is in. If user_id is None (i.e.
        user is not logged in), involve only the public group.
        """
        with self.engine.begin() as connection:
            if user_id is None:
                # Not logged in: include only public group
                group_restrict = table.c.group_uuid == self.public_group_uuid
            else:
                # Logged in as root: include all groups
                group_restrict = true()

            rows = connection.execute(
                select([table, cl_group.c.name])
                .where(table.c.group_uuid == cl_group.c.uuid)
                .where(group_restrict)
                .where(table.c.object_uuid.in_(object_uuids))
                .order_by(cl_group.c.name)
            ).fetchall()
            result = collections.defaultdict(list)  # object_uuid => list of rows
            for row in rows:
                result[row.object_uuid].append(
                    {
                        'id': row.id,
                        'group_uuid': row.group_uuid,
                        'group_name': row.name,
                        'permission': row.permission,
                    }
                )
            return result

    def batch_get_group_bundle_permissions(self, user_id, bundle_uuids):
        return self.batch_get_group_permissions(cl_group_bundle_permission, user_id, bundle_uuids)

    def batch_get_group_worksheet_permissions(self, user_id, worksheet_uuids):
        return self.batch_get_group_permissions(
            cl_group_worksheet_permission, user_id, worksheet_uuids
        )

    def get_group_permissions(self, table, user_id, object_uuid):
        """
        Return list of {group_uuid: ..., group_name: ..., permission: ...} entries for the given object.
        Restrict to groups that user_id is a part of.
        """
        return self.batch_get_group_permissions(table, user_id, [object_uuid])[object_uuid]

    def get_group_bundle_permissions(self, user_id, bundle_uuid):
        return self.get_group_permissions(cl_group_bundle_permission, user_id, bundle_uuid)

    def get_group_worksheet_permissions(self, user_id, worksheet_uuid):
        return self.get_group_permissions(cl_group_worksheet_permission, user_id, worksheet_uuid)

    def get_user_permissions(self, table, user_id, object_uuids, owner_ids):
        """
        Gets the set of permissions granted to the given user on the given objects.
        owner_ids: map from object_uuid to owner_id.
        Return: map from object_uuid to integer permission.

        Use user_id = None to check the set of permissions of an anonymous user.
        To compute this, look at the groups that the user belongs to.
        """
        object_permissions = dict(
            (object_uuid, GROUP_OBJECT_PERMISSION_NONE) for object_uuid in object_uuids
        )

        remaining_object_uuids = []
        for object_uuid in object_uuids:
            owner_id = owner_ids.get(object_uuid)
            # Owner and root has all permissions.
            if user_id == owner_id or user_id == self.root_user_id:
                object_permissions[object_uuid] = GROUP_OBJECT_PERMISSION_ALL
            else:
                remaining_object_uuids.append(object_uuid)

        if len(remaining_object_uuids) > 0:
            result = self.batch_get_group_permissions(table, user_id, remaining_object_uuids)
            user_groups = self.get_user_groups(user_id)
            for object_uuid, permissions in result.items():
                for row in permissions:
                    if row['group_uuid'] in user_groups:
                        object_permissions[object_uuid] = max(
                            object_permissions[object_uuid], row['permission']
                        )
        return object_permissions

    def get_user_bundle_permissions(self, user_id, bundle_uuids, owner_ids):
        return self.get_user_permissions(
            cl_group_bundle_permission, user_id, bundle_uuids, owner_ids
        )

    def get_user_worksheet_permissions(self, user_id, worksheet_uuids, owner_ids):
        return self.get_user_permissions(
            cl_group_worksheet_permission, user_id, worksheet_uuids, owner_ids
        )

    # Operations on the query log
    @staticmethod
    def date_handler(obj):
        """
        Helper function to serialize DataTime
        """
        return obj.isoformat() if isinstance(obj, (datetime.date, datetime.datetime)) else None

    def add_chat_log_info(self, query_info):
        """
        Add the given chat into the database
        Return a list of chats that the sender have had
        """
        sender_user_id = query_info.get('sender_user_id')
        recipient_user_id = query_info.get('recipient_user_id')
        message = query_info.get('message')
        worksheet_uuid = query_info.get('worksheet_uuid')
        bundle_uuid = query_info.get('bundle_uuid')
        with self.engine.begin() as connection:
            info = {
                'time': datetime.datetime.fromtimestamp(time.time()),
                'sender_user_id': sender_user_id,
                'recipient_user_id': recipient_user_id,
                'message': message,
                'worksheet_uuid': worksheet_uuid,
                'bundle_uuid': bundle_uuid,
            }
            connection.execute(cl_chat.insert().values(info))
        result = self.get_chat_log_info({'user_id': sender_user_id})
        return result

    def get_chat_log_info(self, query_info):
        """
        |query_info| specifies the user_id of the user that you are querying about.
        Example: query_info = {
            user_id: 2,   // get the chats sent by and received by the user with user_id 2
            limit: 20,   // get the most recent 20 chats related to this user. This is optional, as by default it will get all the chats.
        }
        Return a list of chats that the user have had given the user_id
        """
        user_id1 = query_info.get('user_id')
        if user_id1 is None:
            return None
        limit = query_info.get('limit')
        with self.engine.begin() as connection:
            query = select(
                [
                    cl_chat.c.time,
                    cl_chat.c.sender_user_id,
                    cl_chat.c.recipient_user_id,
                    cl_chat.c.message,
                ]
            )
            clause = []
            # query all chats that this user sends or receives
            clause.append(cl_chat.c.sender_user_id == user_id1)
            clause.append(cl_chat.c.recipient_user_id == user_id1)
            if user_id1 == self.root_user_id:
                # if this user is root user, also query all chats that system user sends or receives
                clause.append(cl_chat.c.sender_user_id == self.system_user_id)
                clause.append(cl_chat.c.recipient_user_id == self.system_user_id)
            clause = or_(*clause)
            query = query.where(clause)
            if limit is not None:
                query = query.limit(limit)
            # query = query.order_by(cl_chat.c.id.desc())
            rows = connection.execute(query).fetchall()
            result = [
                {
                    'message': row.message,
                    'time': row.time.strftime("%Y-%m-%d %H:%M:%S"),
                    'sender_user_id': row.sender_user_id,
                    'recipient_user_id': row.recipient_user_id,
                }
                for row in rows
            ]
            return result

    # ===========================================================================
    # User-related methods follow!
    # ===========================================================================

    def find_user(self, user_spec, check_active=True):
        user = self.get_user(user_id=user_spec, username=user_spec, check_active=check_active)
        if user is None:
            raise NotFoundError("User matching %r not found" % user_spec)
        return user

    def get_user(self, user_id=None, username=None, check_active=True):
        """
        Get user.

        :param user_id: user id of user to fetch
        :param username: username or email of user to fetch
        :return: User object, or None if no matching user.
        """
        user_ids = None
        usernames = None
        if user_id is not None:
            user_ids = [user_id]
        if username is not None:
            usernames = [username]
        result = self.get_users(
            user_ids=user_ids, usernames=usernames, check_active=check_active, limit=1
        )
        if result['results']:
            return result['results'][0]
        return None

    def get_users(
        self,
        keywords=None,
        user_ids=None,
        usernames=None,
        check_active=True,
        limit=SEARCH_RESULTS_LIMIT,
    ):
        """
        see the documentation for `cl uls` for information about keyword structure.
        """
        clauses = []
        offset = 0
        format_func = None
        count = False
        sort_key = [None]
        aux_fields = []  # Fields (e.g., sorting) that we need to include in the query

        # Number nested subqueries
        subquery_index = [0]

        def alias(clause):
            subquery_index[0] += 1
            return clause.alias('q' + str(subquery_index[0]))

        def is_numeric(key):
            return key in (
                'id',
                'time_quota',
                'parallel_run_quota',
                'time_used',
                'disk_quota',
                'disk_used',
            )

        def make_condition(key, field, value):
            # Special
            if value == '.sort':
                aux_fields.append(field)
                if is_numeric(key):
                    field = field * 1
                sort_key[0] = field
            elif value == '.sort-':
                aux_fields.append(field)
                if is_numeric(key):
                    field = field * 1
                sort_key[0] = desc(field)
            else:
                # Ordinary value
                if isinstance(value, list):
                    return field.in_(value)
                if '%' in value:
                    return field.like(value)
                return field == value
            return None

        if check_active:
            clauses.append(cl_user.c.is_active)
        if user_ids is not None:
            clauses.append(cl_user.c.user_id.in_(user_ids))
        if usernames is not None:
            clauses.append(or_(cl_user.c.user_name.in_(usernames), cl_user.c.email.in_(usernames)))
        if keywords is not None:
            for keyword in keywords:
                keyword = keyword.replace('.*', '%')
                # Sugar
                if keyword == '.count':
                    count = True
                    limit = None
                    continue
                elif keyword == '.last':
                    keyword = 'id=.sort-'

                m = SEARCH_KEYWORD_REGEX.match(keyword)  # key=value
                if m:
                    key, value = m.group(1), m.group(2)
                    if ',' in value:  # value is value1,value2
                        value = value.split(',')
                else:
                    key, value = '', keyword

                clause = None
                # Special functions
                if key == '.offset':
                    offset = int(value)
                elif key == '.limit':
                    limit = int(value)
                elif key == '.format':
                    format_func = value
                # Bundle fields
                elif key in (
                    'id',
                    'user_id',
                    'user_name',
                    'email',
                    'last_login',
                    'first_name',
                    'last_name',
                    'affiliation',
                    'time_quota',
                    'parallel_run_quota',
                    'time_used',
                    'disk_quota',
                    'disk_used',
                ):
                    clause = make_condition(key, getattr(cl_user.c, key), value)
                elif key == '.joined_after':
                    clause = cl_user.c.date_joined >= value
                elif key == '.active_after':
                    clause = cl_user.c.last_login >= value
                elif key == '.joined_before':
                    clause = cl_user.c.date_joined <= value
                elif key == '.active_before':
                    clause = cl_user.c.last_login <= value
                elif any(kw in key for kw in ['.disk', '.time']):
                    if '%' in value:
                        value = float(value.strip('%')) / 100.0
                    if key == '.disk_used_less_than':
                        clause = cl_user.c.disk_used / cl_user.c.disk_quota <= value
                    elif key == '.disk_used_more_than':
                        clause = cl_user.c.disk_used / cl_user.c.disk_quota >= value
                    elif key == '.time_used_less_than':
                        clause = cl_user.c.time_used / cl_user.c.time_quota <= value
                    elif key == '.time_used_more_than':
                        clause = cl_user.c.time_used / cl_user.c.time_quota >= value
                elif key == '':  # Match any field
                    clause = []
                    clause.append(cl_user.c.user_id.like('%' + value + '%'))
                    clause.append(cl_user.c.user_name.like('%' + value + '%'))
                    clause.append(cl_user.c.first_name.like('%' + value + '%'))
                    clause.append(cl_user.c.last_name.like('%' + value + '%'))
                    clause = or_(*clause)

                else:
                    raise UsageError('Unknown key: %s' % key)

                if clause is not None:
                    clauses.append(clause)

        clause = and_(*clauses)

        query = select([cl_user] + aux_fields).distinct().where(clause).offset(offset).limit(limit)

        # Sort
        if sort_key[0] is not None:
            query = query.order_by(sort_key[0])

        # Count
        if count:
            query = alias(query).count()

        with self.engine.begin() as connection:
            rows = connection.execute(query).fetchall()

        if count:  # Just returning a single number
            rows = worksheet_util.apply_func(format_func, rows[0][0])
            return {'results': rows, 'is_aggregate': True}
        else:
            results = [User(row) for row in rows]
            return {'results': results, 'is_aggregate': False}

    def user_exists(self, username, email):
        """
        Check whether user with given username or email exists.
        :param username: username
        :param email: email
        :return: True iff user with EITHER matching username or email exists.
        """
        with self.engine.begin() as connection:
            row = connection.execute(
                select([cl_user])
                .where(or_(cl_user.c.user_name == username, cl_user.c.email == email))
                .limit(1)
            ).fetchone()

        return row is not None and row.is_active

    def add_user(
        self,
        username,
        email,
        first_name,
        last_name,
        password,
        affiliation,
        notifications=NOTIFICATIONS_GENERAL,
        user_id=None,
        is_verified=False,
        has_access=False,
        time_used=0,
        disk_used=0,
        avatar_id=None,
    ):
        """
        Create a brand new unverified user.
        :param username:
        :param email:
        :param first_name:
        :param last_name:
        :param password:
        :param affiliation:
        :return: (new integer user ID, verification key to send)
        """
        with self.engine.begin() as connection:
            now = datetime.datetime.utcnow()
            user_id = user_id or '0x%s' % uuid4().hex

            connection.execute(
                cl_user.insert().values(
                    {
                        "user_id": user_id,
                        "user_name": username,
                        "email": email,
                        "notifications": notifications,
                        "last_login": None,
                        "is_active": True,
                        "first_name": first_name,
                        "last_name": last_name,
                        "date_joined": now,
                        "has_access": has_access,
                        "is_verified": is_verified,
                        "is_superuser": False,
                        "password": User.encode_password(password, crypt_util.get_random_string()),
                        "time_quota": self.default_user_info['time_quota'],
                        "parallel_run_quota": self.default_user_info['parallel_run_quota'],
                        "time_used": time_used,
                        "disk_quota": self.default_user_info['disk_quota'],
                        "disk_used": disk_used,
                        "affiliation": affiliation,
                        "url": None,
                        "avatar_id": avatar_id,
                    }
                )
            )

            if is_verified:
                verification_key = None
            else:
                verification_key = uuid4().hex
                connection.execute(
                    cl_user_verification.insert().values(
                        {
                            "user_id": user_id,
                            "date_created": now,
                            "date_sent": now,
                            "key": verification_key,
                        }
                    )
                )

        return user_id, verification_key

    def delete_user(self, user_id=None):
        """
        Delete the user with the given uuid.
        Delete all items in the database with a
        foreign key that references the user.

        :param user_id: id of user to delete
        """
        with self.engine.begin() as connection:

            # User verification
            connection.execute(
                cl_user_verification.delete().where(cl_user_verification.c.user_id == user_id)
            )
            connection.execute(
                cl_user_reset_code.delete().where(cl_user_reset_code.c.user_id == user_id)
            )

            # OAuth2
            connection.execute(
                oauth2_auth_code.delete().where(oauth2_auth_code.c.user_id == user_id)
            )
            connection.execute(oauth2_token.delete().where(oauth2_token.c.user_id == user_id))
            connection.execute(oauth2_client.delete().where(oauth2_client.c.user_id == user_id))

            # Workers
            connection.execute(cl_worker_run.delete().where(cl_worker_run.c.user_id == user_id))

            # User Groups
            connection.execute(cl_user_group.delete().where(cl_user_group.c.user_id == user_id))

            # Chat
            connection.execute(
                cl_chat.delete().where(
                    cl_chat.c.sender_user_id == user_id or cl_chat.c.recipient_user_id == user_id
                )
            )

            # Delete User
            connection.execute(cl_user.delete().where(cl_user.c.user_id == user_id))

    def get_verification_key(self, user_id):
        """
        Get verification key for given user.
        If one does not exist yet, create one and return it.
        Updates the "date_sent" field of the verification key to the current date.

        :param user_id: id of user to get verification key for
        :return: verification key, or None if none found for user
        """
        with self.engine.begin() as connection:
            verify_row = connection.execute(
                cl_user_verification.select()
                .where(cl_user_verification.c.user_id == user_id)
                .limit(1)
            ).fetchone()

            if verify_row is None:
                key = uuid4().hex
                now = datetime.datetime.utcnow()
                connection.execute(
                    cl_user_verification.insert().values(
                        {"user_id": user_id, "date_created": now, "date_sent": now, "key": key}
                    )
                )
            else:
                key = verify_row.key
                # Update date sent
                connection.execute(
                    cl_user_verification.update()
                    .where(cl_user_verification.c.user_id == user_id)
                    .values({"date_sent": datetime.datetime.utcnow()})
                )

        return key

    def verify_user(self, key):
        """
        Verify user with given verification key.
        :param key: verification key
        :return: True iff succeeded
        """
        with self.engine.begin() as connection:
            verify_row = connection.execute(
                cl_user_verification.select().where(cl_user_verification.c.key == key).limit(1)
            ).fetchone()

            # No matching key found
            if verify_row is None:
                return False

            # Delete matching verification key
            connection.execute(
                cl_user_verification.delete().where(cl_user_verification.c.key == key)
            )

            # Update user to be verified
            connection.execute(
                cl_user.update()
                .where(cl_user.c.user_id == verify_row.user_id)
                .values({"is_verified": True})
            )

        return True

    def is_verified(self, user_id):
        """
        Checks if the user is verified or not.
        :param user_id: id of the user
        :return: boolean to indicate if the user is verified or not
        """
        with self.engine.begin() as connection:
            verified_row = connection.execute(
                cl_user.select()
                .where(and_(cl_user.c.user_id == user_id, cl_user.c.is_verified))
                .limit(1)
            ).fetchone()

            return verified_row is not None

    def new_user_reset_code(self, user_id):
        """
        Generate a new password reset code.
        :param user_id: user_id of user for whom to reset password
        :return: reset code
        """
        with self.engine.begin() as connection:
            now = datetime.datetime.utcnow()
            code = uuid4().hex

            connection.execute(
                cl_user_reset_code.insert().values(
                    {"user_id": user_id, "date_created": now, "code": code}
                )
            )

        return code

    def get_reset_code_user_id(self, code, delete=False):
        """
        Check if reset code is valid.
        :param code: reset code
        :param delete: True iff delete code when found
        :return: user_id of associated user if succeeded, None otherwise
        """
        with self.engine.begin() as connection:
            reset_code_row = connection.execute(
                cl_user_reset_code.select().where(cl_user_reset_code.c.code == code).limit(1)
            ).fetchone()

            # No matching key found
            if reset_code_row is None:
                return None

            user_id = reset_code_row.user_id

            # Already done if not deleting code
            if not delete:
                return user_id

            # Delete matching reset code
            connection.execute(cl_user_reset_code.delete().where(cl_user_reset_code.c.code == code))

        return user_id

    def get_user_info(self, user_id, fetch_extra=False):
        """
        Return the user info corresponding to |user_id|.
        If a user doesn't exist, create a new one and set sane defaults.

        TODO(skoo): merge with get_user when wiring new user system together?
        """
        with self.engine.begin() as connection:
            rows = connection.execute(select([cl_user]).where(cl_user.c.user_id == user_id))
            user_info = None
            for row in rows:
                user_info = str_key_dict(row)
            if not user_info:
                raise NotFoundError("User with ID %s not found" % user_id)
            # Convert datetimes to strings to prevent JSON serialization errors
            if fetch_extra:
                if 'date_joined' in user_info and user_info['date_joined'] is not None:
                    user_info['date_joined'] = user_info['date_joined'].strftime('%Y-%m-%d')
                if 'last_login' in user_info and user_info['last_login'] is not None:
                    user_info['last_login'] = user_info['last_login'].strftime('%Y-%m-%d')
                user_info['is_root_user'] = user_info['user_id'] == self.root_user_id
                user_info['root_user_id'] = self.root_user_id
                user_info['system_user_id'] = self.system_user_id
            else:
                del user_info['date_joined']
                del user_info['last_login']
        return user_info

    def update_user_info(self, user_info):
        """
        Update the given user's info with |user_info|.
        """
        with self.engine.begin() as connection:
            connection.execute(
                cl_user.update().where(cl_user.c.user_id == user_info['user_id']).values(user_info)
            )

    def increment_user_time_used(self, user_id, amount):
        """
        User used some time.
        """
        user_info = self.get_user_info(user_id)
        user_info['time_used'] += amount
        self.update_user_info(user_info)

    def get_user_time_quota_left(self, user_id, user_info=None):
        if not user_info:
            user_info = self.get_user_info(user_id)
        time_quota = user_info['time_quota']
        time_used = user_info['time_used']
        return time_quota - time_used

    def get_user_parallel_run_quota_left(self, user_id, user_info=None):
        if not user_info:
            user_info = self.get_user_info(user_id)
        parallel_run_quota = user_info['parallel_run_quota']
        with self.engine.begin() as connection:
            # Get all the runs belonging to this user whose workers are not personal workers
            # of the user themselves
            active_runs = connection.execute(
                select([cl_worker_run.c.run_uuid]).where(
                    and_(
                        cl_worker_run.c.run_uuid.in_(
                            select([cl_bundle.c.uuid]).where(cl_bundle.c.owner_id == user_id)
                        ),
                        cl_worker_run.c.user_id != user_id,
                    )
                )
            ).fetchall()
        return parallel_run_quota - len(active_runs)

    def update_user_last_login(self, user_id):
        """
        Update user's last login date to now.
        """
        self.update_user_info({'user_id': user_id, 'last_login': datetime.datetime.utcnow()})

    def _get_disk_used(self, user_id):
        # TODO(Ashwin): don't include linked bundles
        return (
            self.search_bundles(user_id, ['size=.sum', 'owner_id=' + user_id, 'data_hash=%'])[
                'result'
            ]
            or 0
        )

    def get_user_disk_quota_left(self, user_id, user_info=None):
        if not user_info:
            user_info = self.get_user_info(user_id)
        return user_info['disk_quota'] - user_info['disk_used']

    def update_user_disk_used(self, user_id):
        user_info = self.get_user_info(user_id)
        # Compute from scratch for simplicity
        user_info['disk_used'] = self._get_disk_used(user_id)
        self.update_user_info(user_info)

    # ===========================================================================
    # OAuth-related methods follow!
    # ===========================================================================

    def _create_default_clients(self):
        DEFAULT_CLIENTS = [
            ('codalab_cli_client', 'CodaLab CLI'),
            ('codalab_worker_client', 'CodaLab Worker'),
        ]

        for client_id, client_name in DEFAULT_CLIENTS:
            if not self.get_oauth2_client(client_id):
                self.save_oauth2_client(
                    OAuth2Client(
                        self,
                        client_id=client_id,
                        secret=None,
                        name=client_name,
                        user_id=None,
                        grant_type='password',
                        response_type='token',
                        scopes='default',
                        redirect_uris='',
                    )
                )

    def get_oauth2_client(self, client_id):
        with self.engine.begin() as connection:
            row = connection.execute(
                select([oauth2_client]).where(oauth2_client.c.client_id == client_id).limit(1)
            ).fetchone()

        if row is None:
            return None

        return OAuth2Client(self, **row)

    def save_oauth2_client(self, client):
        with self.engine.begin() as connection:
            result = connection.execute(oauth2_client.insert().values(client.columns))
            client.id = result.lastrowid
        return client

    def get_oauth2_token(self, access_token=None, refresh_token=None):
        if access_token is not None:
            clause = oauth2_token.c.access_token == access_token
        elif refresh_token is not None:
            clause = oauth2_token.c.refresh_token == refresh_token
        else:
            return None

        with self.engine.begin() as connection:
            row = connection.execute(select([oauth2_token]).where(clause).limit(1)).fetchone()

        if row is None:
            return None

        return OAuth2Token(self, **row)

    def find_oauth2_token(self, client_id, user_id, expires_after):
        with self.engine.begin() as connection:
            row = connection.execute(
                select([oauth2_token])
                .where(
                    and_(
                        oauth2_token.c.client_id == client_id,
                        oauth2_token.c.user_id == user_id,
                        oauth2_token.c.expires > expires_after,
                    )
                )
                .limit(1)
            ).fetchone()

        if row is None:
            return None

        return OAuth2Token(self, **row)

    def save_oauth2_token(self, token):
        with self.engine.begin() as connection:
            result = connection.execute(oauth2_token.insert().values(token.columns))
            token.id = result.lastrowid
        return token

    def clear_oauth2_tokens(self, client_id, user_id):
        with self.engine.begin() as connection:
            connection.execute(
                oauth2_token.delete().where(
                    and_(
                        oauth2_token.c.client_id == client_id,
                        oauth2_token.c.user_id == user_id,
                        oauth2_token.c.expires <= datetime.datetime.utcnow(),
                    )
                )
            )

    def delete_oauth2_token(self, token_id):
        with self.engine.begin() as connection:
            connection.execute(oauth2_auth_code.delete().where(oauth2_token.c.id == token_id))

    def get_oauth2_auth_code(self, client_id, code):
        with self.engine.begin() as connection:
            row = connection.execute(
                select([oauth2_auth_code])
                .where(
                    and_(oauth2_auth_code.c.client_id == client_id, oauth2_auth_code.c.code == code)
                )
                .limit(1)
            ).fetchone()

        if row is None:
            return None

        return OAuth2AuthCode(self, **row)

    def create_bundle_store(self, user, name, storage_type, storage_format, url, authentication):
        """
        create a bundle store
        """
        uuid = spec_util.generate_uuid()
        with self.engine.begin() as connection:
            bundle_store_value = {
                'uuid': uuid,
                'owner_id': user,
                'name': name,
                'storage_type': storage_type,
                'storage_format': storage_format,
                'url': url,
                'authentication': authentication,
            }
            connection.execute(cl_bundle_store.insert().values(bundle_store_value))
        return uuid

    def save_oauth2_auth_code(self, grant):
        with self.engine.begin() as connection:
            result = connection.execute(oauth2_auth_code.insert().values(grant.columns))
            grant.id = result.lastrowid
        return grant

    def delete_oauth2_auth_code(self, auth_code_id):
        with self.engine.begin() as connection:
            connection.execute(
                oauth2_auth_code.delete().where(oauth2_auth_code.c.id == auth_code_id)
            )

    # ===========================================================================
<<<<<<< HEAD
    # Bundle Store methods follow!
    # ===========================================================================
    def get_bundle_stores(self, user):
        """
        Returns all bundle stores owned by the root user or the current user
=======
    # Multiple bundle locations methods follow!
    # ===========================================================================

    def get_bundle_locations(self, bundle_uuid: str) -> List[dict]:
        """
        Returns all bundle locations associated with the specified bundle.

        Args:
            bundle_uuid (str): The uuid for the bundle whose locations we want to fetch.
        Returns:
            A list of bundle locations associated with the specified bundle uuid.
>>>>>>> 39db8463
        """
        with self.engine.begin() as connection:
            rows = connection.execute(
                select(
                    [
<<<<<<< HEAD
                        cl_bundle_store.c.uuid,
                        cl_bundle_store.c.owner_id,
=======
>>>>>>> 39db8463
                        cl_bundle_store.c.name,
                        cl_bundle_store.c.storage_type,
                        cl_bundle_store.c.storage_format,
                        cl_bundle_store.c.url,
                    ]
<<<<<<< HEAD
                ).where(
                    or_(
                        cl_bundle_store.c.owner_id == 'codalab(0)',
                        cl_bundle_store.c.owner_id == user,
                    )
                )
            ).fetchall()
            return list(({
                'owner_id': row.owner_id,
                'name': row.name,
                'storage_type': row.storage_type,
                'storage_format': row.storage_format,
                'url': row.url}) for row in rows)

    def create_bundle_store(self, user, name, storage_type, storage_format, url, authentication):
        """
        create a bundle store
        """
        uuid = spec_util.generate_uuid()
        with self.engine.begin() as connection:
            bundle_store_value = {
                'uuid': uuid,
                'owner_id': user,
                'name': name,
                'storage_type': storage_type,
                'storage_format': storage_format,
                'url': url,
                'authentication': authentication,
            }
            connection.execute(cl_bundle_store.insert().values(bundle_store_value))

    def update_bundle_store(self, user, uuid, update_fields):
        """
        update a bundle store
        """
        with self.engine.begin() as connection:
            connection.execute(
                cl_bundle_store.update()
                .where(
                    and_(
                        cl_bundle_store.c.uuid == uuid,
                        cl_bundle_store.c.owner_id == user,
                    )
                )
                .values(update_fields)
            )

    def get_bundle_store(self, user, uuid):
        """
        Return the bundle store corresponding to the specified uuid.
        Just returns the owner_id, name, and url of the bundle store.
=======
                )
                .select_from(
                    cl_bundle_location.join(
                        cl_bundle_store,
                        cl_bundle_store.c.uuid == cl_bundle_location.c.bundle_store_uuid,
                    )
                )
                .where(cl_bundle_location.c.bundle_uuid == bundle_uuid)
            ).fetchall()
            return [
                {
                    'name': row.name,
                    'storage_type': row.storage_type,
                    'storage_format': row.storage_format,
                    'url': row.url,
                }
                for row in rows
            ]

    def add_bundle_location(self, bundle_uuid: str, bundle_store_uuid: str) -> None:
        """
        Adds a new bundle location to the specified bundle.

        Args:
            bundle_uuid (str): The uuid for the bundle which we want to add a BundleLocation to.
            bundle_store_uuid (str): The uuid for the bundle store we are associating with the new BundleLocation.
        """
        with self.engine.begin() as connection:
            bundle_location_value = {
                'bundle_uuid': bundle_uuid,
                'bundle_store_uuid': bundle_store_uuid,
            }
            connection.execute(cl_bundle_location.insert().values(bundle_location_value))

    def get_bundle_location(self, bundle_uuid: str, bundle_store_uuid: str) -> dict:
        """
        Returns data about the location associated with the specified bundle and bundle store.

        Args:
            bundle_uuid (str): The uuid for the bundle whose location we want to fetch.
            bundle_store_uuid (str): The uuid for the bundle store whose associated location we want to fetch.
        Returns:
            An object representing the specific BundleLocation corresponding to the specified bundle and bundle store.
>>>>>>> 39db8463
        """
        with self.engine.begin() as connection:
            row = connection.execute(
                select(
                    [
<<<<<<< HEAD
                        cl_bundle_store.c.uuid,
                        cl_bundle_store.c.owner_id,
=======
>>>>>>> 39db8463
                        cl_bundle_store.c.name,
                        cl_bundle_store.c.storage_type,
                        cl_bundle_store.c.storage_format,
                        cl_bundle_store.c.url,
                    ]
<<<<<<< HEAD
                ).where(
                    and_(
                        cl_bundle_store.c.uuid == uuid,
                        or_(
                            cl_bundle_store.c.owner_id == 'codalab(0)',
                            cl_bundle_store.c.owner_id == user,
                        ),
=======
                )
                .select_from(
                    cl_bundle_location.join(
                        cl_bundle_store,
                        cl_bundle_store.c.uuid == cl_bundle_location.c.bundle_store_uuid,
                    )
                )
                .where(
                    and_(
                        cl_bundle_location.c.bundle_uuid == bundle_uuid,
                        cl_bundle_location.c.bundle_store_uuid == bundle_store_uuid,
>>>>>>> 39db8463
                    )
                )
            ).fetchone()
            return {
<<<<<<< HEAD
                'owner_id': row.owner_id,
                'name': row.name,
                'url': row.url,
                'storage_type': row.storage_type,
                'storage_format': row.storage_format
            }

    def delete_bundle_store(self, user, uuid):
        """
        Delete a bundle store given its uuid. We can only delete the Bundle Store if there are
        no BundleLocations associated with it.
        """
        with self.engine.begin() as connection:
            bundle_store_row = connection.execute(
                select(
                    [cl_bundle_store.c.uuid]
                ).where(
                    and_(
                        cl_bundle_store.c.uuid == uuid,
                        cl_bundle_store.c.owner_id == user,
                    )
                )
            ).fetchone()
            bundle_location_row = connection.execute(
                select([cl_bundle_location.c.id]).where(cl_bundle_location.c.bundle_store_uuid == bundle_store_row.uuid)
            ).fetchone()
            if bundle_location_row is not None:
                connection.execute(cl_bundle_store.delete().where(cl_bundle_store.c.uuid == uuid))
=======
                'name': row.name,
                'storage_type': row.storage_type,
                'storage_format': row.storage_format,
                'url': row.url,
            }
>>>>>>> 39db8463
<|MERGE_RESOLUTION|>--- conflicted
+++ resolved
@@ -2892,6 +2892,50 @@
 
         return OAuth2AuthCode(self, **row)
 
+    def save_oauth2_auth_code(self, grant):
+        with self.engine.begin() as connection:
+            result = connection.execute(oauth2_auth_code.insert().values(grant.columns))
+            grant.id = result.lastrowid
+        return grant
+
+    def delete_oauth2_auth_code(self, auth_code_id):
+        with self.engine.begin() as connection:
+            connection.execute(
+                oauth2_auth_code.delete().where(oauth2_auth_code.c.id == auth_code_id)
+            )
+
+    # ===========================================================================
+    # Bundle Store methods follow!
+    # ===========================================================================
+    def get_bundle_stores(self, user):
+        """
+        Returns all bundle stores owned by the root user or the current user
+        """
+        with self.engine.begin() as connection:
+            rows = connection.execute(
+                select(
+                    [
+                        cl_bundle_store.c.uuid,
+                        cl_bundle_store.c.owner_id,
+                        cl_bundle_store.c.name,
+                        cl_bundle_store.c.storage_type,
+                        cl_bundle_store.c.storage_format,
+                        cl_bundle_store.c.url,
+                    ]
+                ).where(
+                    or_(
+                        cl_bundle_store.c.owner_id == 'codalab(0)',
+                        cl_bundle_store.c.owner_id == user,
+                    )
+                )
+            ).fetchall()
+            return list(({
+                'owner_id': row.owner_id,
+                'name': row.name,
+                'storage_type': row.storage_type,
+                'storage_format': row.storage_format,
+                'url': row.url}) for row in rows)
+
     def create_bundle_store(self, user, name, storage_type, storage_format, url, authentication):
         """
         create a bundle store
@@ -2908,86 +2952,7 @@
                 'authentication': authentication,
             }
             connection.execute(cl_bundle_store.insert().values(bundle_store_value))
-        return uuid
-
-    def save_oauth2_auth_code(self, grant):
-        with self.engine.begin() as connection:
-            result = connection.execute(oauth2_auth_code.insert().values(grant.columns))
-            grant.id = result.lastrowid
-        return grant
-
-    def delete_oauth2_auth_code(self, auth_code_id):
-        with self.engine.begin() as connection:
-            connection.execute(
-                oauth2_auth_code.delete().where(oauth2_auth_code.c.id == auth_code_id)
-            )
-
-    # ===========================================================================
-<<<<<<< HEAD
-    # Bundle Store methods follow!
-    # ===========================================================================
-    def get_bundle_stores(self, user):
-        """
-        Returns all bundle stores owned by the root user or the current user
-=======
-    # Multiple bundle locations methods follow!
-    # ===========================================================================
-
-    def get_bundle_locations(self, bundle_uuid: str) -> List[dict]:
-        """
-        Returns all bundle locations associated with the specified bundle.
-
-        Args:
-            bundle_uuid (str): The uuid for the bundle whose locations we want to fetch.
-        Returns:
-            A list of bundle locations associated with the specified bundle uuid.
->>>>>>> 39db8463
-        """
-        with self.engine.begin() as connection:
-            rows = connection.execute(
-                select(
-                    [
-<<<<<<< HEAD
-                        cl_bundle_store.c.uuid,
-                        cl_bundle_store.c.owner_id,
-=======
->>>>>>> 39db8463
-                        cl_bundle_store.c.name,
-                        cl_bundle_store.c.storage_type,
-                        cl_bundle_store.c.storage_format,
-                        cl_bundle_store.c.url,
-                    ]
-<<<<<<< HEAD
-                ).where(
-                    or_(
-                        cl_bundle_store.c.owner_id == 'codalab(0)',
-                        cl_bundle_store.c.owner_id == user,
-                    )
-                )
-            ).fetchall()
-            return list(({
-                'owner_id': row.owner_id,
-                'name': row.name,
-                'storage_type': row.storage_type,
-                'storage_format': row.storage_format,
-                'url': row.url}) for row in rows)
-
-    def create_bundle_store(self, user, name, storage_type, storage_format, url, authentication):
-        """
-        create a bundle store
-        """
-        uuid = spec_util.generate_uuid()
-        with self.engine.begin() as connection:
-            bundle_store_value = {
-                'uuid': uuid,
-                'owner_id': user,
-                'name': name,
-                'storage_type': storage_type,
-                'storage_format': storage_format,
-                'url': url,
-                'authentication': authentication,
-            }
-            connection.execute(cl_bundle_store.insert().values(bundle_store_value))
+            return uuid
 
     def update_bundle_store(self, user, uuid, update_fields):
         """
@@ -3009,7 +2974,80 @@
         """
         Return the bundle store corresponding to the specified uuid.
         Just returns the owner_id, name, and url of the bundle store.
-=======
+        """
+        with self.engine.begin() as connection:
+            row = connection.execute(
+                select(
+                    [
+                        cl_bundle_store.c.uuid,
+                        cl_bundle_store.c.owner_id,
+                        cl_bundle_store.c.name,
+                        cl_bundle_store.c.storage_type,
+                        cl_bundle_store.c.storage_format,
+                        cl_bundle_store.c.url,
+                    ]
+                ).where(
+                    and_(
+                        cl_bundle_store.c.uuid == uuid,
+                        or_(
+                            cl_bundle_store.c.owner_id == 'codalab(0)',
+                            cl_bundle_store.c.owner_id == user,
+                        ),
+                    )
+                )
+            ).fetchone()
+            return {
+                'owner_id': row.owner_id,
+                'name': row.name,
+                'url': row.url,
+                'storage_type': row.storage_type,
+                'storage_format': row.storage_format
+            }
+
+    def delete_bundle_store(self, user, uuid):
+        """
+        Delete a bundle store given its uuid. We can only delete the Bundle Store if there are
+        no BundleLocations associated with it.
+        """
+        with self.engine.begin() as connection:
+            bundle_store_row = connection.execute(
+                select(
+                    [cl_bundle_store.c.uuid]
+                ).where(
+                    and_(
+                        cl_bundle_store.c.uuid == uuid,
+                        cl_bundle_store.c.owner_id == user,
+                    )
+                )
+            ).fetchone()
+            bundle_location_row = connection.execute(
+                select([cl_bundle_location.c.id]).where(cl_bundle_location.c.bundle_store_uuid == bundle_store_row.uuid)
+            ).fetchone()
+            if bundle_location_row is not None:
+                connection.execute(cl_bundle_store.delete().where(cl_bundle_store.c.uuid == uuid))
+
+    # ===========================================================================
+    # Multiple bundle locations methods follow!
+    # ===========================================================================
+
+    def get_bundle_locations(self, bundle_uuid: str) -> List[dict]:
+        """
+        Returns all bundle locations associated with the specified bundle.
+
+        Args:
+            bundle_uuid (str): The uuid for the bundle whose locations we want to fetch.
+        Returns:
+            A list of bundle locations associated with the specified bundle uuid.
+        """
+        with self.engine.begin() as connection:
+            rows = connection.execute(
+                select(
+                    [
+                        cl_bundle_store.c.name,
+                        cl_bundle_store.c.storage_type,
+                        cl_bundle_store.c.storage_format,
+                        cl_bundle_store.c.url,
+                    ]
                 )
                 .select_from(
                     cl_bundle_location.join(
@@ -3053,31 +3091,16 @@
             bundle_store_uuid (str): The uuid for the bundle store whose associated location we want to fetch.
         Returns:
             An object representing the specific BundleLocation corresponding to the specified bundle and bundle store.
->>>>>>> 39db8463
         """
         with self.engine.begin() as connection:
             row = connection.execute(
                 select(
                     [
-<<<<<<< HEAD
-                        cl_bundle_store.c.uuid,
-                        cl_bundle_store.c.owner_id,
-=======
->>>>>>> 39db8463
                         cl_bundle_store.c.name,
                         cl_bundle_store.c.storage_type,
                         cl_bundle_store.c.storage_format,
                         cl_bundle_store.c.url,
                     ]
-<<<<<<< HEAD
-                ).where(
-                    and_(
-                        cl_bundle_store.c.uuid == uuid,
-                        or_(
-                            cl_bundle_store.c.owner_id == 'codalab(0)',
-                            cl_bundle_store.c.owner_id == user,
-                        ),
-=======
                 )
                 .select_from(
                     cl_bundle_location.join(
@@ -3089,44 +3112,12 @@
                     and_(
                         cl_bundle_location.c.bundle_uuid == bundle_uuid,
                         cl_bundle_location.c.bundle_store_uuid == bundle_store_uuid,
->>>>>>> 39db8463
                     )
                 )
             ).fetchone()
             return {
-<<<<<<< HEAD
-                'owner_id': row.owner_id,
-                'name': row.name,
-                'url': row.url,
-                'storage_type': row.storage_type,
-                'storage_format': row.storage_format
-            }
-
-    def delete_bundle_store(self, user, uuid):
-        """
-        Delete a bundle store given its uuid. We can only delete the Bundle Store if there are
-        no BundleLocations associated with it.
-        """
-        with self.engine.begin() as connection:
-            bundle_store_row = connection.execute(
-                select(
-                    [cl_bundle_store.c.uuid]
-                ).where(
-                    and_(
-                        cl_bundle_store.c.uuid == uuid,
-                        cl_bundle_store.c.owner_id == user,
-                    )
-                )
-            ).fetchone()
-            bundle_location_row = connection.execute(
-                select([cl_bundle_location.c.id]).where(cl_bundle_location.c.bundle_store_uuid == bundle_store_row.uuid)
-            ).fetchone()
-            if bundle_location_row is not None:
-                connection.execute(cl_bundle_store.delete().where(cl_bundle_store.c.uuid == uuid))
-=======
                 'name': row.name,
                 'storage_type': row.storage_type,
                 'storage_format': row.storage_format,
                 'url': row.url,
-            }
->>>>>>> 39db8463
+            }