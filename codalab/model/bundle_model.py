"""
BundleModel is a wrapper around database calls to save and load bundle metadata.
"""

import collections
import datetime
import os
import re
import time
import logging
import json

from dataclasses import dataclass
from dateutil import parser
from uuid import uuid4
from sqlalchemy import and_, or_, select, union, desc, func, Table
from sqlalchemy.sql.expression import literal, true
from sqlalchemy.orm import aliased

from codalab.bundles import get_bundle_subclass
from codalab.bundles.run_bundle import RunBundle
from codalab.common import (
    IntegrityError,
    NotFoundError,
    precondition,
    UsageError,
    PermissionError,
)
from codalab.lib import crypt_util, spec_util, worksheet_util, path_util
from codalab.model.util import LikeQuery
from codalab.model.tables import (
    bundle as cl_bundle,
    bundle_dependency as cl_bundle_dependency,
    bundle_metadata as cl_bundle_metadata,
    bundle_store as cl_bundle_store,
    bundle_location as cl_bundle_location,
    group as cl_group,
    group_bundle_permission as cl_group_bundle_permission,
    group_object_permission as cl_group_worksheet_permission,
    NOTIFICATIONS_GENERAL,
    GROUP_OBJECT_PERMISSION_ALL,
    GROUP_OBJECT_PERMISSION_READ,
    GROUP_OBJECT_PERMISSION_NONE,
    user_group as cl_user_group,
    worksheet as cl_worksheet,
    worksheet_tag as cl_worksheet_tag,
    worksheet_item as cl_worksheet_item,
    user as cl_user,
    user_verification as cl_user_verification,
    user_reset_code as cl_user_reset_code,
    oauth2_client,
    oauth2_token,
    oauth2_auth_code,
    worker as cl_worker,
    worker_run as cl_worker_run,
    db_metadata,
)
from codalab.objects.worksheet import item_sort_key, Worksheet
from codalab.objects.oauth2 import OAuth2AuthCode, OAuth2Client, OAuth2Token
from codalab.objects.user import User
from codalab.objects.dependency import Dependency
from codalab.rest.util import get_group_info
from codalab.worker.bundle_state import State
from codalab.worker.worker_run_state import RunStage
from typing import Any, List

logger = logging.getLogger(__name__)

SEARCH_KEYWORD_REGEX = re.compile('^([\.\w/]*)=(.*)$')
SEARCH_RESULTS_LIMIT = 10


def str_key_dict(row):
    """
    row comes out of an element of a database query.
    For some versions of SqlAlchemy, the keys are of type sqlalchemy.sql.elements.quoted_name,
    which cannot be serialized to JSON.
    This function converts the keys to strings.
    """
    return dict((str(k), v) for k, v in row.items())


@dataclass
class Join:
    """
    Class that stores data for joins used in final SQL query in search_bundles.
    By default, becomes an inner join. Becomes left outer join if left_outer_join is True.

    """

    table: Table
    condition: Any
    left_outer_join: bool = False


class BundleModel(object):
    def __init__(self, engine, default_user_info, root_user_id, system_user_id):
        """
        Initialize a BundleModel with the given SQLAlchemy engine.
        """
        self.engine = engine
        self.default_user_info = default_user_info
        self.root_user_id = root_user_id
        self.system_user_id = system_user_id
        self.public_group_uuid = ''
        self.create_tables()

    # ==========================================================================
    # Database helper methods
    # ==========================================================================

    # TODO: Remove these methods below when all appropriate table columns have
    # been converted to the appropriate types that perform automatic encoding.
    # (See tables.py for more details.)

    def encode_str(self, value):
        raise NotImplementedError

    def decode_str(self, value):
        raise NotImplementedError

    def _reset(self):
        """
        Do a drop / create table to clear and reset the schema of all tables.
        """
        # Do not run this function in production!
        db_metadata.drop_all(self.engine)
        self.create_tables()

    def create_tables(self):
        """
        Create all CodaLab bundle tables if they do not already exist.
        """
        db_metadata.create_all(self.engine)
        self._create_default_groups()
        self._create_default_clients()

    @staticmethod
    def do_multirow_insert(connection, table, values):
        """
        Insert multiple rows into the given table.
        This method may be overridden by models that use more powerful SQL dialects.
        """
        # This is a lowest-common-denominator implementation of a multi-row insert.
        # It deals with a couple of SQL dialect issues:
        #   - Some dialects do not support empty inserts, so we test 'if values'.
        #   - Some dialects do not support multiple inserts in a single statement,
        #     which we deal with by using the DBAPI execute_many pattern.
        if values:
            with connection.begin():
                connection.execute(table.insert(), values)

    @staticmethod
    def make_clause(key, value):
        if isinstance(value, (list, set, tuple)):
            if not value:
                return False
            return key.in_(value)
        if isinstance(value, LikeQuery):
            return key.like(value)
        return key == value

    def make_kwargs_clause(self, table, kwargs):
        """
        Return a list of bundles given a dict mapping table columns to values.
        If a value is a list, set, or tuple, produce an IN clause on that column.
        If a value is a LikeQuery, produce a LIKE clause on that column.
        """
        clauses = [true()]
        for (key, value) in kwargs.items():
            clauses.append(self.make_clause(getattr(table.c, key), value))
        return and_(*clauses)

    @staticmethod
    def _render_query(query):
        """
        Return string representing SQL query.
        """
        query = query.compile()
        s = str(query)
        for k, v in query.params.items():
            s = s.replace(':' + k, str(v))
        return s

    def _execute_query(self, query):
        """
        Execute the given query and return the first matching row
        """
        with self.engine.begin() as connection:
            rows = connection.execute(query).fetchall()
        return [row[0] for row in rows]

    # ==========================================================================
    # Bundle info accessor methods
    # ==========================================================================

    def get_bundle(self, uuid):
        """
        Retrieve a bundle from the database given its uuid.
        Assume it's unique.
        """
        bundles = self.batch_get_bundles(uuid=uuid)
        if not bundles:
            raise NotFoundError('Could not find bundle with uuid %s' % (uuid,))
        if len(bundles) > 1:
            raise IntegrityError('Found multiple bundles with uuid %s' % (uuid,))
        return bundles[0]

    def get_bundle_names(self, uuids):
        """
        Fetch the bundle names of the given uuids.
        Return {uuid: name}
        """
        return self.get_bundle_metadata(uuids, "name")

    def get_bundle_metadata(self, uuids, metadata_key, with_for_update=False):
        """
        Fetch a single metadata value from the bundles referenced
        by the given uuids.
        Return {uuid: metadata_value}
        """
        if len(uuids) == 0:
            return []
        with self.engine.begin() as connection:
            query = select(
                    [cl_bundle_metadata.c.bundle_uuid, cl_bundle_metadata.c.metadata_value]
                ).where(
                    and_(
                        cl_bundle_metadata.c.metadata_key == metadata_key,
                        cl_bundle_metadata.c.bundle_uuid.in_(uuids),
                    )
            )
            if with_for_update:
                query = query.with_for_update()
            rows = connection.execute(query).fetchall()
            return dict((row.bundle_uuid, row.metadata_value) for row in rows)

    def get_owner_ids(self, table, uuids):
        """
        Fetch the owners of the given uuids (for either bundles or worksheets).
        Return {uuid: ..., owner_id: ...}
        """
        if len(uuids) == 0:
            return []
        with self.engine.begin() as connection:
            rows = connection.execute(
                select([table.c.uuid, table.c.owner_id]).where(table.c.uuid.in_(uuids))
            ).fetchall()
            return dict((row.uuid, row.owner_id) for row in rows)

    def get_bundle_owner_ids(self, uuids):
        return self.get_owner_ids(cl_bundle, uuids)

    def get_worksheet_owner_ids(self, uuids):
        return self.get_owner_ids(cl_worksheet, uuids)

    def get_bundle_worker(self, uuid):
        """
        Returns information about the worker that the given bundle is running
        on. This method should be called only for bundles that are running.
        """
        with self.engine.begin() as conn:
            row = conn.execute(
                cl_worker_run.select().where(cl_worker_run.c.run_uuid == uuid)
            ).fetchone()

            if not row:
                logger.info('Trying to find worker for bundle {} that is not running.'.format(uuid))
                return None

            worker_row = conn.execute(
                cl_worker.select().where(
                    and_(cl_worker.c.user_id == row.user_id, cl_worker.c.worker_id == row.worker_id)
                )
            ).fetchone()
            return {
                'user_id': worker_row.user_id,
                'worker_id': worker_row.worker_id,
                'shared_file_system': worker_row.shared_file_system,
                'socket_id': worker_row.socket_id,
            }

    def get_children_uuids(self, uuids):
        """
        Get all bundles that depend on the bundle with the given uuids.
        Return {parent_uuid: [child_uuid, ...], ...}
        """
        with self.engine.begin() as connection:
            rows = connection.execute(
                select(
                    [cl_bundle_dependency.c.parent_uuid, cl_bundle_dependency.c.child_uuid]
                ).where(cl_bundle_dependency.c.parent_uuid.in_(uuids))
            ).fetchall()
        result = dict((uuid, []) for uuid in uuids)
        for row in rows:
            result[row.parent_uuid].append(row.child_uuid)
        return result

    def get_host_worksheet_uuids(self, bundle_uuids, max_worksheets):
        """
        Get up to n host_worksheet uuids per bundle uuid. n of 0 will return an empty dictionary.
        bundle_uuids: list of bundle uuid's (e.g. ['0x12345', '0x23456'])
        max_worksheets: max limit of host_worksheet uuid's to fetch per bundle
        Return dict of bundle uuid's to a list of host worksheet uuid's {'0x12345': [host_worksheet_uuid, ...], ...}
        """
        if max_worksheets < 0:
            raise ValueError('Invalid n: {}. n has to be 0 or greater.'.format(max_worksheets))
        if max_worksheets == 0:
            return dict()

        with self.engine.begin() as connection:
            rows = connection.execute(
                select(
                    [
                        cl_worksheet_item.c.bundle_uuid,
                        func.substring_index(
                            func.group_concat(cl_worksheet_item.c.worksheet_uuid),
                            ',',
                            max_worksheets,
                        ).label('worksheet_uuids'),
                    ]
                )
                .where(cl_worksheet_item.c.bundle_uuid.in_(bundle_uuids))
                .group_by(cl_worksheet_item.c.bundle_uuid)
            ).fetchall()
        return dict((row.bundle_uuid, row.worksheet_uuids.split(',')) for row in rows)

    def get_all_host_worksheet_uuids(self, bundle_uuids):
        """
        Return list of all worksheet uuids that contain the given bundle_uuids.
        bundle_uuids: list of bundle uuid's (e.g. ['0x12345', '0x23456']
        Return dict of bundle uuid's to a list of host worksheet uuid's {'0x12345': [host_worksheet_uuid, ...], ...}
        """
        with self.engine.begin() as connection:
            rows = connection.execute(
                select([cl_worksheet_item.c.worksheet_uuid, cl_worksheet_item.c.bundle_uuid]).where(
                    cl_worksheet_item.c.bundle_uuid.in_(bundle_uuids)
                )
            ).fetchall()
        result = dict((uuid, []) for uuid in bundle_uuids)
        for row in rows:
            result[row.bundle_uuid].append(row.worksheet_uuid)
        # Deduplicate entries
        for uuid in result.keys():
            result[uuid] = list(set(result[uuid]))
        return result

    def get_self_and_descendants(self, uuids, depth):
        """
        Get all bundles that depend on bundles with the given uuids.
        depth = 1 gets only children
        """
        frontier = uuids
        visited = list(frontier)
        while len(frontier) > 0 and depth > 0:
            # Get children of all nodes in frontier
            result = self.get_children_uuids(frontier)
            new_frontier = []
            for v in result.values():
                for uuid in v:
                    if uuid in visited:
                        continue
                    new_frontier.append(uuid)
                    visited.append(uuid)
            frontier = new_frontier
            depth -= 1
        return visited

    def search_bundles(self, user_id, keywords):
        """
        Returns a bundle search result dict where:
            result: list of bundle uuids matching search criteria in order
                          specified for bundle searches
                    single number value for aggregate searches(.count, .sum)
            is_aggregate: True for aggregate searches, False otherwise
        Each keyword is either:
        - <key>=<value>
        - .floating: return bundles not in any worksheet
        - .offset=<int>: return bundles starting at this offset
        - .limit=<int>: maximum number of bundles to return
        - .count: just return the number of bundles
        - .shared: shared with me through a group
        - .mine: sugar for owner_id=user_id
        - .last: sugar for id=.sort-
        Keys are one of the following:
        - Bundle fields (e.g., uuid)
        - Metadata fields (e.g., time)
        - Special fields (e.g., dependencies)
        Values can be one of the following:
        - .sort: sort in increasing order
        - .sort-: sort by decreasing order
        - .sum: add up the numbers
        Bare keywords: sugar for uuid_name=.*<word>.*
        Search only bundles which are readable by user_id.

        Iterates over keywords. For each keyword (except a few special keywords like .count, .offset, .limit, and .format), creates a new boolean condition
        that must be satisfied by any bundles returned in the resulting query. These are stored in the where_clause_conjuncts list.
        The final SQL query ANDs these boolean conditions together in the WHERE clause (since every condition specified by the keywords must be satisfied by
        bundles returned in the result).
        To express boolean conditions which reference data in tables aside from cl_bundle without subqueries, we use joins. We maintain a list of Joins
        to join on (in the joins array) and add to this using the add_join function.
        In the final query, we join cl_bundle with all the Joins in the joins array and then select rows from this table which satisfy the final WHERE clause.
        """
        subquery_index = [0]

        def alias(clause):
            subquery_index[0] += 1
            return clause.alias('q' + str(subquery_index[0]))

        def is_numeric(key):
            return key != 'name'

        def make_condition(key, field, value):
            """
            If value is a special value (e.g. for sorting), modify aux_fields.
            Otherwise, return an SQL expression checking some form of equality between field and value
            """
            # Special
            if value == '.sort':
                aux_fields.append(field)
                if is_numeric(key):
                    field = field * 1
                sort_key[0] = field
            elif value == '.sort-':
                aux_fields.append(field)
                if is_numeric(key):
                    field = field * 1
                sort_key[0] = desc(field)
            elif value == '.sum':
                sum_key[0] = field * 1
            else:
                # Ordinary value
                if isinstance(value, list):
                    return field.in_(value)
                if '%' in value:
                    return field.like(value)
                return field == value
            return None

        def add_join(table: Table, condition: Any, left_outer_join: bool = False):
            """
            Add table and join condition for the final SQL query.
            """
            joins.append(Join(table, condition, left_outer_join))

        shortcuts = {'type': 'bundle_type', 'size': 'data_size', 'worksheet': 'host_worksheet'}

        offset = 0
        limit = SEARCH_RESULTS_LIMIT
        format_func = None
        count = False
        sort_key = [None]
        sum_key = [None]
        aux_fields = []  # Fields (e.g., sorting) that we need to include in the query

        joins: List[Join] = list()
        where_clause_conjuncts: List[Any] = list()  # list of sqlalchemy expressions

        for keyword in keywords:
            conjunct = None  # Conjunct to add to final where_clause.

            keyword = keyword.replace('.*', '%')
            # Sugar
            if keyword == '.mine':
                keyword = 'owner_id=' + (user_id or '')
            elif keyword == '.shared':
                keyword = '.shared=True'
            elif keyword == '.last':
                keyword = 'id=.sort-'
            elif keyword == '.count':
                count = True
                limit = None
                continue
            elif keyword == '.floating':
                add_join(
                    cl_worksheet_item,
                    cl_bundle.c.uuid == cl_worksheet_item.c.bundle_uuid,
                    left_outer_join=True,
                )
                where_clause_conjuncts.append(cl_worksheet_item.c.id == None)  # noqa: E711
                continue

            m = SEARCH_KEYWORD_REGEX.match(keyword)  # key=value
            if m:
                key, value = m.group(1), m.group(2)
                key = shortcuts.get(key, key)
                if ',' in value:  # value is value1,value2
                    value = value.split(',')
            else:
                key, value = 'uuid_name', keyword

            conjunct = None
            # Special functions
            if key == '.offset':
                offset = int(value)
            elif key == '.limit':
                limit = int(value)
            elif key == '.format':
                format_func = value
            # Bundle fields
            elif key in ('bundle_type', 'id', 'uuid', 'state', 'command', 'owner_id'):
                conjunct = make_condition(key, getattr(cl_bundle.c, key), value)
            elif key == '.shared':  # shared with any group I am in with read permission
                add_join(
                    cl_group_bundle_permission,
                    cl_bundle.c.uuid == cl_group_bundle_permission.c.object_uuid,
                )
                add_join(
                    cl_user_group,
                    cl_group_bundle_permission.c.group_uuid == cl_user_group.c.group_uuid,
                )

                conjunct = and_(
                    cl_user_group.c.user_id == user_id,
                    cl_group_bundle_permission.c.permission >= GROUP_OBJECT_PERMISSION_READ,
                )
            elif key == 'group':  # shared with group with read permission
                add_join(
                    cl_group_bundle_permission,
                    cl_bundle.c.uuid == cl_group_bundle_permission.c.object_uuid,
                )
                group_uuid = get_group_info(value, False)['uuid']
                conjunct = and_(
                    cl_group_bundle_permission.c.group_uuid == group_uuid,
                    cl_group_bundle_permission.c.permission >= GROUP_OBJECT_PERMISSION_READ,
                )
            # Special fields
            elif key == 'dependency':
                # Match uuid of dependency
                condition = make_condition(key, cl_bundle_dependency.c.parent_uuid, value)
                if condition is None:  # top-level
                    conjunct = cl_bundle_dependency.c.child_uuid == cl_bundle.c.uuid
                else:  # embedded
                    add_join(
                        cl_bundle_dependency, cl_bundle.c.uuid == cl_bundle_dependency.c.child_uuid
                    )
                    conjunct = condition
            elif key.startswith('dependency/'):
                _, name = key.split('/', 1)
                condition = make_condition(key, cl_bundle_dependency.c.parent_uuid, value)
                if condition is None:  # top-level
                    conjunct = and_(
                        cl_bundle_dependency.c.child_uuid == cl_bundle.c.uuid,  # Join constraint
                        cl_bundle_dependency.c.child_path
                        == name,  # Match the 'type' of dependent (child_path)
                    )
                else:  # embedded
                    add_join(
                        cl_bundle_dependency, cl_bundle.c.uuid == cl_bundle_dependency.c.child_uuid
                    )
                    conjunct = and_(
                        cl_bundle_dependency.c.child_path
                        == name,  # Match the 'type' of dependent (child_path)
                        condition,
                    )
            elif key == 'host_worksheet':
                condition = make_condition(key, cl_worksheet_item.c.worksheet_uuid, value)
                if condition is None:  # top-level
                    conjunct = (
                        cl_worksheet_item.c.bundle_uuid == cl_bundle.c.uuid
                    )  # Join constraint
                else:
                    add_join(cl_worksheet_item, cl_bundle.c.uuid == cl_worksheet_item.c.bundle_uuid)
                    conjunct = condition
            elif key in ('.before', '.after'):
                try:
                    target_datetime = parser.isoparse(value)
                except ValueError:
                    raise UsageError(
                        "Unable to parse datetime. Datetime must be specified as an ISO-8601 datetime string such as YYYY-MM-DD."
                    )

                subclause = None
                aliased_bundle_metadata = aliased(cl_bundle_metadata)
                if key == '.before':
                    subclause = aliased_bundle_metadata.c.metadata_value <= int(
                        target_datetime.timestamp()
                    )
                if key == '.after':
                    subclause = aliased_bundle_metadata.c.metadata_value >= int(
                        target_datetime.timestamp()
                    )
                add_join(
                    aliased_bundle_metadata,
                    cl_bundle.c.uuid == aliased_bundle_metadata.c.bundle_uuid,
                )
                conjunct = and_(aliased_bundle_metadata.c.metadata_key == 'created', subclause)
            elif key == 'uuid_name':  # Search uuid and name by default
                aliased_bundle_metadata = aliased(cl_bundle_metadata)
                add_join(
                    aliased_bundle_metadata,
                    cl_bundle.c.uuid == aliased_bundle_metadata.c.bundle_uuid,
                )

                conjunct = or_(
                    cl_bundle.c.uuid.like('%' + value + '%'),
                    and_(
                        aliased_bundle_metadata.c.metadata_key == 'name',
                        aliased_bundle_metadata.c.metadata_value.like('%' + value + '%'),
                    ),
                )
            elif key == '':  # Match any field
                aliased_bundle_metadata = aliased(cl_bundle_metadata)
                add_join(
                    aliased_bundle_metadata,
                    cl_bundle.c.uuid == aliased_bundle_metadata.c.bundle_uuid,
                )

                conjunct = or_(
                    cl_bundle.c.uuid.like('%' + value + '%'),
                    cl_bundle.c.command.like('%' + value + '%'),
                    aliased_bundle_metadata.c.metadata_value.like('%' + value + '%'),
                )
            # Otherwise, assume metadata.
            else:
                aliased_bundle_metadata = aliased(cl_bundle_metadata)
                condition = make_condition(key, aliased_bundle_metadata.c.metadata_value, value)
                if condition is None:  # top-level
                    conjunct = and_(
                        cl_bundle.c.uuid == aliased_bundle_metadata.c.bundle_uuid,
                        aliased_bundle_metadata.c.metadata_key == key,
                    )
                else:  # embedded
                    add_join(
                        aliased_bundle_metadata,
                        cl_bundle.c.uuid == aliased_bundle_metadata.c.bundle_uuid,
                    )

                    conjunct = and_(aliased_bundle_metadata.c.metadata_key == key, condition)

            if conjunct is not None:
                where_clause_conjuncts.append(conjunct)

        where_clause = and_(*where_clause_conjuncts)

        if user_id != self.root_user_id:
            # Restrict to the bundles that we have access to.
            add_join(
                cl_group_bundle_permission,
                cl_bundle.c.uuid == cl_group_bundle_permission.c.object_uuid,
            )
            add_join(cl_user_group, cl_user_group.c.user_id == user_id, left_outer_join=True)
            access_via_owner = cl_bundle.c.owner_id == user_id
            access_via_group = and_(
                or_(  # Join constraint (group)
                    cl_group_bundle_permission.c.group_uuid
                    == self.public_group_uuid,  # Public group
                    cl_user_group.c.user_id == user_id,
                ),
                cl_group_bundle_permission.c.permission
                >= GROUP_OBJECT_PERMISSION_READ,  # Match the uuid of the parent
            )

            where_clause = and_(where_clause, or_(access_via_owner, access_via_group))

        # Join the cl_bundle table with other tables in joins.
        table = cl_bundle
        for join_table in joins:
            table = table.join(
                join_table.table, join_table.condition, isouter=join_table.left_outer_join
            )
        # Aggregate (sum)
        if sum_key[0] is not None:
            # Construct a table with only the uuid and the num (and make sure it's distinct!)
            query = alias(
                select([cl_bundle.c.uuid, sum_key[0].label('num')])
                .select_from(table)
                .distinct()
                .where(where_clause)
            )
            # Sum the numbers
            query = select([func.sum(query.c.num)])
        else:
            query = select([cl_bundle.c.uuid] + aux_fields).select_from(table)
            query = query.distinct().where(where_clause).offset(offset).limit(limit)
        # Sort
        if sort_key[0] is not None:
            query = query.order_by(sort_key[0])

        # Count
        if count:
            query = alias(query).count()

        result = self._execute_query(query)
        if count or sum_key[0] is not None:  # Just returning a single number
            result = worksheet_util.apply_func(format_func, result[0])
            return {'result': result, 'is_aggregate': True}
        return {'result': result, 'is_aggregate': False}

    def get_bundle_uuids(self, conditions, max_results):
        """
        Returns a list of bundle_uuids that have match the conditions.
        Possible conditions on bundles: uuid, name, worksheet_uuid
        """
        if 'uuid' in conditions:
            # Match the uuid only
            clause = self.make_clause(cl_bundle.c.uuid, conditions['uuid'])
            query = select([cl_bundle.c.uuid]).where(clause)
        elif 'name' in conditions:
            # Select name
            if conditions['name']:
                clause = and_(
                    cl_bundle_metadata.c.metadata_key == 'name',
                    self.make_clause(cl_bundle_metadata.c.metadata_value, conditions['name']),
                )
            else:
                clause = true()

            if conditions['worksheet_uuid']:
                # Select things on the given worksheet
                # WARNING: Will also include invalid bundle ids that are listed on the worksheet
                clause = and_(
                    clause,
                    self.make_clause(
                        cl_worksheet_item.c.worksheet_uuid, conditions['worksheet_uuid']
                    ),
                )
                clause = and_(clause, cl_worksheet_item.c.bundle_uuid.isnot(None))
                join = cl_worksheet_item.outerjoin(
                    cl_bundle_metadata,
                    cl_worksheet_item.c.bundle_uuid == cl_bundle_metadata.c.bundle_uuid,
                )
                query = (
                    select([cl_worksheet_item.c.bundle_uuid, cl_worksheet_item.c.id])
                    .select_from(join)
                    .distinct()
                    .where(clause)
                )
                query = query.order_by(cl_worksheet_item.c.id.desc()).limit(max_results)
            else:
                if not conditions['name']:
                    raise UsageError('Nothing is specified')
                # Select from all bundles
                clause = and_(clause, cl_bundle.c.uuid == cl_bundle_metadata.c.bundle_uuid)  # Join
                query = select([cl_bundle.c.uuid]).where(clause)
                query = query.order_by(cl_bundle.c.id.desc()).limit(max_results)

        return self._execute_query(query)

    def get_memoized_bundles(self, user_id, command, dependencies):
        """
        Get a list of bundle UUIDs that match with input command and dependencies in the order of they were created.
        :param user_id: a string that specifies the current user id.
        :param command: a string that defines the command that is used to search for memoized bundles in the database.
        :param dependencies: a string in the form of '[{"child_path": key1, "parent_uuid": uuid1},
                                                       {"child_path": key2, "parent_uuid": uuid2}]'
                            to search for matched dependencies in the database.
        :return: a list of matched UUIDs.
        """
        # Decode json formatted dependencies string to a list of key value pairs
        dependencies = json.loads(dependencies)
        # When there is no dependency to be matched, the target memoized bundle
        # should only exist in the bundle table but not in the bundle_dependency table.
        if len(dependencies) == 0:
            query = (
                select([cl_bundle.c.uuid])
                .select_from(cl_bundle)
                .where(
                    and_(
                        cl_bundle.c.command == command,
                        cl_bundle.c.owner_id == user_id,
                        cl_bundle.c.uuid.notin_(
                            select([cl_bundle_dependency.c.child_uuid]).select_from(
                                cl_bundle_dependency
                            )
                        ),
                    )
                )
                .order_by(cl_bundle.c.id)
            )
        else:
            # The following matching logic contains two aggregations. In the first aggregation, we select those records
            # that have the same number of dependencies as specified in input. In the second aggregation, we operate on
            # records that returned from the first aggregation. We first select those records that match with all
            # (child_path, parent_uuid) dependency pairs from the input. Then, we aggregate on child_uuid and match
            # the total the number of unique dependencies per child_uuid with input dependencies.
            clause = []
            for dep in dependencies:
                clause.append(
                    and_(
                        cl_bundle_dependency.c.child_path == dep['child_path'],
                        cl_bundle_dependency.c.parent_uuid == dep['parent_uuid'],
                    )
                )
            # Step 1: filter by input command and the number of dependencies
            command_filter = (
                select([cl_bundle_dependency.c.child_uuid])
                .select_from(
                    cl_bundle.join(
                        cl_bundle_dependency, cl_bundle.c.uuid == cl_bundle_dependency.c.child_uuid
                    )
                )
                .where(and_(cl_bundle.c.command == command, cl_bundle.c.owner_id == user_id))
                # child_path is unique across all dependencies, aggregate on child_uuid
                # and COUNT the total the number of unique dependencies per child_uuid
                .group_by(cl_bundle_dependency.c.child_uuid)
                .having(func.count(cl_bundle_dependency.c.child_path) == len(dependencies))
            )
            uuids = self._execute_query(command_filter)

            # Step 2: filter by each dependency (child_path, parent_uuid) pair in the bundle_dependency table
            query = (
                select([cl_bundle_dependency.c.child_uuid])
                .select_from(cl_bundle_dependency)
                .where(and_(cl_bundle_dependency.c.child_uuid.in_(uuids), or_(*clause)))
                # child_path is unique across all dependencies, aggregate on child_uuid
                # and COUNT the total the number of unique dependencies per child_uuid
                .group_by(cl_bundle_dependency.c.child_uuid)
                .having(func.count(cl_bundle_dependency.c.child_path) == len(dependencies))
                # Ensure the order of the returning bundles will be in the order of they were created.
                .order_by(cl_bundle_dependency.c.id)
            )

        return self._execute_query(query)

    def batch_get_bundles(self, **kwargs):
        """
        Return a list of bundles given a SQLAlchemy clause on the cl_bundle table.
        """
        clause = self.make_kwargs_clause(cl_bundle, kwargs)
        with self.engine.begin() as connection:
            bundle_rows = connection.execute(cl_bundle.select().where(clause)).fetchall()
            if not bundle_rows:
                return []
            uuids = set(bundle_row.uuid for bundle_row in bundle_rows)
            dependency_rows = connection.execute(
                cl_bundle_dependency.select()
                .where(cl_bundle_dependency.c.child_uuid.in_(uuids))
                .order_by(cl_bundle_dependency.c.id)
            ).fetchall()
            metadata_rows = connection.execute(
                cl_bundle_metadata.select().where(cl_bundle_metadata.c.bundle_uuid.in_(uuids))
            ).fetchall()

        # Make a dictionary for each bundle with both data and metadata.
        bundle_values = {row.uuid: str_key_dict(row) for row in bundle_rows}
        for bundle_value in bundle_values.values():
            bundle_value['dependencies'] = []
            bundle_value['metadata'] = []
        for dep_row in dependency_rows:
            if dep_row.child_uuid not in bundle_values:
                raise IntegrityError('Got dependency %s without bundle' % (dep_row,))
            bundle_values[dep_row.child_uuid]['dependencies'].append(dep_row)
        for metadata_row in metadata_rows:
            if metadata_row.bundle_uuid not in bundle_values:
                raise IntegrityError('Got metadata %s without bundle' % (metadata_row,))
            bundle_values[metadata_row.bundle_uuid]['metadata'].append(metadata_row)

        # Construct and validate all of the retrieved bundles.
        sorted_values = sorted(bundle_values.values(), key=lambda r: r['id'])
        bundles = [
            #
            get_bundle_subclass(bundle_value['bundle_type'])(bundle_value)
            for bundle_value in sorted_values
        ]
        return bundles

    # ==========================================================================
    # Server-side bundle state machine methods
    # ==========================================================================

    def transition_bundle_starting(self, bundle, user_id, worker_id):
        """
        Transitions bundle to STARTING state:
            Updates the last_updated metadata.
            Adds a worker_run row that tracks which worker will run the bundle.
        """
        with self.engine.begin() as connection:
            # Check if the requested bundle still exists.
            row = connection.execute(
                cl_bundle.select().where(cl_bundle.c.id == bundle.id)
            ).fetchone()
            if not row:
                # The user deleted the bundle.
                return False

            # Check if the designated worker is going to be terminated soon
            row = connection.execute(
                cl_worker.select().where(
                    and_(
                        cl_worker.c.worker_id == worker_id,
                        cl_worker.c.is_terminating == False,  # NOQA E712
                    )
                )
            ).fetchone()
            # If the worker is going to be terminated soon, stop starting bundle on this worker
            if not row:
                return False

            bundle_update = {
                'state': State.STARTING,
                'metadata': {'last_updated': int(time.time())},
            }
            self.update_bundle(bundle, bundle_update, connection)

            worker_run_row = {'user_id': user_id, 'worker_id': worker_id, 'run_uuid': bundle.uuid}
            connection.execute(cl_worker_run.insert().values(worker_run_row))

            return True

    def transition_bundle_staged(self, bundle):
        """
        Transitions bundle to STAGED state:
            Returns False if the bundle was not in STARTING state.
            Clears the job_handle metadata and removes the worker_run row.
        """
        with self.engine.begin() as connection:
            # Make sure it's still starting.
            row = connection.execute(
                cl_bundle.select().where(cl_bundle.c.id == bundle.id)
            ).fetchone()
            if not row:
                raise IntegrityError('Missing bundle with UUID %s' % bundle.uuid)

            # Reset all metadata fields that aren't input by user from RunBundle class to be None.
            # Excluding all the fields that can be set by users, which for now is just the "actions" field.
            # Excluding the "created" field to keep track of the original date when the bundle is created
            metadata_update = {
                spec.key: None
                for spec in RunBundle.METADATA_SPECS
                if spec.generated and spec.key not in ['actions', 'created']
            }
            metadata_update[
                'staged_status'
            ] = "Bundle's dependencies are all ready. Waiting for the bundle to be assigned to a worker to be run."
            bundle_update = {'state': State.STAGED, 'metadata': metadata_update}
            self.update_bundle(bundle, bundle_update, connection)
            connection.execute(
                cl_worker_run.delete().where(cl_worker_run.c.run_uuid == bundle.uuid)
            )
            return True

    def transition_bundle_preparing(self, bundle, user_id, worker_id, start_time, remote):
        """
        Transitions bundle to PREPARING state:
            Only if the bundle is still scheduled to run on the given worker
            (done by checking the worker_run table).
            Returns True if it is.
        """
        with self.engine.begin() as connection:
            # Check that still assigned to this worker.
            run_row = connection.execute(
                cl_worker_run.select().where(cl_worker_run.c.run_uuid == bundle.uuid)
            ).fetchone()
            if not run_row or run_row.user_id != user_id or run_row.worker_id != worker_id:
                return False
            worker_row = connection.execute(
                cl_worker.select().where(and_(cl_worker.c.worker_id == worker_id))
            ).fetchone()

            bundle_update = {
                'state': State.PREPARING,
                'metadata': {
                    'run_status': 'Waiting for worker to download bundle dependencies and Docker image to run the bundle.',
                    'started': start_time,
                    'last_updated': start_time,
                    'remote': remote,
                    'on_preemptible_worker': worker_row.preemptible,
                    'remote_history': getattr(bundle.metadata, "remote_history", [])
                    + [
                        remote
                    ],  # Store the history of which workers ran this bundle before in the bundle metadata.
                },
            }
            self.update_bundle(bundle, bundle_update, connection)

        return True

    def transition_bundle_running(self, bundle, worker_run, row, user_id, worker_id, connection):
        """
        Transitions bundle to RUNNING state:
            If bundle was WORKER_OFFLINE, also inserts a row into worker_run.
        """
        if row.state == State.WORKER_OFFLINE:
            run_row = connection.execute(
                cl_worker_run.select().where(cl_worker_run.c.run_uuid == bundle.uuid)
            ).fetchone()
            if run_row:
                # we should never get to this point: panic
                raise IntegrityError(
                    'worker_run row exists for a bundle in WORKER_OFFLINE state, uuid %s'
                    % (bundle.uuid,)
                )

            worker_run_row = {'user_id': user_id, 'worker_id': worker_id, 'run_uuid': bundle.uuid}
            connection.execute(cl_worker_run.insert().values(worker_run_row))

        cpu_usage: float = 0.0
        if 'cpu_usage' in worker_run.as_dict:
            cpu_usage = worker_run.cpu_usage

        memory_usage: int = 0
        if 'memory_usage' in worker_run.as_dict:
            memory_usage = worker_run.memory_usage

        metadata_update = {
            'run_status': worker_run.run_status,
            'last_updated': int(time.time()),
            'time': worker_run.container_time_total,
            'time_user': worker_run.container_time_user,
            'time_system': worker_run.container_time_system,
            'remote': worker_run.remote,
            'cpu_usage': cpu_usage,
            'memory_usage': memory_usage,
            'data_size': worker_run.disk_utilization,
        }

        # Increment user time and disk as we go to ensure user doesn't go over quota.
        if user_id == self.root_user_id and hasattr(bundle.metadata, 'time'):
            time_increment = worker_run.container_time_total - bundle.metadata.time
            self.increment_user_time_used(bundle.owner_id, time_increment)
        if hasattr(bundle.metadata, 'data_size'):
            # disk_increment is the change in data_size from the previous cycle to the current one
            disk_increment = worker_run.disk_utilization - bundle.metadata.data_size
            self.increment_user_disk_used(bundle.owner_id, disk_increment)

        if worker_run.docker_image is not None:
            metadata_update['docker_image'] = worker_run.docker_image

        if worker_run.bundle_profile_stats is not None:
            metadata_update['time_preparing'] = worker_run.bundle_profile_stats[RunStage.PREPARING][
                'elapsed'
            ]
            metadata_update['time_running'] = worker_run.bundle_profile_stats[RunStage.RUNNING][
                'elapsed'
            ]
            metadata_update['time_cleaning_up'] = worker_run.bundle_profile_stats[
                RunStage.CLEANING_UP
            ]['elapsed']
            metadata_update['time_uploading_results'] = worker_run.bundle_profile_stats[
                RunStage.UPLOADING_RESULTS
            ]['elapsed']

        self.update_bundle(
            bundle, {'state': worker_run.state, 'metadata': metadata_update}, connection
        )

        return True

    def transition_bundle_worker_offline(self, bundle):
        """
        Transitions bundle to WORKER_OFFLINE state:
            Updates the last_updated metadata.
            Removes the corresponding row from worker_run if it exists.

        If the bundle is preemptible, move the bundle to the STAGED state instead.
        """
        with self.engine.begin() as connection:
            # Check that it still exists and is running
            row = connection.execute(
                cl_bundle.select().where(
                    and_(
                        cl_bundle.c.id == bundle.id,
                        cl_bundle.c.state.in_((State.RUNNING, State.PREPARING, State.FINALIZING)),
                    )
                )
            ).fetchone()
            if not row:
                # The user deleted the bundle or the bundle finished
                return False

            if getattr(bundle.metadata, "on_preemptible_worker", False):
                # If the bundle is running on a preemptible worker, move the bundle to the STAGED state instead.
                bundle_update = {
                    'state': State.STAGED,
                    'metadata': {'last_updated': int(time.time())},
                }
            else:
                bundle_update = {
                    'state': State.WORKER_OFFLINE,
                    'metadata': {'last_updated': int(time.time())},
                }
            # Delete row in worker_run
            connection.execute(
                cl_worker_run.delete().where(cl_worker_run.c.run_uuid == bundle.uuid)
            )
            self.update_bundle(bundle, bundle_update, connection)
        return True

    def transition_bundle_finalizing(self, bundle, worker_run, user_id, connection):
        """
        Transitions bundle to FINALIZING state:
            Saves the failure message and exit code from the worker
            If the user running the bundle was the CodaLab root user,
            increments the time used by the bundle owner.
        """
        failure_message, exitcode = worker_run.failure_message, worker_run.exitcode
        if failure_message is None and exitcode is not None and exitcode != 0:
            failure_message = 'Exit code %d' % exitcode

        if user_id == self.root_user_id:
            time_increment = worker_run.container_time_total - bundle.metadata.time
            self.increment_user_time_used(bundle.owner_id, time_increment)
        disk_increment = worker_run.disk_utilization - bundle.metadata.data_size
        self.increment_user_disk_used(bundle.owner_id, disk_increment)

        # Build metadata
        metadata = {}
        if failure_message is not None:
            metadata['failure_message'] = failure_message
        if exitcode is not None:
            metadata['exitcode'] = exitcode

        bundle_update = {'state': State.FINALIZING, 'metadata': metadata}

        self.update_bundle(bundle, bundle_update, connection)
        return True

    def transition_bundle_finished(self, bundle, bundle_location):
        """
        Transitions bundle to READY or FAILED state:
            The final state is determined by whether a failure message or exitcode
            was recorded during finalization of the bundle.
        """
        metadata = bundle.metadata.to_dict()
        failure_message = metadata.get('failure_message', None)
        exitcode = metadata.get('exitcode', 0)
        state = State.FAILED if failure_message or exitcode else State.READY
        if failure_message and 'Kill requested' in failure_message:
            state = State.KILLED

        worker = self.get_bundle_worker(bundle.uuid)
        if worker['shared_file_system']:
            # TODO(Ashwin): fix for --link.
            self.update_disk_metadata(bundle, bundle_location, no_increment=True)

        metadata = {'run_status': 'Finished', 'last_updated': int(time.time())}

        with self.engine.begin() as connection:
            self.update_bundle(bundle, {'state': state, 'metadata': metadata}, connection)
            connection.execute(
                cl_worker_run.delete().where(cl_worker_run.c.run_uuid == bundle.uuid)
            )

    # ==========================================================================
    # Bundle state machine helper functions
    # ==========================================================================

    def update_disk_metadata(
        self, bundle, bundle_location, enforce_disk_quota=False, no_increment=False
    ):
        """
        Computes the disk use and data hash of the given bundle.
        Updates the database rows for the bundle and user with the new disk use
        """
        dirs_and_files = None
        if os.path.isdir(bundle_location):
            dirs_and_files = path_util.recursive_ls(bundle_location)
        else:
            dirs_and_files = [], [bundle_location]

        # TODO(Ashwin): make this non-fs specific
<<<<<<< HEAD
        data_hash = '0x%s' % (path_util.hash_directory(bundle_location, dirs_and_files))
        data_size = getattr(
            bundle.metadata, "data_size", path_util.get_size(bundle_location, dirs_and_files)
        )
=======
        data_size = path_util.get_size(bundle_location, dirs_and_files)
>>>>>>> d33626f22cf957cae297942e8e98bae6d39840d2
        try:
            if 'data_size' in bundle.metadata.__dict__:
                current_data_size = bundle.metadata.data_size
            else:
                current_data_size = int(
                    self.get_bundle_metadata([bundle.uuid], 'data_size')[bundle.uuid]
                )
        except Exception:
            current_data_size = 0
        disk_increment = data_size - current_data_size
        if enforce_disk_quota:
            disk_left = self.get_user_disk_quota_left(bundle.owner_id)
            check_data_size = disk_increment
            if no_increment:
                check_data_size = path_util.get_size(bundle_location, dirs_and_files)
            if check_data_size > disk_left:
                raise UsageError(
                    "Can't save bundle, bundle size %s greater than user's disk quota left: %s"
                    % (data_size, disk_left)
                )

<<<<<<< HEAD
        if no_increment:
            bundle_update = {'data_hash': data_hash}
            self.update_bundle(bundle, bundle_update)
        else:
            bundle_update = {'data_hash': data_hash, 'metadata': {'data_size': data_size}}
            self.update_bundle(bundle, bundle_update)
            self.increment_user_disk_used(bundle.owner_id, disk_increment)
=======
        bundle_update = {'metadata': {'data_size': data_size}}
        self.update_bundle(bundle, bundle_update)
        self.increment_user_disk_used(bundle.owner_id, disk_increment)
>>>>>>> d33626f22cf957cae297942e8e98bae6d39840d2

    def bundle_checkin(self, bundle, worker_run, user_id, worker_id):
        """
        Updates the database tables with the most recent bundle information from worker
        """
        with self.engine.begin() as connection:
            # If bundle isn't in db anymore the user deleted it so cancel
            row = connection.execute(
                cl_bundle.select().where(cl_bundle.c.id == bundle.id)
            ).fetchone()
            if not row:
                return False

            # Get staged bundle from worker checkin and move it to staged state
            if worker_run.state == State.STAGED:
                return self.transition_bundle_staged(bundle)

            if worker_run.state == State.FINALIZING:
                # update bundle metadata using transition_bundle_running one last time before finalizing it
                self.transition_bundle_running(
                    bundle, worker_run, row, user_id, worker_id, connection
                )
                return self.transition_bundle_finalizing(bundle, worker_run, user_id, connection)

            if worker_run.state in [State.PREPARING, State.RUNNING]:
                return self.transition_bundle_running(
                    bundle, worker_run, row, user_id, worker_id, connection
                )

            # State isn't one we can check in for
            return False

    def save_bundle(self, bundle):
        """
        Save a bundle. On success, sets the Bundle object's id from the result.
        """
        bundle.validate()
        bundle_value = bundle.to_dict(strict=False)
        dependency_values = bundle_value.pop('dependencies')
        metadata_values = bundle_value.pop('metadata')

        # Raises exception when the UUID uniqueness constraint is violated
        # (Clients should check for this case ahead of time if they want to
        # silently skip over creating bundles that already exist.)
        with self.engine.begin() as connection:
            result = connection.execute(cl_bundle.insert().values(bundle_value))
            self.do_multirow_insert(connection, cl_bundle_dependency, dependency_values)
            self.do_multirow_insert(connection, cl_bundle_metadata, metadata_values)
            bundle.id = result.lastrowid

    def update_bundle(self, bundle, update, connection=None, delete=False):
        """
        For each key-value pair in the update dictionary, add or update key-value pair. Note
        that metadata keys not in the update dictionary are not affected in the update operation.
        Also, delete any metadata key-value pairs when the value specified is None.
        This method validates all updates to the bundle, so it is appropriate
        to use this method to update bundles based on user input (eg: cl edit).
        """
        message = 'Illegal update: %s' % (update,)
        precondition('id' not in update and 'uuid' not in update, message)
        # Apply the column and metadata updates in memory and validate the result.
        metadata_update = update.pop('metadata', {})
        bundle.update_in_memory(update)

        # Generate a list of metadata keys that will be deleted and update metadata key-value pair
        metadata_delete_keys = []
        for key, value in metadata_update.items():
            # Delete the key,value pair when the following two conditions are met:
            # 1. the delete flag is True
            # 2. the value is None
            if delete and value is None:
                bundle.metadata.remove_metadata_key(key)
                metadata_delete_keys.append(key)
            else:
                bundle.metadata.set_metadata_key(key, value)

        # Delete metadata keys from metadata_update dictionary
        for key in metadata_delete_keys:
            del metadata_update[key]

        bundle.validate()
        # Construct clauses and update lists for updating certain bundle columns.
        if update:
            clause = cl_bundle.c.uuid == bundle.uuid
        if metadata_update:
            metadata_update_clause = and_(
                cl_bundle_metadata.c.bundle_uuid == bundle.uuid,
                cl_bundle_metadata.c.metadata_key.in_(metadata_update),
            )
            metadata_update_values = [
                row_dict
                for row_dict in bundle.to_dict().pop('metadata')
                if row_dict['metadata_key'] in metadata_update
            ]
        if metadata_delete_keys:
            metadata_delete_clause = and_(
                cl_bundle_metadata.c.bundle_uuid == bundle.uuid,
                cl_bundle_metadata.c.metadata_key.in_(metadata_delete_keys),
            )

        # Perform the actual updates and deletes.
        def do_update(connection):
            try:
                if update:
                    connection.execute(cl_bundle.update().where(clause).values(update))
                if metadata_update:
                    connection.execute(cl_bundle_metadata.delete().where(metadata_update_clause))
                    self.do_multirow_insert(connection, cl_bundle_metadata, metadata_update_values)
                if metadata_delete_keys:
                    connection.execute(cl_bundle_metadata.delete().where(metadata_delete_clause))
            except UnicodeError:
                raise UsageError("Invalid character detected; use ascii characters only.")

        if connection:
            do_update(connection)
        else:
            with self.engine.begin() as connection:
                do_update(connection)

    def get_bundle_dependencies(self, uuid):
        with self.engine.begin() as connection:
            dependency_rows = connection.execute(
                cl_bundle_dependency.select()
                .where(cl_bundle_dependency.c.child_uuid == uuid)
                .order_by(cl_bundle_dependency.c.id)
            ).fetchall()
        return [Dependency(dep_val) for dep_val in dependency_rows]

    def get_bundle_state(self, uuid):
        result_dict = self.get_bundle_states([uuid])
        if uuid not in result_dict:
            raise NotFoundError('Could not find bundle with uuid %s' % uuid)
        return result_dict[uuid]

    def get_bundle_states(self, uuids):
        """
        Return {uuid: state, ...}
        """
        with self.engine.begin() as connection:
            rows = connection.execute(
                select([cl_bundle.c.uuid, cl_bundle.c.state]).where(cl_bundle.c.uuid.in_(uuids))
            ).fetchall()
            return dict((r.uuid, r.state) for r in rows)

    def get_bundle_storage_info(self, uuid):
        """
        Return (storage_type, is_dir) for the bundle
        with the given uuid.
        """
        result_dict = self.get_bundle_storage_infos([uuid])
        if uuid not in result_dict:
            return None, None
        return result_dict[uuid]

    def get_bundle_storage_infos(self, uuids):
        """
        Return {uuid: (storage_type, is_dir), ...}
        """
        with self.engine.begin() as connection:
            rows = connection.execute(
                select([cl_bundle.c.uuid, cl_bundle.c.storage_type, cl_bundle.c.is_dir]).where(
                    cl_bundle.c.uuid.in_(uuids)
                )
            ).fetchall()
            return dict((r.uuid, (r.storage_type, r.is_dir)) for r in rows)

    def delete_bundles(self, uuids):
        """
        Delete bundles with the given uuids.
        """
        with self.engine.begin() as connection:
            # We must delete bundles rows in the opposite order that we create them
            # to avoid foreign-key constraint failures.
            connection.execute(
                cl_group_bundle_permission.delete().where(
                    cl_group_bundle_permission.c.object_uuid.in_(uuids)
                )
            )
            connection.execute(
                cl_worksheet_item.delete().where(cl_worksheet_item.c.bundle_uuid.in_(uuids))
            )
            connection.execute(
                cl_bundle_metadata.delete().where(cl_bundle_metadata.c.bundle_uuid.in_(uuids))
            )
            connection.execute(
                cl_bundle_dependency.delete().where(cl_bundle_dependency.c.child_uuid.in_(uuids))
            )
            connection.execute(
                cl_bundle_location.delete().where(cl_bundle_location.c.bundle_uuid.in_(uuids))
            )
            # In case something goes wrong, delete bundles that are currently running on workers.
            connection.execute(cl_worker_run.delete().where(cl_worker_run.c.run_uuid.in_(uuids)))
            connection.execute(cl_bundle.delete().where(cl_bundle.c.uuid.in_(uuids)))

    # ==========================================================================
    # Worksheet-related model methods follow!
    # ==========================================================================

    def get_worksheet(self, uuid, fetch_items):
        """
        Get a worksheet given its uuid.
        :rtype: Worksheet
        """
        worksheets = self.batch_get_worksheets(fetch_items=fetch_items, uuid=uuid)
        if not worksheets:
            raise NotFoundError('Could not find worksheet with uuid %s' % (uuid,))
        if len(worksheets) > 1:
            raise IntegrityError('Found multiple worksheets with uuid %s' % (uuid,))
        return worksheets[0]

    def batch_get_worksheets(self, fetch_items, **kwargs):
        """
        Get a list of worksheets, all of which satisfy the clause given by kwargs.
        :rtype: list[Worksheet]
        """
        base_worksheet_uuid = kwargs.pop('base_worksheet_uuid', None)
        clause = self.make_kwargs_clause(cl_worksheet, kwargs)
        # Handle base_worksheet_uuid specially
        if base_worksheet_uuid:
            clause = and_(
                clause,
                cl_worksheet_item.c.subworksheet_uuid == cl_worksheet.c.uuid,
                cl_worksheet_item.c.worksheet_uuid == base_worksheet_uuid,
            )

        with self.engine.begin() as connection:
            worksheet_rows = connection.execute(
                cl_worksheet.select().distinct().where(clause)
            ).fetchall()
            if not worksheet_rows:
                if base_worksheet_uuid is not None:
                    # We didn't find any results restricting to base_worksheet_uuid,
                    # so do a global search
                    return self.batch_get_worksheets(fetch_items, **kwargs)
                return []
            # Get the tags
            uuids = set(row.uuid for row in worksheet_rows)
            tag_rows = connection.execute(
                cl_worksheet_tag.select().where(cl_worksheet_tag.c.worksheet_uuid.in_(uuids))
            ).fetchall()
            # Fetch the items of all the worksheets
            if fetch_items:
                item_rows = connection.execute(
                    cl_worksheet_item.select().where(cl_worksheet_item.c.worksheet_uuid.in_(uuids))
                ).fetchall()

        # Make a dictionary for each worksheet with both its main row and its items.
        worksheet_values = {row.uuid: str_key_dict(row) for row in worksheet_rows}
        # Set tags
        for value in worksheet_values.values():
            value['tags'] = []
            if value['title']:
                value['title'] = self.decode_str(value['title'])
        for row in tag_rows:
            worksheet_values[row.worksheet_uuid]['tags'].append(row.tag)
        if fetch_items:
            for value in worksheet_values.values():
                value['items'] = []
            for item_row in sorted(item_rows, key=item_sort_key):
                if item_row.worksheet_uuid not in worksheet_values:
                    raise IntegrityError('Got item %s without worksheet' % (item_row,))
                item_row = dict(item_row)
                item_row['value'] = self.decode_str(item_row['value'])
                worksheet_values[item_row['worksheet_uuid']]['items'].append(item_row)
        return [Worksheet(value) for value in worksheet_values.values()]

    def search_worksheets(self, user_id, keywords):
        """
        Return a list of row dicts, one per worksheet. These dicts do NOT contain
        ALL worksheet items; this method is meant to make it easy for a user to see
        their existing worksheets.
        Note: keywords has basically same semantics as search_bundles.
        """
        clauses = []
        offset = 0
        limit = SEARCH_RESULTS_LIMIT
        sort_key = [cl_worksheet.c.date_last_modified.desc(), cl_worksheet.c.name]

        # Number nested subqueries
        subquery_index = [0]

        def alias(clause):
            subquery_index[0] += 1
            return clause.alias('q' + str(subquery_index[0]))

        def make_condition(field, value):
            # Special
            if value == '.sort':
                sort_key[0] = field
            elif value == '.sort-':
                sort_key[0] = desc(field)
            else:
                # Ordinary value
                if isinstance(value, list):
                    return field.in_(value)
                if '%' in value:
                    return field.like(value)
                return field == value
            return None

        for keyword in keywords:
            keyword = keyword.replace('.*', '%')
            # Sugar
            if keyword == '.mine':
                keyword = 'owner_id=' + (user_id or '')
            elif keyword == '.last':
                keyword = 'id=.sort-'
            elif keyword == '.shared':
                keyword = '.shared=True'
            elif keyword == '.notmine':
                keyword = '.notmine=True'

            m = SEARCH_KEYWORD_REGEX.match(keyword)  # key=value
            if m:
                key, value = m.group(1), m.group(2)
                if ',' in value:  # value is value1,value2
                    value = value.split(',')
            else:
                key, value = 'uuid_name_title', keyword

            clause = None
            # Special functions
            if key == '.offset':
                offset = int(value)
            elif key == '.limit':
                limit = int(value)
            elif key == '.shared':  # shared with any group I am in with read or all permission?
                clause = cl_worksheet.c.uuid.in_(
                    select([cl_group_worksheet_permission.c.object_uuid]).where(
                        and_(
                            cl_group_worksheet_permission.c.group_uuid.in_(
                                alias(
                                    select([cl_user_group.c.group_uuid]).where(
                                        cl_user_group.c.user_id == user_id
                                    )
                                )
                            ),
                            cl_group_worksheet_permission.c.permission
                            >= GROUP_OBJECT_PERMISSION_READ,
                        )
                    )
                )
            elif key == '.notmine':  # shared with any group I am in with read or all permission?
                clause = getattr(cl_worksheet.c, 'owner_id') != (user_id or '')
            # Bundle fields
            elif key in ('id', 'uuid', 'name', 'title', 'owner_id'):
                clause = make_condition(getattr(cl_worksheet.c, key), value)
            elif key == 'group':  # shared with group with read or all permissions?
                group_uuid = get_group_info(value, False)['uuid']
                clause = cl_worksheet.c.uuid.in_(
                    select([cl_group_worksheet_permission.c.object_uuid]).where(
                        and_(
                            cl_group_worksheet_permission.c.group_uuid == group_uuid,
                            cl_group_worksheet_permission.c.permission
                            >= GROUP_OBJECT_PERMISSION_READ,
                        )
                    )
                )
            elif key == 'bundle':  # contains bundle?
                condition = make_condition(cl_worksheet_item.c.bundle_uuid, value)
                if condition is None:  # top-level
                    clause = (
                        cl_worksheet_item.c.worksheet_uuid == cl_worksheet.c.uuid
                    )  # Join constraint
                else:
                    clause = cl_worksheet.c.uuid.in_(
                        alias(select([cl_worksheet_item.c.worksheet_uuid]).where(condition))
                    )
            elif key == 'worksheet':  # contains worksheet?
                condition = make_condition(cl_worksheet_item.c.subworksheet_uuid, value)
                if condition is None:  # top-level
                    clause = (
                        cl_worksheet_item.c.worksheet_uuid == cl_worksheet.c.uuid
                    )  # Join constraint
                else:
                    clause = cl_worksheet.c.uuid.in_(
                        alias(select([cl_worksheet_item.c.worksheet_uuid]).where(condition))
                    )
            elif key == 'tag':  # has tag?
                condition = make_condition(cl_worksheet_tag.c.tag, value)
                if condition is None:  # top-level
                    clause = (
                        cl_worksheet_tag.c.worksheet_uuid == cl_worksheet.c.uuid
                    )  # Join constraint
                else:
                    clause = cl_worksheet.c.uuid.in_(
                        alias(select([cl_worksheet_tag.c.worksheet_uuid]).where(condition))
                    )
            elif key == 'uuid_name_title':  # Search uuid and name by default
                clause = or_(
                    cl_worksheet.c.uuid.like('%' + value + '%'),
                    cl_worksheet.c.name.like('%' + value + '%'),
                    cl_worksheet.c.title.like('%' + value + '%'),
                )
            elif key == '':  # Match any field
                clause = []
                clause.append(cl_worksheet.c.uuid.like('%' + value + '%'))
                clause.append(cl_worksheet.c.name.like('%' + value + '%'))
                clause.append(cl_worksheet.c.title.like('%' + value + '%'))
                clause.append(
                    cl_worksheet.c.uuid.in_(
                        alias(
                            select([cl_worksheet_item.c.worksheet_uuid]).where(
                                cl_worksheet_item.c.value.like('%' + value + '%')
                            )
                        )
                    )
                )
                clause = or_(*clause)
            else:
                raise UsageError('Unknown key: %s' % key)

            if clause is not None:
                clauses.append(clause)

        clause = and_(*clauses)

        # Enforce permissions
        if user_id != self.root_user_id:
            access_via_owner = cl_worksheet.c.owner_id == user_id
            access_via_group = cl_worksheet.c.uuid.in_(
                select([cl_group_worksheet_permission.c.object_uuid]).where(
                    or_(
                        cl_group_worksheet_permission.c.group_uuid
                        == self.public_group_uuid,  # Public group
                        cl_group_worksheet_permission.c.group_uuid.in_(  # Private group
                            alias(
                                select([cl_user_group.c.group_uuid]).where(
                                    cl_user_group.c.user_id == user_id
                                )
                            )
                        ),
                    )
                )
            )
            clause = and_(clause, or_(access_via_owner, access_via_group))

        cols_to_select = [
            cl_worksheet.c.id,
            cl_worksheet.c.uuid,
            cl_worksheet.c.name,
            cl_worksheet.c.title,
            cl_worksheet.c.frozen,
            cl_worksheet.c.owner_id,
            cl_worksheet.c.date_last_modified,
        ]
        query = (
            select(cols_to_select)
            .distinct()
            .where(clause)
            .offset(offset)
            .order_by(desc(cl_worksheet.c.owner_id == user_id))
            .limit(limit)
        )

        # Sort
        if sort_key[0] is not None:
            query = query.order_by(*sort_key)

        with self.engine.begin() as connection:
            rows = connection.execute(query).fetchall()
            if not rows:
                return []

        # Get permissions of the worksheets
        worksheet_uuids = [row.uuid for row in rows]
        uuid_group_permissions = self.batch_get_group_worksheet_permissions(
            user_id, worksheet_uuids
        )

        # Put the permissions into the worksheets
        row_dicts = []
        for row in rows:
            row = str_key_dict(row)
            row['group_permissions'] = uuid_group_permissions[row['uuid']]
            if row['title']:
                row['title'] = self.decode_str(row['title'])
            row_dicts.append(row)
        return row_dicts

    def new_worksheet(self, worksheet):
        """
        Save the given (empty) worksheet to the database. On success, set its id.
        """
        now = datetime.datetime.utcnow()
        message = 'save_worksheet called with non-empty worksheet: %s' % (worksheet,)
        precondition(not worksheet.items, message)
        worksheet.validate()
        worksheet_value = worksheet.to_dict()
        worksheet_value.pop('tags')
        worksheet_value.pop('items')
        worksheet_value.pop('last_item_id')
        worksheet_value['date_created'] = now
        worksheet_value['date_last_modified'] = now
        with self.engine.begin() as connection:
            result = connection.execute(cl_worksheet.insert().values(worksheet_value))
            worksheet.id = result.lastrowid

    def add_worksheet_items(self, worksheet_uuid, items, after_sort_key=None, replace=[]):
        """
        Add worksheet items *items* to the position *after_sort_key* to the worksheet,
        removing items specified by *replace* if necessary.
        """
        with self.engine.begin() as connection:
            if len(replace) > 0:
                # Remove the old items.
                connection.execute(
                    cl_worksheet_item.delete().where(cl_worksheet_item.c.id.in_(replace))
                )
            if len(items) == 0:
                # Nothing to insert, return
                return
            if after_sort_key is not None:
                after_sort_key = int(after_sort_key)
                # Shift existing items' sort_keys for items that originally came after
                # the after_sort_key
                offset = len(items)
                clause = and_(
                    cl_worksheet_item.c.worksheet_uuid == worksheet_uuid,
                    or_(
                        cl_worksheet_item.c.sort_key > after_sort_key,
                        and_(
                            cl_worksheet_item.c.sort_key is None,
                            cl_worksheet_item.c.id > after_sort_key,
                        ),
                    ),
                )
                query = select(['*']).where(clause)
                # Get result in a list
                after_items = [item for item in connection.execute(query)]
                if (
                    len(after_items) > 0
                    and min(item_sort_key(item) for item in after_items) - after_sort_key <= offset
                ):
                    # Shift the keys of the original items if the gap between after_sort_key
                    # and the next smallest key is not sufficient for inserting items.
                    # In actuality, delete these items and re-insert.
                    connection.execute(cl_worksheet_item.delete().where(clause))
                    new_after_items = [
                        {
                            'worksheet_uuid': item.worksheet_uuid,
                            'bundle_uuid': item.bundle_uuid,
                            'subworksheet_uuid': item.subworksheet_uuid,
                            'value': item.value,
                            'type': item.type,
                            'sort_key': item_sort_key(item) + offset,
                        }
                        for item in after_items
                    ]
                    self.do_multirow_insert(connection, cl_worksheet_item, new_after_items)
            # Insert new items
            items_to_insert = [
                {
                    'worksheet_uuid': worksheet_uuid,
                    'bundle_uuid': bundle_uuid,
                    'subworksheet_uuid': subworksheet_uuid,
                    'value': self.encode_str(value),
                    'type': type,
                    'sort_key': after_sort_key + idx + 1 if after_sort_key is not None else None,
                }
                for idx, (bundle_uuid, subworksheet_uuid, value, type) in enumerate(items)
            ]
            self.do_multirow_insert(connection, cl_worksheet_item, items_to_insert)
        self.update_worksheet_last_modified_date(worksheet_uuid)

    def add_shadow_worksheet_items(self, old_bundle_uuid, new_bundle_uuid):
        """
        For each occurrence of old_bundle_uuid in any worksheet, add
        new_bundle_uuid right after it (a shadow).
        """
        with self.engine.begin() as connection:
            # Find all the worksheet_items that old_bundle_uuid appears in
            query = select(
                [cl_worksheet_item.c.worksheet_uuid, cl_worksheet_item.c.sort_key]
            ).where(cl_worksheet_item.c.bundle_uuid == old_bundle_uuid)
            old_items = connection.execute(query)

            # Go through and insert a worksheet item with new_bundle_uuid after
            # each of the old items.
            new_items = []
            for old_item in old_items:
                new_item = {
                    'worksheet_uuid': old_item.worksheet_uuid,
                    'bundle_uuid': new_bundle_uuid,
                    'type': worksheet_util.TYPE_BUNDLE,
                    'value': '',  # TODO: replace with None once we change tables.py
                    'sort_key': old_item.sort_key,  # Can't really do after, so use the same value.
                }
                new_items.append(new_item)
                connection.execute(cl_worksheet_item.insert().values(new_item))

    def update_worksheet_item_value(self, id, value):
        """
        Update the value of a worksheet item, aka updating a markdown item.
        When the value is falsy, delete this item.
        """
        with self.engine.begin() as connection:
            if value:
                connection.execute(
                    cl_worksheet_item.update()
                    .where(cl_worksheet_item.c.id == id)
                    .values({'value': value})
                )
            else:
                connection.execute(cl_worksheet_item.delete().where(cl_worksheet_item.c.id == id))

    def update_worksheet_items(self, worksheet_uuid, last_item_id, length, new_items):
        """
        Updates the worksheet with the given uuid. If there were exactly
        `last_length` items with database id less than `last_id`, replaces them all
        with the items in new_items. Does NOT affect items in this worksheet with
        database id greater than last_id.

        Does NOT affect items that were added to the worksheet in between the
        time it was retrieved and it was updated.

        If this worksheet were updated between the time it was retrieved and
        updated, this method will raise a UsageError.
        """
        clause = and_(
            cl_worksheet_item.c.worksheet_uuid == worksheet_uuid,
            cl_worksheet_item.c.id <= last_item_id,
        )
        # See codalab.objects.worksheet for an explanation of the sort_key protocol.
        # We need to produce sort keys here that are strictly upper-bounded by the
        # last known item id in this worksheet, and which monotonically increase.
        # The expression last_item_id + i - len(new_items) works. It can produce
        # negative sort keys, but that's fine.
        new_item_values = [
            {
                'worksheet_uuid': worksheet_uuid,
                'bundle_uuid': bundle_uuid,
                'subworksheet_uuid': subworksheet_uuid,
                'value': self.encode_str(value),
                'type': item_type,
                'sort_key': (last_item_id + i - len(new_items)),
            }
            for (i, (bundle_uuid, subworksheet_uuid, value, item_type)) in enumerate(new_items)
        ]
        with self.engine.begin() as connection:
            result = connection.execute(cl_worksheet_item.delete().where(clause))
            message = 'Found extra items for worksheet %s' % (worksheet_uuid,)
            precondition(result.rowcount <= length, message)
            if result.rowcount < length:
                raise UsageError('Worksheet %s was updated concurrently!' % (worksheet_uuid,))
            self.do_multirow_insert(connection, cl_worksheet_item, new_item_values)
        self.update_worksheet_last_modified_date(worksheet_uuid)

    def update_worksheet_last_modified_date(self, worksheet_id):
        """
        Update worksheet's last modified date to now.
        Calling update_worksheet_metadata with an empty argument is equivalent to updating the last modified date.
        """
        worksheet = self.get_worksheet(worksheet_id, fetch_items=False)
        self.update_worksheet_metadata(worksheet, {})

    def update_worksheet_metadata(self, worksheet, info):
        """
        Update the given worksheet's metadata.
        """
        if 'name' in info:
            worksheet.name = info['name']
        if 'frozen' in info:
            worksheet.frozen = info['frozen']
        if 'owner_id' in info:
            worksheet.owner_id = info['owner_id']
        if 'title' in info:
            info['title'] = self.encode_str(info['title'])
        # Always update worksheet's last modified date to current timestamp (UTC)
        info['date_last_modified'] = datetime.datetime.utcnow()
        worksheet.date_last_modified = info['date_last_modified']

        worksheet.validate()
        with self.engine.begin() as connection:
            if 'tags' in info:
                # Delete old tags
                connection.execute(
                    cl_worksheet_tag.delete().where(
                        cl_worksheet_tag.c.worksheet_uuid == worksheet.uuid
                    )
                )
                # Add new tags
                new_tag_values = [
                    {'worksheet_uuid': worksheet.uuid, 'tag': tag} for tag in info['tags']
                ]
                self.do_multirow_insert(connection, cl_worksheet_tag, new_tag_values)
                del info['tags']
            if len(info) > 0:
                connection.execute(
                    cl_worksheet.update().where(cl_worksheet.c.uuid == worksheet.uuid).values(info)
                )

    def delete_worksheet(self, worksheet_uuid):
        """
        Delete the worksheet with the given uuid.
        """
        with self.engine.begin() as connection:
            connection.execute(
                cl_group_worksheet_permission.delete().where(
                    cl_group_worksheet_permission.c.object_uuid == worksheet_uuid
                )
            )
            connection.execute(
                cl_worksheet_item.delete().where(
                    cl_worksheet_item.c.worksheet_uuid == worksheet_uuid
                )
            )
            connection.execute(
                cl_worksheet_item.delete().where(
                    cl_worksheet_item.c.subworksheet_uuid == worksheet_uuid
                )
            )
            connection.execute(
                cl_worksheet_tag.delete().where(cl_worksheet_tag.c.worksheet_uuid == worksheet_uuid)
            )
            connection.execute(cl_worksheet.delete().where(cl_worksheet.c.uuid == worksheet_uuid))

    # ===========================================================================
    # Group and permission-related methods
    # ===========================================================================

    def _create_default_groups(self):
        """
        Create system-defined groups. This is called by create_tables.
        """
        groups = self.batch_get_groups(name='public', user_defined=False)
        if len(groups) == 0:
            group_dict = self.create_group(
                {
                    'uuid': spec_util.generate_uuid(),
                    'name': 'public',
                    'owner_id': None,
                    'user_defined': False,
                }
            )
        else:
            group_dict = groups[0]
        self.public_group_uuid = group_dict['uuid']

    def create_group(self, group_dict):
        """
        Create the group specified by the given row dict.
        """
        with self.engine.begin() as connection:
            group_dict['uuid'] = spec_util.generate_uuid()
            result = connection.execute(cl_group.insert().values(group_dict))
            group_dict['id'] = result.lastrowid
        return group_dict

    def batch_get_groups(self, **kwargs):
        """
        Get a list of groups, all of which satisfy the clause given by kwargs.
        """
        clause = self.make_kwargs_clause(cl_group, kwargs)
        with self.engine.begin() as connection:
            rows = connection.execute(cl_group.select().where(clause)).fetchall()
            if not rows:
                return []
        values = {row.uuid: str_key_dict(row) for row in rows}
        return [value for value in values.values()]

    def batch_get_all_groups(self, spec_filters, group_filters, user_group_filters):
        """
        Get a list of groups by querying the group table and/or the user_group table.
        Take the union of the two results.  This method performs the general query:
        - q0: use spec_filters on the public group
        - q1: use spec_filters and group_filters on group
        - q2: use spec_filters and user_group_filters on user_group
        return union(q0, q1, q2)
        """
        fetch_cols = [cl_group.c.uuid, cl_group.c.name, cl_group.c.owner_id]
        fetch_cols0 = fetch_cols + [
            cl_group.c.owner_id.label('user_id'),
            literal(False).label('is_admin'),
        ]
        fetch_cols1 = fetch_cols + [
            cl_group.c.owner_id.label('user_id'),
            literal(True).label('is_admin'),
        ]
        fetch_cols2 = fetch_cols + [cl_user_group.c.user_id, cl_user_group.c.is_admin]

        q0 = None
        q1 = None
        q2 = None

        if spec_filters:
            spec_clause = self.make_kwargs_clause(cl_group, spec_filters)
            q0 = select(fetch_cols0).where(spec_clause)
            q1 = select(fetch_cols1).where(spec_clause)
            q2 = (
                select(fetch_cols2)
                .where(spec_clause)
                .where(cl_group.c.uuid == cl_user_group.c.group_uuid)
            )
        if q0 is None:
            q0 = select(fetch_cols0)
        q0 = q0.where(cl_group.c.uuid == self.public_group_uuid)
        if group_filters:
            group_clause = self.make_kwargs_clause(cl_group, group_filters)
            if q1 is None:
                q1 = select(fetch_cols1)
            q1 = q1.where(group_clause)
        if user_group_filters:
            user_group_clause = self.make_kwargs_clause(cl_user_group, user_group_filters)
            if q2 is None:
                q2 = select(fetch_cols2).where(cl_group.c.uuid == cl_user_group.c.group_uuid)
            q2 = q2.where(user_group_clause)

        # Union
        q0 = union(*[q for q in [q0, q1, q2] if q is not None])

        with self.engine.begin() as connection:
            rows = connection.execute(q0).fetchall()
            if not rows:
                return []
            for i, row in enumerate(rows):
                row = str_key_dict(row)
                # TODO: remove these conversions once database schema is changed from int to str
                if isinstance(row['user_id'], int):
                    row['user_id'] = str(row['user_id'])
                if isinstance(row['owner_id'], int):
                    row['owner_id'] = str(row['owner_id'])
                rows[i] = row
            values = {row['uuid']: row for row in rows}
            return [value for value in values.values()]

    def delete_group(self, uuid):
        """
        Delete the group with the given uuid.
        """
        with self.engine.begin() as connection:
            connection.execute(
                cl_group_bundle_permission.delete().where(
                    cl_group_bundle_permission.c.group_uuid == uuid
                )
            )
            connection.execute(
                cl_group_worksheet_permission.delete().where(
                    cl_group_worksheet_permission.c.group_uuid == uuid
                )
            )
            connection.execute(cl_user_group.delete().where(cl_user_group.c.group_uuid == uuid))
            connection.execute(cl_group.delete().where(cl_group.c.uuid == uuid))

    def add_user_in_group(self, user_id, group_uuid, is_admin):
        """
        Add user as a member of a group.
        """
        row = {'group_uuid': group_uuid, 'user_id': user_id, 'is_admin': is_admin}
        with self.engine.begin() as connection:
            result = connection.execute(cl_user_group.insert().values(row))
            row['id'] = result.lastrowid
        return row

    def delete_user_in_group(self, user_id, group_uuid):
        """
        Add user as a member of a group.
        """
        with self.engine.begin() as connection:
            connection.execute(
                cl_user_group.delete()
                .where(cl_user_group.c.user_id == user_id)
                .where(cl_user_group.c.group_uuid == group_uuid)
            )

    def update_user_in_group(self, user_id, group_uuid, is_admin):
        """
        Update user role in group.
        """
        with self.engine.begin() as connection:
            connection.execute(
                cl_user_group.update()
                .where(cl_user_group.c.user_id == user_id)
                .where(cl_user_group.c.group_uuid == group_uuid)
                .values({'is_admin': is_admin})
            )

    def batch_get_user_in_group(self, **kwargs):
        """
        Return list of user-group entries matching the specified |kwargs|.
        Can be used to get groups for a user or users in a group.
        Examples: user_id=..., group_uuid=...
        """
        clause = self.make_kwargs_clause(cl_user_group, kwargs)
        with self.engine.begin() as connection:
            rows = connection.execute(cl_user_group.select().where(clause)).fetchall()
            if not rows:
                return []
        return [str_key_dict(row) for row in rows]

    def get_user_groups(self, user_id):
        """
        Get the list of groups that the user belongs to
        :param user_id: ID of the user
        :return: A list of group uuid's
        """
        groups = [self.public_group_uuid]  # Everyone is in the public group implicitly.
        if user_id is not None:
            groups += [row['group_uuid'] for row in self.batch_get_user_in_group(user_id=user_id)]
        return groups

    def set_group_permission(self, table, group_uuid, object_uuid, new_permission):
        """
        Atomically set group permission on object. Does NOT check for user
        permissions on the bundle or the group.

        :param table: cl_group_bundle_permission or cl_group_worksheet_permission
        :param group_uuid: uuid of group for which to set permission
        :param object_uuid: uuid of object (bundle or worksheet) on which to set permission
        :param new_permission: new permission integer
        """
        with self.engine.begin() as connection:
            row = connection.execute(
                table.select()
                .where(and_(table.c.object_uuid == object_uuid, table.c.group_uuid == group_uuid))
                .limit(1)
            ).fetchone()
            old_permission = row.permission if row else GROUP_OBJECT_PERMISSION_NONE

            if new_permission > 0:
                if old_permission > 0:
                    # Update existing permission
                    connection.execute(
                        table.update()
                        .where(table.c.group_uuid == group_uuid)
                        .where(table.c.object_uuid == object_uuid)
                        .values({'permission': new_permission})
                    )
                else:
                    # Create permission
                    connection.execute(
                        table.insert().values(
                            {
                                'group_uuid': group_uuid,
                                'object_uuid': object_uuid,
                                'permission': new_permission,
                            }
                        )
                    )
            else:
                if old_permission > 0:
                    # Delete permission
                    connection.execute(
                        table.delete()
                        .where(table.c.group_uuid == group_uuid)
                        .where(table.c.object_uuid == object_uuid)
                    )

    def set_group_bundle_permission(self, group_uuid, bundle_uuid, new_permission):
        return self.set_group_permission(
            cl_group_bundle_permission, group_uuid, bundle_uuid, new_permission
        )

    def set_group_worksheet_permission(self, group_uuid, worksheet_uuid, new_permission):
        return self.set_group_permission(
            cl_group_worksheet_permission, group_uuid, worksheet_uuid, new_permission
        )

    def batch_get_group_permissions(self, table, user_id, object_uuids):
        """
        Return map from object_uuid to list of {group_uuid: ..., group_name: ..., permission: ...}
        Note: if user_id is not None, only involve groups that user_id is in. If user_id is None (i.e.
        user is not logged in), involve only the public group.
        """
        with self.engine.begin() as connection:
            if user_id is None:
                # Not logged in: include only public group
                group_restrict = table.c.group_uuid == self.public_group_uuid
            else:
                # Logged in as root: include all groups
                group_restrict = true()

            rows = connection.execute(
                select([table, cl_group.c.name])
                .where(table.c.group_uuid == cl_group.c.uuid)
                .where(group_restrict)
                .where(table.c.object_uuid.in_(object_uuids))
                .order_by(cl_group.c.name)
            ).fetchall()
            result = collections.defaultdict(list)  # object_uuid => list of rows
            for row in rows:
                result[row.object_uuid].append(
                    {
                        'id': row.id,
                        'group_uuid': row.group_uuid,
                        'group_name': row.name,
                        'permission': row.permission,
                    }
                )
            return result

    def batch_get_group_bundle_permissions(self, user_id, bundle_uuids):
        return self.batch_get_group_permissions(cl_group_bundle_permission, user_id, bundle_uuids)

    def batch_get_group_worksheet_permissions(self, user_id, worksheet_uuids):
        return self.batch_get_group_permissions(
            cl_group_worksheet_permission, user_id, worksheet_uuids
        )

    def get_group_permissions(self, table, user_id, object_uuid):
        """
        Return list of {group_uuid: ..., group_name: ..., permission: ...} entries for the given object.
        Restrict to groups that user_id is a part of.
        """
        return self.batch_get_group_permissions(table, user_id, [object_uuid])[object_uuid]

    def get_group_bundle_permissions(self, user_id, bundle_uuid):
        return self.get_group_permissions(cl_group_bundle_permission, user_id, bundle_uuid)

    def get_group_worksheet_permissions(self, user_id, worksheet_uuid):
        return self.get_group_permissions(cl_group_worksheet_permission, user_id, worksheet_uuid)

    def get_user_permissions(self, table, user_id, object_uuids, owner_ids):
        """
        Gets the set of permissions granted to the given user on the given objects.
        owner_ids: map from object_uuid to owner_id.
        Return: map from object_uuid to integer permission.

        Use user_id = None to check the set of permissions of an anonymous user.
        To compute this, look at the groups that the user belongs to.
        """
        object_permissions = dict(
            (object_uuid, GROUP_OBJECT_PERMISSION_NONE) for object_uuid in object_uuids
        )

        remaining_object_uuids = []
        for object_uuid in object_uuids:
            owner_id = owner_ids.get(object_uuid)
            # Owner and root has all permissions.
            if user_id == owner_id or user_id == self.root_user_id:
                object_permissions[object_uuid] = GROUP_OBJECT_PERMISSION_ALL
            else:
                remaining_object_uuids.append(object_uuid)

        if len(remaining_object_uuids) > 0:
            result = self.batch_get_group_permissions(table, user_id, remaining_object_uuids)
            user_groups = self.get_user_groups(user_id)
            for object_uuid, permissions in result.items():
                for row in permissions:
                    if row['group_uuid'] in user_groups:
                        object_permissions[object_uuid] = max(
                            object_permissions[object_uuid], row['permission']
                        )
        return object_permissions

    def get_user_bundle_permissions(self, user_id, bundle_uuids, owner_ids):
        return self.get_user_permissions(
            cl_group_bundle_permission, user_id, bundle_uuids, owner_ids
        )

    def get_user_worksheet_permissions(self, user_id, worksheet_uuids, owner_ids):
        return self.get_user_permissions(
            cl_group_worksheet_permission, user_id, worksheet_uuids, owner_ids
        )

    # Operations on the query log
    @staticmethod
    def date_handler(obj):
        """
        Helper function to serialize DataTime
        """
        return obj.isoformat() if isinstance(obj, (datetime.date, datetime.datetime)) else None

    # ===========================================================================
    # User-related methods follow!
    # ===========================================================================

    def find_user(self, user_spec, check_active=True):
        user = self.get_user(user_id=user_spec, username=user_spec, check_active=check_active)
        if user is None:
            raise NotFoundError("User matching %r not found" % user_spec)
        return user

    def get_user(self, user_id=None, username=None, check_active=True):
        """
        Get user.

        :param user_id: user id of user to fetch
        :param username: username or email of user to fetch
        :return: User object, or None if no matching user.
        """
        user_ids = None
        usernames = None
        if user_id is not None:
            user_ids = [user_id]
        if username is not None:
            usernames = [username]
        result = self.get_users(
            user_ids=user_ids, usernames=usernames, check_active=check_active, limit=1
        )
        if result['results']:
            return result['results'][0]
        return None

    def get_users(
        self,
        keywords=None,
        user_ids=None,
        usernames=None,
        check_active=True,
        limit=SEARCH_RESULTS_LIMIT,
    ):
        """
        see the documentation for `cl uls` for information about keyword structure.
        """
        clauses = []
        offset = 0
        format_func = None
        count = False
        sort_key = [None]
        aux_fields = []  # Fields (e.g., sorting) that we need to include in the query

        # Number nested subqueries
        subquery_index = [0]

        def alias(clause):
            subquery_index[0] += 1
            return clause.alias('q' + str(subquery_index[0]))

        def is_numeric(key):
            return key in (
                'id',
                'time_quota',
                'parallel_run_quota',
                'time_used',
                'disk_quota',
                'disk_used',
            )

        def make_condition(key, field, value):
            # Special
            if value == '.sort':
                aux_fields.append(field)
                if is_numeric(key):
                    field = field * 1
                sort_key[0] = field
            elif value == '.sort-':
                aux_fields.append(field)
                if is_numeric(key):
                    field = field * 1
                sort_key[0] = desc(field)
            else:
                # Ordinary value
                if isinstance(value, list):
                    return field.in_(value)
                if '%' in value:
                    return field.like(value)
                return field == value
            return None

        if check_active:
            clauses.append(cl_user.c.is_active)
        if user_ids is not None:
            clauses.append(cl_user.c.user_id.in_(user_ids))
        if usernames is not None:
            clauses.append(or_(cl_user.c.user_name.in_(usernames), cl_user.c.email.in_(usernames)))
        if keywords is not None:
            for keyword in keywords:
                keyword = keyword.replace('.*', '%')
                # Sugar
                if keyword == '.count':
                    count = True
                    limit = None
                    continue
                elif keyword == '.last':
                    keyword = 'id=.sort-'

                m = SEARCH_KEYWORD_REGEX.match(keyword)  # key=value
                if m:
                    key, value = m.group(1), m.group(2)
                    if ',' in value:  # value is value1,value2
                        value = value.split(',')
                else:
                    key, value = '', keyword

                clause = None
                # Special functions
                if key == '.offset':
                    offset = int(value)
                elif key == '.limit':
                    limit = int(value)
                elif key == '.format':
                    format_func = value
                # Bundle fields
                elif key in (
                    'id',
                    'user_id',
                    'user_name',
                    'email',
                    'last_login',
                    'first_name',
                    'last_name',
                    'affiliation',
                    'time_quota',
                    'parallel_run_quota',
                    'time_used',
                    'disk_quota',
                    'disk_used',
                ):
                    clause = make_condition(key, getattr(cl_user.c, key), value)
                elif key == '.joined_after':
                    clause = cl_user.c.date_joined >= value
                elif key == '.active_after':
                    clause = cl_user.c.last_login >= value
                elif key == '.joined_before':
                    clause = cl_user.c.date_joined <= value
                elif key == '.active_before':
                    clause = cl_user.c.last_login <= value
                elif any(kw in key for kw in ['.disk', '.time']):
                    if '%' in value:
                        value = float(value.strip('%')) / 100.0
                    if key == '.disk_used_less_than':
                        clause = cl_user.c.disk_used / cl_user.c.disk_quota <= value
                    elif key == '.disk_used_more_than':
                        clause = cl_user.c.disk_used / cl_user.c.disk_quota >= value
                    elif key == '.time_used_less_than':
                        clause = cl_user.c.time_used / cl_user.c.time_quota <= value
                    elif key == '.time_used_more_than':
                        clause = cl_user.c.time_used / cl_user.c.time_quota >= value
                elif key == '':  # Match any field
                    clause = []
                    clause.append(cl_user.c.user_id.like('%' + value + '%'))
                    clause.append(cl_user.c.user_name.like('%' + value + '%'))
                    clause.append(cl_user.c.first_name.like('%' + value + '%'))
                    clause.append(cl_user.c.last_name.like('%' + value + '%'))
                    clause = or_(*clause)

                else:
                    raise UsageError('Unknown key: %s' % key)

                if clause is not None:
                    clauses.append(clause)

        clause = and_(*clauses)

        query = select([cl_user] + aux_fields).distinct().where(clause).offset(offset).limit(limit)

        # Sort
        if sort_key[0] is not None:
            query = query.order_by(sort_key[0])

        # Count
        if count:
            query = alias(query).count()

        with self.engine.begin() as connection:
            rows = connection.execute(query).fetchall()

        if count:  # Just returning a single number
            rows = worksheet_util.apply_func(format_func, rows[0][0])
            return {'results': rows, 'is_aggregate': True}
        else:
            results = [User(row) for row in rows]
            return {'results': results, 'is_aggregate': False}

    def user_exists(self, username, email):
        """
        Check whether user with given username or email exists.
        :param username: username
        :param email: email
        :return: True iff user with EITHER matching username or email exists.
        """
        with self.engine.begin() as connection:
            row = connection.execute(
                select([cl_user])
                .where(or_(cl_user.c.user_name == username, cl_user.c.email == email))
                .limit(1)
            ).fetchone()

        return row is not None and row.is_active

    def add_user(
        self,
        username,
        email,
        first_name,
        last_name,
        password,
        affiliation,
        notifications=NOTIFICATIONS_GENERAL,
        user_id=None,
        is_verified=False,
        has_access=False,
        time_used=0,
        disk_used=0,
        avatar_id=None,
    ):
        """
        Create a brand new unverified user.
        :param username:
        :param email:
        :param first_name:
        :param last_name:
        :param password:
        :param affiliation:
        :return: (new integer user ID, verification key to send)
        """
        with self.engine.begin() as connection:
            now = datetime.datetime.utcnow()
            user_id = user_id or '0x%s' % uuid4().hex

            time_quota = (
                self.default_user_info['edu_time_quota']
                if email.endswith(".edu")
                else self.default_user_info['time_quota']
            )
            disk_quota = (
                self.default_user_info['edu_disk_quota']
                if email.endswith(".edu")
                else self.default_user_info['disk_quota']
            )

            connection.execute(
                cl_user.insert().values(
                    {
                        "user_id": user_id,
                        "user_name": username,
                        "email": email,
                        "notifications": notifications,
                        "last_login": None,
                        "is_active": True,
                        "first_name": first_name,
                        "last_name": last_name,
                        "date_joined": now,
                        "has_access": has_access,
                        "is_verified": is_verified,
                        "password": User.encode_password(password, crypt_util.get_random_string()),
                        "time_quota": time_quota,
                        "parallel_run_quota": self.default_user_info['parallel_run_quota'],
                        "time_used": time_used,
                        "disk_quota": disk_quota,
                        "disk_used": disk_used,
                        "affiliation": affiliation,
                        "url": None,
                        "avatar_id": avatar_id,
                    }
                )
            )

            if is_verified:
                verification_key = None
            else:
                verification_key = uuid4().hex
                connection.execute(
                    cl_user_verification.insert().values(
                        {
                            "user_id": user_id,
                            "date_created": now,
                            "date_sent": now,
                            "key": verification_key,
                        }
                    )
                )

        return user_id, verification_key

    def delete_user(self, user_id=None):
        """
        Delete the user with the given uuid.
        Delete all items in the database with a
        foreign key that references the user.

        :param user_id: id of user to delete
        """
        with self.engine.begin() as connection:

            # User verification
            connection.execute(
                cl_user_verification.delete().where(cl_user_verification.c.user_id == user_id)
            )
            connection.execute(
                cl_user_reset_code.delete().where(cl_user_reset_code.c.user_id == user_id)
            )

            # OAuth2
            connection.execute(
                oauth2_auth_code.delete().where(oauth2_auth_code.c.user_id == user_id)
            )
            connection.execute(oauth2_token.delete().where(oauth2_token.c.user_id == user_id))
            connection.execute(oauth2_client.delete().where(oauth2_client.c.user_id == user_id))

            # Workers
            connection.execute(cl_worker_run.delete().where(cl_worker_run.c.user_id == user_id))

            # User Groups
            connection.execute(cl_user_group.delete().where(cl_user_group.c.user_id == user_id))

            # Delete User
            connection.execute(cl_user.delete().where(cl_user.c.user_id == user_id))

    def get_verification_key(self, user_id):
        """
        Get verification key for given user.
        If one does not exist yet, create one and return it.
        Updates the "date_sent" field of the verification key to the current date.

        :param user_id: id of user to get verification key for
        :return: verification key, or None if none found for user
        """
        with self.engine.begin() as connection:
            verify_row = connection.execute(
                cl_user_verification.select()
                .where(cl_user_verification.c.user_id == user_id)
                .limit(1)
            ).fetchone()

            if verify_row is None:
                key = uuid4().hex
                now = datetime.datetime.utcnow()
                connection.execute(
                    cl_user_verification.insert().values(
                        {"user_id": user_id, "date_created": now, "date_sent": now, "key": key}
                    )
                )
            else:
                key = verify_row.key
                # Update date sent
                connection.execute(
                    cl_user_verification.update()
                    .where(cl_user_verification.c.user_id == user_id)
                    .values({"date_sent": datetime.datetime.utcnow()})
                )

        return key

    def verify_user(self, key):
        """
        Verify user with given verification key.
        :param key: verification key
        :return: True iff succeeded
        """
        with self.engine.begin() as connection:
            verify_row = connection.execute(
                cl_user_verification.select().where(cl_user_verification.c.key == key).limit(1)
            ).fetchone()

            # No matching key found
            if verify_row is None:
                return False

            # Delete matching verification key
            connection.execute(
                cl_user_verification.delete().where(cl_user_verification.c.key == key)
            )

            # Update user to be verified
            connection.execute(
                cl_user.update()
                .where(cl_user.c.user_id == verify_row.user_id)
                .values({"is_verified": True})
            )

        return True

    def is_verified(self, user_id):
        """
        Checks if the user is verified or not.
        :param user_id: id of the user
        :return: boolean to indicate if the user is verified or not
        """
        with self.engine.begin() as connection:
            verified_row = connection.execute(
                cl_user.select()
                .where(and_(cl_user.c.user_id == user_id, cl_user.c.is_verified))
                .limit(1)
            ).fetchone()

            return verified_row is not None

    def new_user_reset_code(self, user_id):
        """
        Generate a new password reset code.
        :param user_id: user_id of user for whom to reset password
        :return: reset code
        """
        with self.engine.begin() as connection:
            now = datetime.datetime.utcnow()
            code = uuid4().hex

            connection.execute(
                cl_user_reset_code.insert().values(
                    {"user_id": user_id, "date_created": now, "code": code}
                )
            )

        return code

    def get_reset_code_user_id(self, code, delete=False):
        """
        Check if reset code is valid.
        :param code: reset code
        :param delete: True iff delete code when found
        :return: user_id of associated user if succeeded, None otherwise
        """
        with self.engine.begin() as connection:
            reset_code_row = connection.execute(
                cl_user_reset_code.select().where(cl_user_reset_code.c.code == code).limit(1)
            ).fetchone()

            # No matching key found
            if reset_code_row is None:
                return None

            user_id = reset_code_row.user_id

            # Already done if not deleting code
            if not delete:
                return user_id

            # Delete matching reset code
            connection.execute(cl_user_reset_code.delete().where(cl_user_reset_code.c.code == code))

        return user_id

    def get_user_info(self, user_id, fetch_extra=False):
        """
        Return the user info corresponding to |user_id|.
        If a user doesn't exist, create a new one and set sane defaults.

        TODO(skoo): merge with get_user when wiring new user system together?
        """
        with self.engine.begin() as connection:
            rows = connection.execute(select([cl_user]).where(cl_user.c.user_id == user_id))
            user_info = None
            for row in rows:
                user_info = str_key_dict(row)
            if not user_info:
                raise NotFoundError("User with ID %s not found" % user_id)
            # Convert datetimes to strings to prevent JSON serialization errors
            if fetch_extra:
                if 'date_joined' in user_info and user_info['date_joined'] is not None:
                    user_info['date_joined'] = user_info['date_joined'].strftime('%Y-%m-%d')
                if 'last_login' in user_info and user_info['last_login'] is not None:
                    user_info['last_login'] = user_info['last_login'].strftime('%Y-%m-%d')
                user_info['is_root_user'] = user_info['user_id'] == self.root_user_id
                user_info['root_user_id'] = self.root_user_id
                user_info['system_user_id'] = self.system_user_id
            else:
                del user_info['date_joined']
                del user_info['last_login']
        return user_info

    def update_user_info(self, user_info):
        """
        Update the given user's info with |user_info|.
        """
        with self.engine.begin() as connection:
            connection.execute(
                cl_user.update().where(cl_user.c.user_id == user_info['user_id']).values(user_info)
            )

    def increment_user_disk_used(self, user_id: str, amount: int):
        """
        Increment disk_used for user by amount.
        When incrementing values, we have to use a special query to ensure that we avoid
        race conditions or deadlock arising from multiple threads calling functions
        concurrently. We do this using with_for_update() and commit().
        """
        with self.engine.begin() as connection:
            rows = connection.execute(
                select([cl_user.c.disk_used]).where(cl_user.c.user_id == user_id).with_for_update()
            )
            if not rows:
                raise NotFoundError("User with ID %s not found" % user_id)
            disk_used = rows.first()[0] + amount
            connection.execute(
                cl_user.update().where(cl_user.c.user_id == user_id).values(disk_used=disk_used)
            )
            connection.commit()

<<<<<<< HEAD
    def increment_user_disk_used(self, user_id: str, amount: int) -> None:
        """
        Increment disk_used (number of bytes of disk used) by user by amount.
=======
    def increment_user_time_used(self, user_id: str, amount: int):
        """
        User used some time.
        See comment for increment_user_disk_used.
>>>>>>> aeeb7fc4
        """
        with self.engine.begin() as connection:
            rows = connection.execute(
                select([cl_user.c.time_used]).where(cl_user.c.user_id == user_id).with_for_update()
            )
            if not rows:
                raise NotFoundError("User with ID %s not found" % user_id)
            time_used = rows.first()[0] + amount
            connection.execute(
                cl_user.update().where(cl_user.c.user_id == user_id).values(time_used=time_used)
            )
            connection.commit()

    def get_user_time_quota_left(self, user_id, user_info=None):
        if not user_info:
            user_info = self.get_user_info(user_id)
        time_quota = user_info['time_quota']
        time_used = user_info['time_used']
        return time_quota - time_used

    def get_user_disk_quota_left(self, user_id, user_info=None):
        if not user_info:
            user_info = self.get_user_info(user_id)
        return user_info['disk_quota'] - user_info['disk_used']

    def get_user_parallel_run_quota_left(self, user_id, user_info=None):
        if not user_info:
            user_info = self.get_user_info(user_id)
        parallel_run_quota = user_info['parallel_run_quota']
        with self.engine.begin() as connection:
            # Get all the runs belonging to this user whose workers are not personal workers
            # of the user themselves
            active_runs = connection.execute(
                select([cl_worker_run.c.run_uuid]).where(
                    and_(
                        cl_worker_run.c.run_uuid.in_(
                            select([cl_bundle.c.uuid]).where(cl_bundle.c.owner_id == user_id)
                        ),
                        cl_worker_run.c.user_id != user_id,
                    )
                )
            ).fetchall()
        return parallel_run_quota - len(active_runs)

    def update_user_last_login(self, user_id):
        """
        Update user's last login date to now.
        """
        self.update_user_info({'user_id': user_id, 'last_login': datetime.datetime.utcnow()})

    def get_user_disk_quota_left(self, user_id, user_info=None):
        if not user_info:
            user_info = self.get_user_info(user_id)
        return user_info['disk_quota'] - user_info['disk_used']

    # ===========================================================================
    # OAuth-related methods follow!
    # ===========================================================================

    def _create_default_clients(self):
        DEFAULT_CLIENTS = [
            ('codalab_cli_client', 'CodaLab CLI'),
            ('codalab_worker_client', 'CodaLab Worker'),
        ]

        for client_id, client_name in DEFAULT_CLIENTS:
            if not self.get_oauth2_client(client_id):
                self.save_oauth2_client(
                    OAuth2Client(
                        self,
                        client_id=client_id,
                        secret=None,
                        name=client_name,
                        user_id=None,
                        grant_type='password',
                        response_type='token',
                        scopes='default',
                        redirect_uris='',
                    )
                )

    def get_oauth2_client(self, client_id):
        with self.engine.begin() as connection:
            row = connection.execute(
                select([oauth2_client]).where(oauth2_client.c.client_id == client_id).limit(1)
            ).fetchone()

        if row is None:
            return None

        return OAuth2Client(self, **row)

    def save_oauth2_client(self, client):
        with self.engine.begin() as connection:
            result = connection.execute(oauth2_client.insert().values(client.columns))
            client.id = result.lastrowid
        return client

    def get_oauth2_token(self, access_token=None, refresh_token=None):
        if access_token is not None:
            clause = oauth2_token.c.access_token == access_token
        elif refresh_token is not None:
            clause = oauth2_token.c.refresh_token == refresh_token
        else:
            return None

        with self.engine.begin() as connection:
            row = connection.execute(select([oauth2_token]).where(clause).limit(1)).fetchone()

        if row is None:
            return None

        return OAuth2Token(self, **row)

    def find_oauth2_token(self, client_id, user_id, expires_after):
        with self.engine.begin() as connection:
            row = connection.execute(
                select([oauth2_token])
                .where(
                    and_(
                        oauth2_token.c.client_id == client_id,
                        oauth2_token.c.user_id == user_id,
                        oauth2_token.c.expires > expires_after,
                    )
                )
                .limit(1)
            ).fetchone()

        if row is None:
            return None

        return OAuth2Token(self, **row)

    def save_oauth2_token(self, token):
        with self.engine.begin() as connection:
            result = connection.execute(oauth2_token.insert().values(token.columns))
            token.id = result.lastrowid
        return token

    def clear_oauth2_tokens(self, client_id, user_id):
        with self.engine.begin() as connection:
            connection.execute(
                oauth2_token.delete().where(
                    and_(
                        oauth2_token.c.client_id == client_id,
                        oauth2_token.c.user_id == user_id,
                        oauth2_token.c.expires <= datetime.datetime.utcnow(),
                    )
                )
            )

    def delete_oauth2_token(self, token_id):
        with self.engine.begin() as connection:
            connection.execute(oauth2_auth_code.delete().where(oauth2_token.c.id == token_id))

    def get_oauth2_auth_code(self, client_id, code):
        with self.engine.begin() as connection:
            row = connection.execute(
                select([oauth2_auth_code])
                .where(
                    and_(oauth2_auth_code.c.client_id == client_id, oauth2_auth_code.c.code == code)
                )
                .limit(1)
            ).fetchone()

        if row is None:
            return None

        return OAuth2AuthCode(self, **row)

    def save_oauth2_auth_code(self, grant):
        with self.engine.begin() as connection:
            result = connection.execute(oauth2_auth_code.insert().values(grant.columns))
            grant.id = result.lastrowid
        return grant

    def delete_oauth2_auth_code(self, auth_code_id):
        with self.engine.begin() as connection:
            connection.execute(
                oauth2_auth_code.delete().where(oauth2_auth_code.c.id == auth_code_id)
            )

    # ===========================================================================
    # Bundle Store methods follow!
    # ===========================================================================
    def get_bundle_stores(self, user_id: int) -> List[dict]:
        """
        Returns all bundle stores owned by the root user or the current user.
        Arguments:
            user_id: username of bundle store requester
        """
        with self.engine.begin() as connection:
            rows = connection.execute(
                select(
                    [
                        cl_bundle_store.c.uuid,
                        cl_bundle_store.c.owner_id,
                        cl_bundle_store.c.name,
                        cl_bundle_store.c.storage_type,
                        cl_bundle_store.c.storage_format,
                        cl_bundle_store.c.url,
                    ]
                ).where(
                    or_(
                        cl_bundle_store.c.owner_id == self.root_user_id,
                        cl_bundle_store.c.owner_id == user_id,
                    )
                )
            ).fetchall()
            return list(
                (
                    {
                        'uuid': row.uuid,
                        'owner_id': row.owner_id,
                        'name': row.name,
                        'storage_type': row.storage_type,
                        'storage_format': row.storage_format,
                        'url': row.url,
                    }
                )
                for row in rows
            )

    def create_bundle_store(
        self,
        user_id: int,
        name: str,
        storage_type: str,
        storage_format: str,
        url: str,
        authentication: str,
    ) -> str:
        """
        Create a bundle store
        Arguments:
            user_id: username of requesting user.
            name: name of the bundle store to be created.
            storage_type: the type of storage this bundle store supports (disk, GCP, AWS, etc).
            storage_format: the format of the stored data (COMPRESSED_V1, UNCOMPRESSED).
            url: self-referential url of the bundle store.
            authentication: the authentication key for accessing the bundle store.
        """
        if user_id != self.root_user_id:
            raise PermissionError("Only root user can create bundle stores.")
        uuid = spec_util.generate_uuid()
        with self.engine.begin() as connection:
            bundle_store_value = {
                'uuid': uuid,
                'owner_id': user_id,
                'name': name,
                'storage_type': storage_type,
                'storage_format': storage_format,
                'url': url,
                'authentication': authentication,
            }
            connection.execute(cl_bundle_store.insert().values(bundle_store_value))
        return uuid

    def update_bundle_store(self, user_id: int, uuid: str, update_fields: dict) -> None:
        """
        Update a bundle store
        Arguments:
            user_id: username of requesting user.
            uuid: uuid of bundle store that is to be updated.
            update_fields: a dict of fields of the bundle store that are to be updated, where the keys are the
                names of the fields in the database, and the values are the values the database is to be updated
                to reflect.
        """
        with self.engine.begin() as connection:
            connection.execute(
                cl_bundle_store.update()
                .where(and_(cl_bundle_store.c.uuid == uuid, cl_bundle_store.c.owner_id == user_id))
                .values(update_fields)
            )

    def get_bundle_store(self, user_id: int, uuid: str = None, name: str = None) -> dict:
        """
        Return the bundle store corresponding to the specified uuid or name.
        Arguments:
            user_id: username of requesting user.
            uuid: uuid of bundle store to be retrieved.
            name: name of bundle store to be retrieved.
        At least one of (uuid, name) must be specified.
        Returns a dict that has the following fields:
            owner_id: username of owner of the bundle.
            name: name of the bundle store.
            url: url that points to the bundle store.
            storage_type: the type of storage used for that bundle store.
            storage_format: the way the storage is stored in the bundle store.

        """
        match_condition = (
            cl_bundle_store.c.name == name if name is not None else cl_bundle_store.c.uuid == uuid
        )
        with self.engine.begin() as connection:
            row = connection.execute(
                select(
                    [
                        cl_bundle_store.c.uuid,
                        cl_bundle_store.c.owner_id,
                        cl_bundle_store.c.name,
                        cl_bundle_store.c.storage_type,
                        cl_bundle_store.c.storage_format,
                        cl_bundle_store.c.url,
                    ]
                ).where(
                    and_(
                        match_condition,
                        or_(
                            cl_bundle_store.c.owner_id == self.root_user_id,
                            cl_bundle_store.c.owner_id == user_id,
                        ),
                    )
                )
            ).fetchone()
            if row is None:
                raise UsageError(f"Can not find the BundleStore with name {name}.")
            return {
                'uuid': row.uuid,
                'owner_id': row.owner_id,
                'name': row.name,
                'storage_type': row.storage_type,
                'storage_format': row.storage_format,
                'url': row.url,
            }

    def delete_bundle_store(self, user_id: int, uuid: str) -> None:
        """
        Delete a bundle store given its uuid. We can only delete the bundle store if there are
        no BundleLocations associated with it.
        Arguments:
            user_id: requesting user's ID (we check if the deletion is legal)
            uuid: uuid of bundle store to be deleted.
        """
        with self.engine.begin() as connection:
            bundle_store_row = connection.execute(
                select([cl_bundle_store.c.uuid]).where(
                    and_(cl_bundle_store.c.uuid == uuid, cl_bundle_store.c.owner_id == user_id)
                )
            ).fetchone()
            bundle_location_row = connection.execute(
                select([cl_bundle_location.c.id]).where(
                    cl_bundle_location.c.bundle_store_uuid == bundle_store_row.uuid
                )
            ).fetchone()
            # Delete only if there are no BundleLocations associated with the bundle store
            if bundle_location_row is not None:
                raise UsageError(
                    "Some bundles are storing their data in this BundleStore. BundleStores can be deleted only when they are unused."
                )
            connection.execute(cl_bundle_store.delete().where(cl_bundle_store.c.uuid == uuid))

    # ======================================================================
    # Multiple bundle locations methods follow!
    # ===========================================================================

    def get_bundle_locations(self, bundle_uuid: str) -> List[dict]:
        """
        Returns all bundle locations associated with the specified bundle.

        Args:
            bundle_uuid (str): The uuid for the bundle whose locations we want to fetch.
        Returns:
            A list of bundle locations associated with the specified bundle uuid.
        """
        with self.engine.begin() as connection:
            rows = connection.execute(
                select(
                    [
                        cl_bundle_store.c.uuid,
                        cl_bundle_store.c.name,
                        cl_bundle_store.c.storage_type,
                        cl_bundle_store.c.storage_format,
                        cl_bundle_store.c.url,
                    ]
                )
                .select_from(
                    cl_bundle_location.join(
                        cl_bundle_store,
                        cl_bundle_store.c.uuid == cl_bundle_location.c.bundle_store_uuid,
                    )
                )
                .where(cl_bundle_location.c.bundle_uuid == bundle_uuid)
            ).fetchall()
            return [
                {
                    'bundle_store_uuid': row.uuid,
                    'name': row.name,
                    'storage_type': row.storage_type,
                    'storage_format': row.storage_format,
                    'url': row.url,
                }
                for row in rows
            ]

    def add_bundle_location(self, bundle_uuid: str, bundle_store_uuid: str) -> None:
        """
        Adds a new bundle location to the specified bundle.

        Args:
            bundle_uuid (str): The uuid for the bundle which we want to add a BundleLocation to.
            bundle_store_uuid (str): The uuid for the bundle store we are associating with the new BundleLocation.
        """
        with self.engine.begin() as connection:
            bundle_location_value = {
                'bundle_uuid': bundle_uuid,
                'bundle_store_uuid': bundle_store_uuid,
            }
            connection.execute(cl_bundle_location.insert().values(bundle_location_value))

    def get_bundle_location(self, bundle_uuid: str, bundle_store_uuid: str) -> dict:
        """
        Returns data about the location associated with the specified bundle and bundle store.

        Args:
            bundle_uuid (str): The uuid for the bundle whose location we want to fetch.
            bundle_store_uuid (str): The uuid for the bundle store whose associated location we want to fetch.
        Returns:
            An object representing the specific BundleLocation corresponding to the specified bundle and bundle store.
        """
        with self.engine.begin() as connection:
            row = connection.execute(
                select(
                    [
                        cl_bundle_store.c.uuid,
                        cl_bundle_store.c.name,
                        cl_bundle_store.c.storage_type,
                        cl_bundle_store.c.storage_format,
                        cl_bundle_store.c.url,
                    ]
                )
                .select_from(
                    cl_bundle_location.join(
                        cl_bundle_store,
                        cl_bundle_store.c.uuid == cl_bundle_location.c.bundle_store_uuid,
                    )
                )
                .where(
                    and_(
                        cl_bundle_location.c.bundle_uuid == bundle_uuid,
                        cl_bundle_location.c.bundle_store_uuid == bundle_store_uuid,
                    )
                )
            ).fetchone()
            return {
                'bundle_store_uuid': row.uuid,
                'name': row.name,
                'storage_type': row.storage_type,
                'storage_format': row.storage_format,
                'url': row.url,
            }<|MERGE_RESOLUTION|>--- conflicted
+++ resolved
@@ -1150,14 +1150,7 @@
             dirs_and_files = [], [bundle_location]
 
         # TODO(Ashwin): make this non-fs specific
-<<<<<<< HEAD
-        data_hash = '0x%s' % (path_util.hash_directory(bundle_location, dirs_and_files))
-        data_size = getattr(
-            bundle.metadata, "data_size", path_util.get_size(bundle_location, dirs_and_files)
-        )
-=======
         data_size = path_util.get_size(bundle_location, dirs_and_files)
->>>>>>> d33626f22cf957cae297942e8e98bae6d39840d2
         try:
             if 'data_size' in bundle.metadata.__dict__:
                 current_data_size = bundle.metadata.data_size
@@ -1179,19 +1172,10 @@
                     % (data_size, disk_left)
                 )
 
-<<<<<<< HEAD
-        if no_increment:
-            bundle_update = {'data_hash': data_hash}
-            self.update_bundle(bundle, bundle_update)
-        else:
-            bundle_update = {'data_hash': data_hash, 'metadata': {'data_size': data_size}}
+        if not no_increment:
+            bundle_update = {'metadata': {'data_size': data_size}}
             self.update_bundle(bundle, bundle_update)
             self.increment_user_disk_used(bundle.owner_id, disk_increment)
-=======
-        bundle_update = {'metadata': {'data_size': data_size}}
-        self.update_bundle(bundle, bundle_update)
-        self.increment_user_disk_used(bundle.owner_id, disk_increment)
->>>>>>> d33626f22cf957cae297942e8e98bae6d39840d2
 
     def bundle_checkin(self, bundle, worker_run, user_id, worker_id):
         """
@@ -2762,16 +2746,10 @@
             )
             connection.commit()
 
-<<<<<<< HEAD
-    def increment_user_disk_used(self, user_id: str, amount: int) -> None:
-        """
-        Increment disk_used (number of bytes of disk used) by user by amount.
-=======
     def increment_user_time_used(self, user_id: str, amount: int):
         """
         User used some time.
         See comment for increment_user_disk_used.
->>>>>>> aeeb7fc4
         """
         with self.engine.begin() as connection:
             rows = connection.execute(
