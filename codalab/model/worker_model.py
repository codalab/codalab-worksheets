--- conflicted
+++ resolved
@@ -408,12 +408,7 @@
                     else:
                         success = True
                 except socket.error:
-<<<<<<< HEAD
-                    pass
-                    # logging.exception("socket error when calling send_json_message")
-=======
                     logging.debug("socket error when calling send_json_message")
->>>>>>> 5c59e6ae
 
                 if not success:
                     # Shouldn't be too expensive just to keep retrying.
