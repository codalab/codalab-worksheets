--- conflicted
+++ resolved
@@ -1,6 +1,8 @@
 # A script to migrate bundles from disk storage to Azure storage (UploadBundles, MakeBundles, RunBundles?)
-from multiprocessing import Pool
-from functools import partial
+import time
+from collections import defaultdict
+import json
+import numpy as np
 import logging
 import argparse
 import os
@@ -39,6 +41,7 @@
         self.change_db = change_db
         self.delete = delete
         self.skipped_ready = self.skipped_link = self.skipped_beam = self.skipped_delete_path_dne = self.error_cnt = self.success_cnt = 0
+        self.times = defaultdict(list)
 
     def setUp(self):
         self.codalab_manager = CodaLabManager()
@@ -105,6 +108,12 @@
         return bundle_location
 
     def get_bundle_disk_location(self, bundle_uuid):
+        # Get the original bundle location on disk.
+        # NOTE: This is hacky, but it appears to work. That super() function
+        # is in the _MultiDiskBundleStore class, and it basically searches through
+        # all the partitions to find the bundle.
+        # However, if it doesn't exist, it just returns a good path to store the bundle
+        # at on disk, so we must check the path exists before deleting.
         return super(type(self.bundle_manager._bundle_store), self.bundle_manager._bundle_store).get_bundle_location(bundle_uuid)
 
     def get_bundle(self, bundle_uuid):
@@ -235,101 +244,129 @@
 
     def delete_original_bundle(self, uuid):
         # Get the original bundle location.
-        # NOTE: This is hacky, but it appears to work. That super() function
-        # is in the _MultiDiskBundleStore class, and it basically searches through
-        # all the partitions to find the bundle.
-        # However, if it doesn't exist, it just returns a good path to store the bundle
-        # at on disk, so we must check the path exists before deleting.
-<<<<<<< HEAD
         disk_bundle_location = self.get_bundle_disk_location(uuid)
         if not os.path.lexists(disk_bundle_location): return False
-=======
-        disk_bundle_location = super(
-            type(self.bundle_manager._bundle_store), self.bundle_manager._bundle_store
-        ).get_bundle_location(uuid)
-        if not os.path.lexists(disk_bundle_location):
-            return False
->>>>>>> 339dc700
 
         # Now, delete the bundle.
         path_util.remove(disk_bundle_location)
-
-
-<<<<<<< HEAD
+    
+    def adjust_quota_and_upload_to_blob(self, bundle_uuid, bundle_location, is_dir):
+        # Get user info        
+        bundle_user_id = migration.bundle_manager._model.get_bundle_owner_ids(
+            [bundle_uuid]
+        )[bundle_uuid]
+        user_info = migration.bundle_manager._model.get_user_info(bundle_user_id)
+
+        # Update user disk quota, making sure quota doesn't go negative.
+        deleted_size = path_util.get_path_size(bundle_location)
+        decrement = deleted_size if user_info['disk_used'] > deleted_size else user_info['disk_used'] 
+        new_disk_used = user_info['disk_used'] - decrement
+        migration.bundle_manager._model.update_user_info(
+            {'user_id': bundle_user_id, 'disk_used': new_disk_used}
+        )
+
+        try:
+            # If upload successfully, user's disk usage will change when uploading to Azure
+            new_location = migration.upload_to_azure_blob(
+                bundle_uuid, bundle_location, is_dir
+            )
+        except Exception as e:
+            # If upload failed, add user's disk usage back
+            user_info = migration.bundle_manager._model.get_user_info(bundle_user_id)
+            new_disk_used = user_info['disk_used'] + decrement
+            migration.bundle_manager._model.update_user_info(
+                {'user_id': bundle_user_id, 'disk_used': new_disk_used}
+            )
+            raise e  # still raise the expcetion to outer try-catch wrapper
+
+
     def migrate_bundle(args, bundle_uuid):
         try:
-            bundle = migration.get_bundle(bundle_uuid)
-
-            # TODO: change this to allow migration of run bundles
+            total_start_time = time.time()
+
+            # Get bundle information
+            bundle = self.get_bundle(bundle_uuid)
+            bundle_location = self.get_bundle_location(bundle_uuid)
+            bundle_info = self.get_bundle_info(bundle_uuid, bundle_location)
+            is_dir = (bundle_info['type'] == 'directory')
+
+            # Don't migrate currently running bundles
             if bundle.state != 'ready':
-                # only migrate uploaded bundle, and the bundle state needs to be ready
                 self.skipped_ready += 1
                 return
 
-            # Uploaded bundles does not need has dependencies
-            # logging.info(bundle.dependencies)
-            # assert len(bundle.dependencies) == 0
-
-            if migration.is_linked_bundle(bundle_uuid):
-                # Do not migrate link bundle
+            # Don't migrate linked bundles
+            if self.is_linked_bundle(bundle_uuid):
                 self.skipped_link += 1
                 return
 
-            # bundle_location is the original bundle location
-            bundle_location = migration.get_bundle_location(bundle_uuid)
-
-            # Get bundle info
-            bundle_info = migration.get_bundle_info(bundle_uuid, bundle_location)
-
-            is_dir = bundle_info['type'] == 'directory'
-
+            # Don't migrate bundles that are already on Azure.
             if parse_linked_bundle_url(bundle_location).uses_beam:
                 self.skipped_beam += 1
                 return
             
             # Migrate bundle. Only migrate if -c, -d not specifid or sanity check FAILS
             target_location = self.blob_target_location(bundle_uuid, is_dir)
-            if (not args.change_db and not args.delete) or not migration.sanity_check(bundle_uuid, bundle_location, bundle_info, is_dir, target_location):
-                migration.upload_to_azure_blob(bundle_uuid, bundle_location, is_dir)
-                if not migration.sanity_check(bundle_uuid, bundle_location, bundle_info, is_dir, new_location):
+            disk_location = self.get_bundle_disk_location(bundle_uuid)
+            if (
+                not args.change_db and not args.delete
+                or disk_location and not self.sanity_check(bundle_uuid, disk_location, bundle_info, is_dir, target_location)
+            ):
+                start_time = time.time()
+                self.adjust_quota_and_upload_to_blob(bundle_uuid, bundle_location, is_dir)
+                self.times["adjust_quota_and_upload_to_blob"].append(time.time() - start_time)
+                if not self.sanity_check(bundle_uuid, bundle_location, bundle_info, is_dir, new_location):
                     raise ValueError("SanityCheck failed")
             self.success_cnt += 1
 
-            if self.change_db:  # If need to change the database, continue to run
-                migration.modify_bundle_data(bundle, bundle_uuid, is_dir)
-
+            # Change bundle metadata to point to the Azure Blob location (not disk)
+            if self.change_db:
+                start_time = time.time()
+                self.modify_bundle_data(bundle, bundle_uuid, is_dir)
+                self.times["modify_bundle_data"].append(time.time() - start_time)
+
+            # Delete the bundle from disk.
             if self.delete:
-                deleted = migration.delete_original_bundle(bundle_uuid)
+                start_time = time.time()
+                deleted = self.delete_original_bundle(bundle_uuid)
                 if not deleted:
                     self.skipped_delete_path_dne += 1
+                self.times["delete_original_bundle"].append(time.time() - start_time)
+            
+            self.times["migrate_bundle"].append(time.time() - total_start_time)
+
         except Exception as e:
+            # Catch exceptions and log them.
             self.error_cnt += 1
             print("Exception: {e}")
-=======
-def print_times(times):
-    output_dict = dict()
-    for k, v in times.items():
-        output_dict[k] = {
-            "mean": np.mean(v),
-            "std": np.std(v),
-            "range": np.ptp(v),
-            "median": np.median(v),
-            "max": np.max(v),
-            "min": np.min(v),
-        }
-    print(json.dumps(output_dict, sort_keys=True, indent=4))
->>>>>>> 339dc700
+        
+    def print_times(self):
+        output_dict = dict()
+        for k, v in self.times.items():
+            output_dict[k] = {
+                "mean": np.mean(v),
+                "std": np.std(v),
+                "range": np.ptp(v),
+                "median": np.median(v),
+                "max": np.max(v),
+                "min": np.min(v),
+            }
+        print(json.dumps(output_dict, sort_keys=True, indent=4))
+    
+    def migrate_bundles(self, bundle_uuids, log_interval=1000):
+        for i, uuid in enumerate(bundle_uuids):
+            self.migrate_bundle(uuid)
+            if i > 0 and i % log_interval == 0:
+                self.print_times()
+        self.print_times()
 
 
 if __name__ == '__main__':
-    # Command line parser, parse the worksheet id
+    # Command line args.
     parser = argparse.ArgumentParser(
         description='Manages your local CodaLab Worksheets service deployment'
     )
     parser.add_argument(
-        '-a', '--all', help='Run migration on all worksheets and all bundles', action='store_true',
-    )
-    parser.add_argument(
         '-k', '--max-result', type=int, help='The worksheet uuid that needs migration', default=1e9
     )
     parser.add_argument(
@@ -342,116 +379,29 @@
         '-c', '--change_db', help='Change the bundle location in the database', action='store_true',
     )
     parser.add_argument(
-        '-p', '--num_processes', help='Number of multiprocessing pool to do', action='store_true', default = 10
-    )
-    parser.add_argument(
         '--disable_logging', help='If set, disable logging', action='store_true', default = False
     )
-
+    parser.add_argument('-d', '--delete', help='Delete the original database', action='store_true')
+    args = parser.parse_args()
+
+    # Configure logging
+    logging.getLogger().setLevel(logging.INFO)
     if args.disable_logging:
         # Disables logging. Comment out if you want logging
         logging.disable(logging.CRITICAL)
 
-    parser.add_argument('-d', '--delete', help='Delete the original database', action='store_true')
-
-    args = parser.parse_args()
-
-    worksheet_uuid = args.worksheet
-
+    # Get bundle uuids.
+    bundle_uuids = migration.get_bundle_uuids(worksheet_uuid=args.worksheet, max_result=args.max_result)
+
+    # Setup Migration.
     migration = Migration(args.target_store_name, args.change_db, args.delete)
     migration.setUp()
 
-    logging.getLogger().setLevel(logging.INFO)
-
-    if args.all:
-        bundle_uuids = migration.get_bundle_uuids(worksheet_uuid=None, max_result=args.max_result)
-    else:
-        # Must specify worksheet uuid
-        if worksheet_uuid is not None and not spec_util.UUID_REGEX.match(worksheet_uuid):
-            raise Exception("Input worksheet uuid has wrong format. ")
-        bundle_uuids = migration.get_bundle_uuids(worksheet_uuid, max_result=args.max_result)
-
+    # Do the migration.
     total = len(bundle_uuids)
-<<<<<<< HEAD
-=======
-    skipped_ready = (
-        skipped_link
-    ) = skipped_beam = skipped_delete_path_dne = error_cnt = success_cnt = 0
->>>>>>> 339dc700
-    logging.info(f"[migration] Start migrating {total} bundles")
-    for uuid in bundle_uuids:
-        migration.migrate_bundle(uuid)
-
-<<<<<<< HEAD
-=======
-            is_dir = bundle_info['type'] == 'directory'
-
-            if parse_linked_bundle_url(bundle_location).uses_beam:
-                skipped_beam += 1
-            else:
-                start = time.time()
-
-                # Update user's disk usage: First reduce original bundle size
-                deleted_size = path_util.get_path_size(bundle_location)
-                bundle_user_id = migration.bundle_manager._model.get_bundle_owner_ids(
-                    [bundle_uuid]
-                )[bundle_uuid]
-                user_info = migration.bundle_manager._model.get_user_info(bundle_user_id)
-                assert user_info['disk_used'] >= deleted_size
-                new_disk_used = user_info['disk_used'] - deleted_size
-                migration.bundle_manager._model.update_user_info(
-                    {'user_id': bundle_user_id, 'disk_used': new_disk_used}
-                )
-
-                try:
-                    # If upload successfully, user's disk usage will change when uploading to Azure
-                    new_location = migration.upload_to_azure_blob(
-                        bundle_uuid, bundle_location, is_dir
-                    )
-                except Exception as e:
-                    # If upload failed, add user's disk usage back
-                    user_info = migration.bundle_manager._model.get_user_info(bundle_user_id)
-                    new_disk_used = user_info['disk_used'] + deleted_size
-                    migration.bundle_manager._model.update_user_info(
-                        {'user_id': bundle_user_id, 'disk_used': new_disk_used}
-                    )
-                    raise e  # still raise the expcetion to outer try-catch wrapper
-
-                duration = time.time() - start
-                times["upload_to_azure_blob"].append(duration)
-                success_cnt += 1
-                start = time.time()
-                migration.sanity_check(
-                    bundle_uuid, bundle_location, bundle_info, is_dir, new_location
-                )
-                duration = time.time() - start
-                times["sanity_check"].append(duration)
-
-                if args.change_db:  # If need to change the database, continue to run
-                    start = time.time()
-                    migration.modify_bundle_data(bundle, bundle_uuid, is_dir)
-                    duration = time.time() - start
-                    times["change_db"].append(duration)
-
-            if args.delete:
-                start = time.time()
-                deleted = migration.delete_original_bundle(bundle_uuid)
-                duration = time.time() - start
-                times["deleted"].append(duration)
-                if not deleted:
-                    skipped_delete_path_dne += 1
-            total_duration = time.time() - total_start
-            times["total"].append(total_duration)
-
-            if i > 0 and i % 500 == 0:
-                print_times(times)
-        except Exception as e:
-            total_duration = time.time() - total_start
-            times["total"].append(total_duration)
-            error_cnt += 1
-            print(f"Exception: {e}")
-    print_times(times)
->>>>>>> 339dc700
+    print(f"[migration] Start migrating {total} bundles")
+    migration.migrate_bundles(bundle_uuids)
+
     print(
         f"[migration] Migration finished, total {total} bundles migrated, skipped {migration.skipped_ready}(ready) {migration.skipped_link}(linked bundle) {migration.skipped_beam}(on Azure) bundles, skipped delete due to path DNE {migration.skipped_delete_path_dne}, error {migration.error_cnt} bundles. Succeeed {migration.success_cnt} bundles"
     )
