--- conflicted
+++ resolved
@@ -117,11 +117,8 @@
             command.extend(['--exit-on-exception'])
         if self.args.worker_pass_down_termination:
             command.extend(['--pass-down-termination'])
-<<<<<<< HEAD
-=======
         if self.args.worker_tag_exclusive:
             command.extend(['--tag-exclusive'])
->>>>>>> d683505a
 
         # https://docs.aws.amazon.com/AWSCloudFormation/latest/UserGuide/aws-resource-batch-jobdefinition.html
         # Need to mount:
