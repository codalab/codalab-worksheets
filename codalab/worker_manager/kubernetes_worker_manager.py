try:
    from kubernetes import client, utils  # type: ignore
    from kubernetes.utils.create_from_yaml import FailToCreateError  # type: ignore
except ModuleNotFoundError:
    raise ModuleNotFoundError(
        'Running the worker manager requires the kubernetes module.\n'
        'Please run: pip install kubernetes'
    )

import logging
import os
import uuid
from argparse import ArgumentParser
<<<<<<< HEAD
from typing import Any, Dict, List
from codalab.common import BundleRuntime
=======
from typing import Any, Dict, List, Optional
>>>>>>> 9515d288

from urllib3.exceptions import MaxRetryError, NewConnectionError  # type: ignore

from .worker_manager import WorkerManager, WorkerJob


logger: logging.Logger = logging.getLogger(__name__)


class KubernetesWorkerManager(WorkerManager):
    NAME: str = 'kubernetes'
    DESCRIPTION: str = 'Worker manager for submitting jobs to a Kubernetes cluster'

    @staticmethod
    def add_arguments_to_subparser(subparser: ArgumentParser) -> None:
        # Kubernetes arguments
        subparser.add_argument(
            '--cluster-host', type=str, help='Host address of the Kubernetes cluster', required=True
        )
        subparser.add_argument(
            '--auth-token', type=str, help='Kubernetes cluster authorization token', required=True,
        )
        subparser.add_argument(
            '--cert-path',
            type=str,
            help='Path to the SSL cert for the Kubernetes cluster',
            required=True,
        )
        subparser.add_argument(
            '--nfs-volume-name', type=str, help='Name of the persistent volume for the NFS server.',
        )

        # Job-related arguments
        subparser.add_argument(
            '--cpus', type=int, default=1, help='Default number of CPUs for each worker'
        )
        subparser.add_argument(
            '--gpus', type=int, default=0, help='Default number of GPUs to request for each worker'
        )
        subparser.add_argument(
            '--memory-mb', type=int, default=2048, help='Default memory (in MB) for each worker'
        )

    def __init__(self, args):
        super().__init__(args)

        self.codalab_username = os.environ.get('CODALAB_USERNAME')
        self.codalab_password = os.environ.get('CODALAB_PASSWORD')
        if not self.codalab_username or not self.codalab_password:
            raise EnvironmentError(
                'Valid credentials need to be set as environment variables: CODALAB_USERNAME and CODALAB_PASSWORD'
            )

        self.auth_token = args.auth_token
        self.cluster_host = args.cluster_host
        self.cert_path = args.cert_path

        # Configure and initialize Kubernetes client
        configuration: client.Configuration = client.Configuration()
        configuration.api_key_prefix['authorization'] = 'Bearer'
        configuration.api_key['authorization'] = args.auth_token
        configuration.host = args.cluster_host
        configuration.ssl_ca_cert = args.cert_path
        if configuration.host == "https://codalab-control-plane:6443":
            # Don't verify SSL if we are connecting to a local cluster for testing / development.
            configuration.verify_ssl = False
            configuration.ssl_ca_cert = None
            del configuration.api_key_prefix['authorization']
            del configuration.api_key['authorization']
            configuration.debug = False

        self.k8_client: client.ApiClient = client.ApiClient(configuration)
        self.k8_api: client.CoreV1Api = client.CoreV1Api(self.k8_client)
        self.nfs_volume_name: Optional[str] = args.nfs_volume_name

    def get_worker_jobs(self) -> List[WorkerJob]:
        try:
            # Fetch the running pods
            pods: client.V1PodList = self.k8_api.list_namespaced_pod(
                'default', field_selector='status.phase==Running'
            )
            logger.debug(pods.items)
            return [WorkerJob(True) for pod in pods.items if 'cl-worker' in pod.metadata.name]
        except (client.ApiException, MaxRetryError, NewConnectionError) as e:
            logger.error(f'Exception when calling Kubernetes CoreV1Api->list_namespaced_pod: {e}')
            return []

    def start_worker_job(self) -> None:
        # This needs to be a unique directory since jobs may share a host
        work_dir_prefix: str = (
            self.args.worker_work_dir_prefix if self.args.worker_work_dir_prefix else '/tmp/'
        )
        worker_id: str = uuid.uuid4().hex
        worker_name: str = f'cl-worker-{worker_id}'
        work_dir: str = os.path.join(work_dir_prefix, 'codalab-worker-scratch')
        command: List[str] = self.build_command(worker_id, work_dir)

        command.extend(['--bundle-runtime', BundleRuntime.KUBERNETES.value])
        command.extend(['--kubernetes-cluster-host', self.cluster_host])
        command.extend(['--kubernetes-auth-token', self.auth_token])
        command.extend(['--kubernetes-cert-path', self.cert_path])

        worker_image: str = 'codalab/worker:' + os.environ.get('CODALAB_VERSION', 'latest')

        config: Dict[str, Any] = {
            'apiVersion': 'v1',
            'kind': 'Pod',
            'metadata': {'name': worker_name},
            'spec': {
                'containers': [
                    {
                        'name': f'{worker_name}-container',
                        'image': worker_image,
                        'command': command,
                        'env': [
                            {'name': 'CODALAB_USERNAME', 'value': self.codalab_username},
                            {'name': 'CODALAB_PASSWORD', 'value': self.codalab_password},
                        ],
                        'resources': {
                            'limits': {
                                'cpu': self.args.cpus,
                                'memory': f'{self.args.memory_mb}Mi',
                                'nvidia.com/gpu': self.args.gpus,  # Configure NVIDIA GPUs
                            }
                        },
<<<<<<< HEAD
                        'volumeMounts': [{'name': 'workdir', 'mountPath': work_dir},],
                    }
                ],
                'volumes': [{'name': 'workdir', 'hostPath': {'path': work_dir}},],
=======
                        'volumeMounts': [
                            {'name': 'dockersock', 'mountPath': '/var/run/docker.sock'},
                            {
                                "name": self.nfs_volume_name if self.nfs_volume_name else 'workdir',
                                "mountPath": work_dir,
                            },
                        ],
                    }
                ],
                'volumes': [
                    {'name': 'dockersock', 'hostPath': {'path': '/var/run/docker.sock'}},
                    {
                        "name": self.nfs_volume_name,
                        # When attaching a volume over NFS, use a persistent volume claim
                        "persistentVolumeClaim": {"claimName": f"{self.nfs_volume_name}-claim"},
                    }
                    if self.nfs_volume_name
                    else {"name": 'workdir', "hostPath": {"path": work_dir}},
                ],
>>>>>>> 9515d288
                'restartPolicy': 'Never',  # Only run a job once
            },
        }

        # Start a worker pod on the k8s cluster
        logger.debug('Starting worker {} with image {}'.format(worker_id, worker_image))
        try:
            utils.create_from_dict(self.k8_client, config)
        except (client.ApiException, FailToCreateError, MaxRetryError, NewConnectionError) as e:
            logger.error(f'Exception when calling Kubernetes utils->create_from_dict: {e}')<|MERGE_RESOLUTION|>--- conflicted
+++ resolved
@@ -11,12 +11,8 @@
 import os
 import uuid
 from argparse import ArgumentParser
-<<<<<<< HEAD
-from typing import Any, Dict, List
+from typing import Any, Dict, List, Optional
 from codalab.common import BundleRuntime
-=======
-from typing import Any, Dict, List, Optional
->>>>>>> 9515d288
 
 from urllib3.exceptions import MaxRetryError, NewConnectionError  # type: ignore
 
@@ -142,14 +138,7 @@
                                 'nvidia.com/gpu': self.args.gpus,  # Configure NVIDIA GPUs
                             }
                         },
-<<<<<<< HEAD
-                        'volumeMounts': [{'name': 'workdir', 'mountPath': work_dir},],
-                    }
-                ],
-                'volumes': [{'name': 'workdir', 'hostPath': {'path': work_dir}},],
-=======
                         'volumeMounts': [
-                            {'name': 'dockersock', 'mountPath': '/var/run/docker.sock'},
                             {
                                 "name": self.nfs_volume_name if self.nfs_volume_name else 'workdir',
                                 "mountPath": work_dir,
@@ -167,7 +156,6 @@
                     if self.nfs_volume_name
                     else {"name": 'workdir', "hostPath": {"path": work_dir}},
                 ],
->>>>>>> 9515d288
                 'restartPolicy': 'Never',  # Only run a job once
             },
         }
