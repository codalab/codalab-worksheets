--- conflicted
+++ resolved
@@ -36,62 +36,6 @@
         path = MockBlobStorageFileSystem.AZFS_MOCK_LOCATION + path[len("azfs://") :]
         os.makedirs(os.path.dirname(path), exist_ok=True)
         return path
-<<<<<<< HEAD
-      path = MockBlobStorageFileSystem.AZFS_MOCK_LOCATION + path[len("azfs://"):]
-      os.makedirs(os.path.dirname(path), exist_ok=True)
-      return path
-
-  def join(self, basepath, *paths):
-    return super().join(basepath, *paths)
-
-  def split(self, path):
-    return super().split(path)
-
-  def mkdirs(self, path):
-    return super().mkdirs(self._azfs_to_local(path))
-
-  def has_dirs(self):
-    return super().has_dirs()
-
-  def _list(self, dir_or_prefix):
-    for file_metadata in super()._list(self._azfs_to_local(dir_or_prefix)):
-      file_metadata.path = self._local_to_azfs(file_metadata.path)
-      yield file_metadata
-  
-  def create(
-      self,
-      path,
-      *args, **kwargs):
-    return super().create(self._azfs_to_local(path), *args, **kwargs)
-  
-  def open(
-      self,
-      path,
-      *args, **kwargs):
-    return BytesIO(super().open(self._azfs_to_local(path), *args, **kwargs).read(self.size(path)))
-
-  def copy(self, source_file_names, destination_file_names):
-    return super().copy([self._azfs_to_local(p) for p in source_file_names], [self._azfs_to_local(p) for p in destination_file_names])
-
-  def rename(self, source_file_names, destination_file_names):
-    print([self._azfs_to_local(p) for p in source_file_names], [self._azfs_to_local(p) for p in destination_file_names])
-    return super().rename([self._azfs_to_local(p) for p in source_file_names], [self._azfs_to_local(p) for p in destination_file_names])
-  
-  def exists(self, path):
-    return super().exists(self._azfs_to_local(path))
-
-  def size(self, path):
-    return super().size(self._azfs_to_local(path))
-
-  def last_updated(self, path):
-    return super().last_updated(self._azfs_to_local(path))
-
-  def checksum(self, path):
-    return super().checksum(self._azfs_to_local(path))
-
-  def delete(self, paths):
-    return super().delete([self._azfs_to_local(path) for path in paths])
-=======
 
     def join(self, basepath, *paths):
         return super().join(basepath, *paths)
@@ -114,7 +58,9 @@
         return super().create(self._azfs_to_local(path), *args, **kwargs)
 
     def open(self, path, *args, **kwargs):
-        return BytesIO(super().open(self._azfs_to_local(path), *args, **kwargs).read())
+        return BytesIO(
+            super().open(self._azfs_to_local(path), *args, **kwargs).read(self.size(path))
+        )
 
     def copy(self, source_file_names, destination_file_names):
         return super().copy(
@@ -145,5 +91,4 @@
         return super().checksum(self._azfs_to_local(path))
 
     def delete(self, paths):
-        return super().delete([self._azfs_to_local(path) for path in paths])
->>>>>>> e670e05a
+        return super().delete([self._azfs_to_local(path) for path in paths])