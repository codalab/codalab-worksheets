--- conflicted
+++ resolved
@@ -1496,23 +1496,6 @@
                 'Uploading %s (%s) to %s' % (packed['filename'], new_bundle['id'], client.address),
                 file=self.stderr,
             )
-<<<<<<< HEAD
-            progress = FileTransferProgress('Sent ', packed['filesize'], f=self.stderr)
-            with closing(packed['fileobj']), progress:
-                client.upload_contents_blob(
-                    new_bundle['id'],
-                    fileobj=packed['fileobj'],
-                    params={
-                        'filename': packed['filename'],
-                        'unpack': packed['should_unpack'],
-                        'state_on_success': State.READY,
-                        'finalize_on_success': True,
-                        'use_azure_blob_beta': args.use_azure_blob_beta,
-                        'store': store,
-                    },
-                    progress_callback=progress.update,
-                )
-=======
             uploader = upload_manager.ClientUploadManager(
                 client, stdout=self.stdout, stderr=self.stderr
             )
@@ -1522,7 +1505,6 @@
                 use_azure_blob_beta=args.use_azure_blob_beta,
                 destination_bundle_store=metadata.get('store'),
             )
->>>>>>> c0bef3dc
 
         print(new_bundle['id'], file=self.stdout)
 
