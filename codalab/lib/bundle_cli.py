--- conflicted
+++ resolved
@@ -1401,11 +1401,7 @@
                     'state_on_success': State.READY,
                     'finalize_on_success': True,
                     'use_azure_blob_beta': args.use_azure_blob_beta,
-<<<<<<< HEAD
-                    'store': args.store,
-=======
                     'store': args.store or '',
->>>>>>> c2514fa7
                 },
             )
 
@@ -1426,11 +1422,7 @@
                     'state_on_success': State.READY,
                     'finalize_on_success': True,
                     'use_azure_blob_beta': args.use_azure_blob_beta,
-<<<<<<< HEAD
-                    'store': args.store,
-=======
                     'store': args.store or '',
->>>>>>> c2514fa7
                 },
             )
 
@@ -1496,11 +1488,7 @@
                         'state_on_success': State.READY,
                         'finalize_on_success': True,
                         'use_azure_blob_beta': args.use_azure_blob_beta,
-<<<<<<< HEAD
-                        'store': args.store,
-=======
                         'store': args.store or '',
->>>>>>> c2514fa7
                     },
                     progress_callback=progress.update,
                 )
