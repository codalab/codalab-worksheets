"""
BundleCLI is a class that provides one major API method, do_command, which takes
a list of CodaLab bundle system command-line arguments and executes them.

Each of the supported commands corresponds to a method on this class.
This function takes an argument list and does the action.

For example: 
  cl upload foo

results in the following:

  BundleCLI.do_command(['upload', 'foo'])
  BundleCLI.do_upload_command(['foo'])
"""
# TODO(sckoo): Move this into a separate CLI directory/package
import argparse
import codecs
import datetime
import inspect
import itertools
import os
import shlex
import shutil
import sys
import time
import textwrap
import json
from collections import defaultdict
from contextlib import closing
from io import BytesIO
from shlex import quote
from typing import Dict

import argcomplete
from argcomplete.completers import FilesCompleter, ChoicesCompleter

import codalab.model.bundle_model as bundle_model

from codalab.bundles import get_bundle_subclass
from codalab.bundles.make_bundle import MakeBundle
from codalab.bundles.uploaded_bundle import UploadedBundle
from codalab.bundles.run_bundle import RunBundle
from codalab.common import (
    CODALAB_VERSION,
    NotFoundError,
    PermissionError,
    precondition,
    UsageError,
    ensure_str,
)
from codalab.lib import (
    bundle_util,
    file_util,
    formatting,
    metadata_util,
    path_util,
    spec_util,
    ui_actions,
    worksheet_util,
    zip_util,
    bundle_fuse,
)
from codalab.lib.cli_util import (
    nested_dict_get,
    parse_key_target,
    parse_target_spec,
    desugar_command,
    INSTANCE_SEPARATOR,
    ADDRESS_SPEC_FORMAT,
    WORKSHEET_SPEC_FORMAT,
    BUNDLE_SPEC_FORMAT,
    WORKSHEETS_URL_SEPARATOR,
    TARGET_SPEC_FORMAT,
    RUN_TARGET_SPEC_FORMAT,
    MAKE_TARGET_SPEC_FORMAT,
    GROUP_SPEC_FORMAT,
    PERMISSION_SPEC_FORMAT,
    UUID_POST_FUNC,
)
from codalab.objects.permission import group_permissions_str, parse_permission, permission_str
from codalab.client.json_api_client import JsonApiRelationship
from codalab.lib.formatting import contents_str
from codalab.lib.completers import (
    AddressesCompleter,
    BundlesCompleter,
    CodaLabCompleter,
    GroupsCompleter,
    NullCompleter,
    require_not_headless,
    TargetsCompleter,
    UnionCompleter,
    WorksheetsCompleter,
)
from codalab.lib.bundle_store import MultiDiskBundleStore
from codalab.lib.interactive_session import InteractiveSession
from codalab.lib.print_util import FileTransferProgress
from codalab.worker.file_util import un_tar_directory
from codalab.worker.download_util import BundleTarget
from codalab.worker.bundle_state import State, LinkFormat
from codalab.rest.worksheet_block_schemas import BlockModes


# Command groupings
BUNDLE_COMMANDS = (
    'upload',
    'make',
    'run',
    'edit',
    'detach',
    'rm',
    'search',
    'ls',
    'info',
    'cat',
    'wait',
    'download',
    'mimic',
    'macro',
    'kill',
    'write',
    'mount',
    'netcat',
)

WORKSHEET_COMMANDS = ('new', 'add', 'wadd', 'work',
                      'print', 'wedit', 'wrm', 'wls')

GROUP_AND_PERMISSION_COMMANDS = (
    'gls',
    'gnew',
    'grm',
    'ginfo',
    'uadd',
    'urm',
    'perm',
    'wperm',
    'chown',
)

USER_COMMANDS = ('uinfo', 'uedit', 'ufarewell')

SERVER_COMMANDS = (
    'workers',
    'bs-add-partition',
    'bs-rm-partition',
    'bs-ls-partitions',
    'bs-health-check',
)

OTHER_COMMANDS = ('help', 'status', 'alias', 'config', 'logout')
# Markdown headings
HEADING_LEVEL_2 = '## '
HEADING_LEVEL_3 = '### '

NO_RESULTS_FOUND = 'No results found'


class CodaLabArgumentParser(argparse.ArgumentParser):
    def __init__(self, *args, **kwargs):
        # Get a reference to the CLI
        self.cli = kwargs.pop('cli')
        argparse.ArgumentParser.__init__(self, *args, **kwargs)

    def print_help(self, out_file=None):
        # Adapted from original:
        # https://hg.python.org/cpython/file/2.7/Lib/argparse.py
        if out_file is None:
            out_file = self.cli.stdout
        self._print_message(self.format_help(), out_file)

    def error(self, message):
        # Adapted from original:
        # https://hg.python.org/cpython/file/2.7/Lib/argparse.py
        if len(sys.argv) == 1 or (len(sys.argv) == 2 and sys.argv[1] in ['--help', '-h']):
            self.cli.do_command(['help'])
            self.exit(2)
        elif self.cli.headless:
            self.print_usage(self.cli.stderr)
            raise UsageError(message)
        else:
            self.print_usage(self.cli.stderr)
            self.exit(2, '%s: error: %s\n' % (self.prog, message))


class AliasedSubParsersAction(argparse._SubParsersAction):
    """
    Enables aliases for subcommands.
    Stolen from:
    https://gist.github.com/sampsyo/471779
    """

    class _AliasedPseudoAction(argparse.Action):
        def __init__(self, name, aliases=None, help=None):
            dest = name
            sup = super(AliasedSubParsersAction._AliasedPseudoAction, self)
            sup.__init__(option_strings=[], dest=dest, help=help)

    def add_parser(self, name, **kwargs):
        aliases = kwargs.pop('aliases', [])

        parser = super(AliasedSubParsersAction,
                       self).add_parser(name, **kwargs)

        # Do not add aliases to argparser when just autocompleting.
        if '_ARGCOMPLETE' in os.environ:
            return parser

        # Make the aliases work.
        for alias in aliases:
            self._name_parser_map[alias] = parser

        # Make the help text reflect them, first removing old help entry.
        if 'help' in kwargs:
            help = kwargs.pop('help')[0]
            self._choices_actions.pop()
            pseudo_action = self._AliasedPseudoAction(name, aliases, help)
            self._choices_actions.append(pseudo_action)

        return parser


class Commands(object):
    """
    Class initialized once at interpretation-time that registers all the functions
    for building parsers and actions etc.
    """

    class Argument(object):
        """
        Dummy container class to hold the arguments that we will eventually pass into
        `ArgumentParser.add_argument`.
        """

        def __init__(self, *args, **kwargs):
            self.args = args
            self.kwargs = kwargs

    class Command(object):
        """
        A Commands.Command object defines a subcommand in the program argument parser.
        Created by the `Commands.command` function decorator and used internally
        to store information about the subcommands that will eventually be used to
        build a parser for the program.
        """

        def __init__(self, name, aliases, help, arguments, function):
            self.name = name
            self.aliases = aliases
            self.help = help if isinstance(help, list) else [help]
            self.arguments = arguments
            self.function = function

    commands: Dict[str, Command] = {}

    @classmethod
    def command(cls, name, aliases=(), help='', arguments=()):
        """
        Return a decorator function that registers the decoratee as the action function
        for the subcommand defined by the arguments passed here.

        `name`      - name of the subcommand
        `aliases`   - iterable of aliases for the subcommand
        `help`      - help string for the subcommand
        `arguments` - iterable of `Commands.Argument` instances defining the arguments
                      to this subcommand
        """

        def register_command(function):
            cls.commands[name] = cls.Command(
                name, aliases, help, arguments, function)
            return function

        return register_command

    @classmethod
    def help_text(cls, verbose, markdown):
        def command_name(command):
            name = command
            aliases = cls.commands[command].aliases
            if aliases:
                name += ' (%s)' % ', '.join(list(aliases))
            return name

        available_other_commands = [
            command for command in OTHER_COMMANDS if command in cls.commands
        ]

        indent = 2
        max_length = max(
            len(command_name(command))
            for command in itertools.chain(
                BUNDLE_COMMANDS,
                WORKSHEET_COMMANDS,
                GROUP_AND_PERMISSION_COMMANDS,
                USER_COMMANDS,
                SERVER_COMMANDS,
                available_other_commands,
            )
        )

        def command_help_text(command):
            name = command_name(command)
            command_obj = cls.commands[command]

            def render_args(arguments):
                table = []
                for arg in arguments:
                    if len(arg.args) == 1:
                        table.append([arg.args[0], arg.kwargs['help']])
                    else:
                        table.append(
                            [arg.args[0] + ', ' + arg.args[1], arg.kwargs['help']])
                if len(table) == 0:
                    return []
                width = max(len(row[0]) for row in table)
                return (
                    [(' ' * (indent * 2)) + 'Arguments:']
                    + [
                        (' ' * (indent * 3) + '%-' +
                         str(width) + 's  %s') % (row[0], row[1])
                        for row in table
                    ]
                    + ['']
                )

            if verbose:
                if markdown:
                    name = HEADING_LEVEL_3 + name
                return '%s%s\n%s\n%s' % (
                    # This is to make GitHub Markdown format compatible with the Read the Docs theme.
                    ' ' * indent if not markdown else '',
                    name,
                    '\n'.join((' ' * (indent * 2)) + \
                              line for line in command_obj.help),
                    '\n'.join(render_args(command_obj.arguments)),
                )
            else:
                return '%s%s%s%s' % (
                    ' ' * indent,
                    name,
                    ' ' * (indent + max_length - len(name)),
                    command_obj.help[0],
                )

        def command_group_help_text(commands):
            return '\n'.join([command_help_text(command) for command in commands])

        def doc_formatter():
            return HEADING_LEVEL_2 if verbose and markdown else ''

        def command_formatter():
            return '`' if verbose and markdown else ''

        return (
            textwrap.dedent(
                """
        Usage: {inline_code}cl <command> <arguments>{inline_code}

        {heading}Commands for bundles
        {bundle_commands}

        {heading}Commands for worksheets
        {worksheet_commands}

        {heading}Commands for groups and permissions
        {group_and_permission_commands}

        {heading}Commands for users
        {user_commands}

        {heading}Commands for managing server
        {server_commands}

        {heading}Other commands
        {other_commands}
        """
            )
            .format(
                heading=doc_formatter(),
                inline_code=command_formatter(),
                bundle_commands=command_group_help_text(BUNDLE_COMMANDS),
                worksheet_commands=command_group_help_text(WORKSHEET_COMMANDS),
                group_and_permission_commands=command_group_help_text(
                    GROUP_AND_PERMISSION_COMMANDS
                ),
                user_commands=command_group_help_text(USER_COMMANDS),
                server_commands=command_group_help_text(SERVER_COMMANDS),
                other_commands=command_group_help_text(
                    available_other_commands),
            )
            .strip()
        )

    @classmethod
    def build_parser(cls, cli):
        """
        Builds an `ArgumentParser` for the cl program, with all the subcommands registered
        through the `Commands.command` decorator.
        """
        parser = CodaLabArgumentParser(
            prog='cl', cli=cli, add_help=False, formatter_class=argparse.RawTextHelpFormatter
        )
        parser.register('action', 'parsers', AliasedSubParsersAction)
        parser.add_argument('-v', '--version',
                            dest='print_version', action='store_true')
        subparsers = parser.add_subparsers(dest='command', metavar='command')

        # Build subparser for each subcommand
        for command in cls.commands.values():
            help = '\n'.join(command.help)
            subparser = subparsers.add_parser(
                command.name,
                cli=cli,
                help=help,
                description=help,
                aliases=command.aliases,
                add_help=True,
                formatter_class=argparse.RawTextHelpFormatter,
            )

            # Register arguments for the subcommand
            for argument in command.arguments:
                argument_kwargs = argument.kwargs.copy()
                completer = argument_kwargs.pop('completer', None)
                argument = subparser.add_argument(
                    *argument.args, **argument_kwargs)

                if completer is not None:
                    # If the completer is subclass of CodaLabCompleter, give it the BundleCLI instance
                    completer_class = (
                        completer if inspect.isclass(
                            completer) else completer.__class__
                    )
                    if issubclass(completer_class, CodaLabCompleter):
                        completer = completer(cli)

                    argument.completer = completer

                elif cli.headless and 'choices' not in argument_kwargs:
                    # If there's no completer, but the CLI is headless, put in a dummy completer to
                    # prevent argcomplete's fallback onto bash autocomplete (which will display
                    # the files in the current working directory by default).
                    # If the 'choices' kwarg is set, we don't have to worry, because argcomplete
                    # will fill in a ChoicesCompleter for us.
                    argument.completer = NullCompleter

            # Associate subcommand with its action function
            subparser.set_defaults(function=command.function)

        return parser

    @staticmethod
    def metadata_arguments(bundle_subclasses):
        """
        Build arguments to a command-line argument parser for all metadata keys
        needed by the given bundle subclasses.
        """
        arguments = {}
        key_to_classes = defaultdict(list)
        for bundle_subclass in bundle_subclasses:
            for spec in bundle_subclass.get_user_defined_metadata():
                key_to_classes[spec.key].append(bundle_subclass)

                # If multiple provided types have the same key, suffix might look like: " (for makes and runs)"
                help_suffix = ''
                if len(bundle_subclasses) > 1:
                    types_list = ' and '.join(
                        [
                            '%ss' % cls.BUNDLE_TYPE
                            for cls in key_to_classes[spec.key]
                            if cls.BUNDLE_TYPE
                        ]
                    )
                    help_suffix = ' (for %s)' % types_list

                args = []
                if spec.short_key:
                    args.append('-%s' % spec.short_key)
                args.append('--%s' % spec.key.replace('_', '-'))

                kwargs = {
                    'dest': metadata_util.metadata_key_to_argument(spec.key),
                    'help': spec.description + help_suffix,
                }
                if spec.completer is not None:
                    kwargs['completer'] = spec.completer
                if issubclass(spec.type, list):
                    kwargs['type'] = str
                    kwargs['nargs'] = '*'
                    kwargs['metavar'] = spec.metavar
                elif issubclass(spec.type, str):
                    kwargs['type'] = str
                    kwargs['metavar'] = spec.metavar
                elif spec.type is bool:
                    kwargs['action'] = 'store_true'
                    kwargs['default'] = None
                else:
                    kwargs['type'] = spec.type
                    kwargs['metavar'] = spec.metavar
                arguments[spec.key] = Commands.Argument(*args, **kwargs)

        return tuple(arguments.values())


class BundleCLI(object):
    def __init__(self, manager, headless=False, stdout=sys.stdout, stderr=sys.stderr):
        self.manager = manager
        self.verbose = manager.cli_verbose
        self.headless = headless
        self.stdout = stdout
        self.stderr = stderr

    def exit(self, message, error_code=1):
        """
        print >>self.stdout, the message to stderr and exit with the given error code.
        """
        precondition(error_code, 'exit called with error_code == 0')
        print(message, file=self.stderr)
        sys.exit(error_code)

    @staticmethod
    def simple_bundle_str(info):
        return '%s(%s)' % (contents_str(nested_dict_get(info, 'metadata', 'name')), info['uuid'])

    @staticmethod
    def simple_user_str(user):
        """
        For a user matching output of UserSchema, return 'user_name(id)'
        """
        if not user:
            return '<anonymous>'
        if 'user_name' not in user:
            return '<anonymous>(%s)' % user['id']
        return '%s(%s)' % (user['user_name'], user['id'])

    @staticmethod
    def simple_group_str(info):
        return '%s(%s)' % (contents_str(info.get('name')), info['id'])

    def target_specs_to_bundle_uuids(
        self, default_client, default_worksheet_uuid, target_specs, allow_remote=True
    ):
        """
        Wrapper for resolve_target that takes a list of target specs and returns a list of bundle uuids.
        Supports the new worksheet//bundle notation, doesn't support the old worksheet/bundle notation that was only partially
        supported
        """
        return [
            self.resolve_target(default_client, default_worksheet_uuid, spec, allow_remote)[
                2
            ].bundle_uuid
            for spec in target_specs
        ]

    def resolve_target(
        self, default_client, default_worksheet_uuid, target_spec, allow_remote=True
    ):
        """
        Input: Target spec in the form of
        [<instance>::][<worksheet_spec>//]<bundle_spec>[/<subpath>]
            where <bundle_spec> is required and the rest are optional.

        Returns:
            - client: A client connected to the instance the target is from if allow_remote is True and an instance is specified,
                otherwise default_client
            - worksheet_uuid: The uuid of the worksheet the target bundle is from,
                a new uuid if the target spec includes a worksheet spec
                same as default_worksheet_uuid otherwise
            - target: a worker.download_util.BundleTarget
        Raises UsageError if allow_remote is False but an instance is specified in the target_spec
        """
        instance, worksheet_spec, bundle_spec, subpath = parse_target_spec(
            target_spec)

        if instance is not None:
            if self.headless:
                raise UsageError('Cannot use alias on web CLI')
            if not allow_remote:
                raise UsageError(
                    'Cannot execute command on a target on a remote instance. Please remove the instance reference (i.e. "prod::" in prod::worksheet//bundle)'
                )
            aliases = self.manager.config['aliases']
            if instance in aliases:
                instance = aliases.get(instance)
            client = self.manager.client(instance)
        else:
            client = default_client
        if worksheet_spec is not None:
            worksheet_uuid = BundleCLI.resolve_worksheet_uuid(
                client, '', worksheet_spec)
        else:
            worksheet_uuid = default_worksheet_uuid

        # Resolve the bundle_spec to a particular bundle_uuid.
        bundle_uuid = BundleCLI.resolve_bundle_uuid(
            client, worksheet_uuid, bundle_spec)

        # Rest of CLI treats empty string as no subpath and can't handle subpath being None
        subpath = '' if subpath is None else subpath

        return (client, worksheet_uuid, BundleTarget(bundle_uuid, subpath))

    def resolve_key_targets(self, client, worksheet_uuid, target_specs):
        """
        Helper: target_specs is a list of strings which are [<key>]:<target>
        Returns: [(key, worker.download_util.BundleTarget), ...]
        """

        def is_ancestor_or_descendant(path1, path2):
            """
            Return whether path1 is an ancestor of path2 or vice versa.
            """
            return path2.startswith(path1 + '/') or path1.startswith(path2 + '/')

        keys = []
        targets = []
        target_keys_values = [parse_key_target(spec) for spec in target_specs]
        for key, target_spec in target_keys_values:
            for other_key in keys:
                if key == other_key:
                    if key:
                        raise UsageError('Duplicate key: %s' % (key,))
                    else:
                        raise UsageError(
                            'Must specify keys when packaging multiple targets!')
                elif is_ancestor_or_descendant(key, other_key):
                    raise UsageError(
                        'A key cannot be an ancestor of another: {} {}'.format(
                            key, other_key)
                    )

            _, worksheet_uuid, target = self.resolve_target(
                client, worksheet_uuid, target_spec, allow_remote=False
            )
            targets.append((key, target))
            keys.append(key)
        return targets

    @staticmethod
    def resolve_bundle_uuid(client, worksheet_uuid, bundle_spec):
        """
        Given a bundle spec, returns the uuid for the bundle, immediately
        returning if the spec is an uuid
        """
        if spec_util.UUID_REGEX.match(bundle_spec):
            return bundle_spec
        return BundleCLI.resolve_bundle_uuids(client, worksheet_uuid, [bundle_spec])[0]

    @staticmethod
    def resolve_bundle_uuids(client, worksheet_uuid, bundle_specs):
        """
        Given specs for bundles, returns their IDs, supports the
        worksheet/bundle notation
        """
        bundles = client.fetch(
            'bundles', params={'worksheet': worksheet_uuid, 'specs': bundle_specs}
        )
        return [b['id'] for b in bundles]

    @staticmethod
    def resolve_worksheet_uuid(client, base_worksheet_uuid, worksheet_spec):
        """
        Avoid making REST call if worksheet_spec is already a uuid.
        """
        if spec_util.UUID_REGEX.match(worksheet_spec):
            worksheet_uuid = worksheet_spec  # Already uuid, don't need to look up specification
        else:
            worksheet_uuid = client.fetch_one(
                'worksheets', params={'base': base_worksheet_uuid, 'specs': [worksheet_spec]}
            )['uuid']
        return worksheet_uuid

    def print_table(
        self, columns, row_dicts, post_funcs={}, justify={}, show_header=True, indent=''
    ):
        """
        Pretty-print a list of columns from each row in the given list of dicts.
        """
        # Get the contents of the table
        rows = [columns]
        for row_dict in row_dicts:
            row = []
            for col in columns:
                cell = row_dict.get(col)
                func = post_funcs.get(col)
                if func:
                    cell = worksheet_util.apply_func(func, cell)
                if cell is None:
                    cell = contents_str(cell)
                row.append(cell)
            rows.append(row)

        # Display the table
        lengths = [max(len(str(value)) for value in col) for col in zip(*rows)]
        for (i, row) in enumerate(rows):
            row_strs = []
            for (j, value) in enumerate(row):
                value = str(value)
                length = lengths[j]
                padding = (length - len(value)) * ' '
                if justify.get(columns[j], -1) < 0:
                    row_strs.append(value + padding)
                else:
                    row_strs.append(padding + value)
            if show_header or i > 0:
                print(indent + '  '.join(row_strs), file=self.stdout)
            if i == 0:
                print(indent + (sum(lengths) + 2 * (len(columns) - 1))
                      * '-', file=self.stdout)

    def parse_spec(self, spec):
        """
        Parse a global spec, which includes the instance and either a bundle or worksheet spec.
        Example: https://worksheets.codalab.org::wine
        Return (client, spec)
        """
        tokens = spec.split(INSTANCE_SEPARATOR)
        if len(tokens) == 1:
            address = self.manager.session()['address']
            spec = tokens[0]
        else:
            address = self.manager.apply_alias(tokens[0])
            spec = tokens[1]
        return self.manager.client(address), spec

    def parse_client_worksheet_uuid(self, spec):
        """
        Return the worksheet referred to by |spec|, and a client for its host.
        """
        if not spec or spec == worksheet_util.CURRENT_WORKSHEET:
            # Empty spec, just return current worksheet.
            client, worksheet_uuid = self.manager.get_current_worksheet_uuid()
        else:
            client_is_explicit = spec_util.client_is_explicit(spec)
            client, spec = self.parse_spec(spec)
            # If we're on the same client, then resolve spec with respect to
            # the current worksheet.
            if client_is_explicit:
                base_worksheet_uuid = None
            else:
                _, base_worksheet_uuid = self.manager.get_current_worksheet_uuid()
            worksheet_uuid = self.resolve_worksheet_uuid(
                client, base_worksheet_uuid, spec)
        return client, worksheet_uuid

    @staticmethod
    def get_missing_metadata(bundle_subclass, args, initial_metadata=None):
        """
        Return missing metadata for bundles by either returning default metadata values or
        pop up an editor and request that data from the user.
        """
        if not initial_metadata:
            initial_metadata = {
                spec.key: getattr(
                    args, metadata_util.metadata_key_to_argument(spec.key))
                for spec in bundle_subclass.get_user_defined_metadata()
            }
        return metadata_util.fill_missing_metadata(bundle_subclass, args, initial_metadata)

    @staticmethod
    def get_provided_metadata(args):
        """
        Return a dictionary of only the metadata specified by the user in the arguments.
        """
        return {
            metadata_util.metadata_argument_to_key(key): value
            for key, value in vars(args).items()
            if key.startswith('md_') and value is not None
        }

    #############################################################################
    # CLI methods
    #############################################################################

    EDIT_ARGUMENTS = (
        Commands.Argument(
            '-e',
            '--edit',
            action='store_true',
            help='Show an editor to allow editing of the bundle metadata.',
        ),
    )

    # After running a bundle, we can wait for it, possibly observing it's output.
    # These functions are shared across run and mimic.
    WAIT_ARGUMENTS = (
        Commands.Argument('-W', '--wait', action='store_true',
                          help='Wait until run finishes.'),
        Commands.Argument(
            '-t',
            '--tail',
            action='store_true',
            help='Wait until run finishes, displaying stdout/stderr.',
        ),
        Commands.Argument('-v', '--verbose', action='store_true',
                          help='Display verbose output.'),
    )

    MIMIC_ARGUMENTS = (
        Commands.Argument(
            '--depth',
            type=int,
            default=10,
            help='Number of parents to look back from the old output in search of the old input.',
        ),
        Commands.Argument(
            '-s',
            '--shadow',
            action='store_true',
            help='Add the newly created bundles right after the old bundles that are being mimicked.',
        ),
        Commands.Argument(
            '-i',
            '--dry-run',
            help='Perform a dry run (just show what will be done without doing it)',
            action='store_true',
        ),
        Commands.Argument(
            '-w',
            '--worksheet-spec',
            help='Operate on this worksheet (%s).' % WORKSHEET_SPEC_FORMAT,
            completer=WorksheetsCompleter,
        ),
        Commands.Argument(
            '-m',
            '--memoize',
            help='If a bundle with the same command and dependencies already exists, return it instead of creating a new one.',
            action='store_true',
        ),
    ) + WAIT_ARGUMENTS

    @staticmethod
    def collapse_bare_command(argv):
        """
        In order to allow specifying a command (i.e. for `cl run`) across multiple tokens,
        we use a special notation '---' to indicate the start of a single contiguous argument.
          key:target ... key:target "command_1 ... command_n"
          <==>
          key:target ... key:target --- command_1 ... command_n
        """
        try:
            i = argv.index('---')
            # Convert the command after '---' to a shell-escaped version of the string.
            shell_escaped_command = [quote(x) for x in argv[i + 1:]]
            argv = argv[0:i] + [' '.join(shell_escaped_command)]
        except:
            pass

        return argv

    def complete_command(self, command):
        """
        Given a command string, return a list of suggestions to complete the last token.
        """
        parser = Commands.build_parser(self)
        cf = argcomplete.CompletionFinder(parser)
        cword_prequote, cword_prefix, _, comp_words, first_colon_pos = argcomplete.split_line(
            command, len(command)
        )

        # Strip whitespace and parse according to shell escaping rules
        try:
            def clean(s): return shlex.split(s.strip())[0] if s else ''
        except ValueError as e:
            raise UsageError(str(e))
        return list(
            map(
                clean,
                cf._get_completions(comp_words, cword_prefix,
                                    cword_prequote, first_colon_pos),
            )
        )

    def do_command(self, argv, stdout=None, stderr=None):
        parser = Commands.build_parser(self)

        # Call autocompleter (no side effect if os.environ['_ARGCOMPLETE'] is not set)
        argcomplete.autocomplete(parser)

        # Parse arguments
        argv = self.collapse_bare_command(argv)
        if len(argv) > 0 and (argv[0] == '-v' or argv[0] == '--version'):
            self.print_version()
            return

        if len(argv) == 0:
            # In Python 2, running "cl" without any subparsers specified would
            # lead to help being printed. In Python 3, this was removed, so this code
            # re-adds that functionality. See https://bugs.python.org/issue16308
            args = parser.parse_args(['help'])
        else:
            args = parser.parse_args(argv)

        # Bind self (BundleCLI instance) and args to command function
        def command_fn(): return args.function(self, args)

        if self.verbose >= 2:
            structured_result = command_fn()
        else:
            try:
                structured_result = command_fn()
            except PermissionError as e:
                if self.headless:
                    raise e
                self.exit(str(e))
            except UsageError as e:
                if self.headless:
                    raise e
                self.exit('%s: %s' % (e.__class__.__name__, e))
        return structured_result

    def print_version(self):
        print('CodaLab CLI version %s' % CODALAB_VERSION, file=self.stdout)

    def print_result_limit_info(self, result_size):
        """
        Print at most SEARCH_RESULTS_LIMIT (10) results are shown by default to stderr.
        Args:
            result_size: number of results returned.
        Returns:
            None
        """
        if result_size == bundle_model.SEARCH_RESULTS_LIMIT:
            print(
                'Only {} results are shown. Use .limit=N to show the first N results.'.format(
                    bundle_model.SEARCH_RESULTS_LIMIT
                ),
                file=self.stderr,
            )

    @Commands.command(
        'help',
        help=[
            'Show usage information for commands.',
            '  help           : Show brief description for all commands.',
            '  help -v        : Show full usage information for all commands.',
            '  help -v -m     : Show full usage information for all commands in Markdown format.',
            '  help <command> : Show full usage information for <command>.',
        ],
        arguments=(
            Commands.Argument(
                'command', help='name of command to look up', nargs='?'),
            Commands.Argument(
                '-v', '--verbose', action='store_true', help='Display all options of all commands.'
            ),
            Commands.Argument(
                '-m',
                '--markdown',
                action='store_true',
                help='Auto-generate all options of all commands for CLI markdown in Markdown format.',
            ),
        ),
    )
    def do_help_command(self, args):
        self.print_version()
        if args.command:
            self.do_command([args.command, '--help'])
            return
        print(Commands.help_text(args.verbose, args.markdown), file=self.stdout)

    @Commands.command('status', aliases=('st',), help='Show current client status.')
    def do_status_command(self, args):
        client, worksheet_uuid = self.manager.get_current_worksheet_uuid()
        worksheet_info = client.fetch('worksheets', worksheet_uuid)

        if not self.headless:
            print("codalab_home: %s" %
                  self.manager.codalab_home, file=self.stdout)
            print("session: %s" % self.manager.session_name(), file=self.stdout)
            address = self.manager.session()['address']
            print("client_version: %s" % CODALAB_VERSION, file=self.stdout)
            print("server_version: %s" %
                  worksheet_info['meta']['version'], file=self.stdout)
            print("address: %s" % address, file=self.stdout)
            state = self.manager.state['auth'].get(address, {})
            if 'username' in state:
                print("username: %s" % state['username'], file=self.stdout)

        print("current_worksheet: %s" %
              self.worksheet_url(worksheet_info), file=self.stdout)
        print("user: %s" % self.simple_user_str(
            client.fetch('user')), file=self.stdout)

    @Commands.command(
        'logout',
        help='Logout of the current session, or a specific instance.',
        arguments=(
            Commands.Argument(
                'alias',
                help='Alias or URL of instance from which to logout. Default is the current session.',
                nargs='?',
            ),
        ),
    )
    def do_logout_command(self, args):
        self._fail_if_headless(args)
        if args.alias:
            address = self.manager.apply_alias(args.alias)
            self.manager.logout(address)
        else:
            client = self.manager.current_client()
            self.manager.logout(client.address)

    @Commands.command(
        'alias',
        help=[
            'Manage CodaLab instance aliases. These are mappings from names to CodaLab Worksheet servers.',
            '  alias                   : List all aliases.',
            '  alias <name>            : Shows which instance <name> is bound to.',
            '  alias <name> <instance> : Binds <name> to <instance>.',
        ],
        arguments=(
            Commands.Argument(
                'name', help='Name of the alias (e.g., main).', nargs='?'),
            Commands.Argument(
                'instance',
                help='Instance to bind the alias to (e.g., https://worksheets.codalab.org).',
                nargs='?',
            ),
            Commands.Argument('-r', '--remove',
                              help='Remove this alias.', action='store_true'),
        ),
    )
    def do_alias_command(self, args):
        """
        Show, add, modify, delete aliases (mappings from names to instances).
        Only modifies the CLI configuration, doesn't need a REST client.
        """
        self._fail_if_headless(args)
        aliases = self.manager.config['aliases']
        if args.name:
            instance = aliases.get(args.name)
            if args.remove:
                del aliases[args.name]
                self.manager.save_config()
            elif args.instance:
                aliases[args.name] = args.instance
                self.manager.save_config()
            else:
                print(
                    args.name + ': ' + formatting.verbose_contents_str(instance), file=self.stdout
                )
        else:
            for name, instance in aliases.items():
                print(name + ': ' + instance, file=self.stdout)

    @Commands.command(
        'config',
        help=[
            'Set CodaLab configuration.',
            '  config <key>         : Shows the value of <key>.',
            '  config <key> <value> : Sets <key> to <value>.',
        ],
        arguments=(
            Commands.Argument('key', help='key to set (e.g., cli/verbose).'),
            Commands.Argument(
                'value',
                help='Instance to bind the alias to (e.g., https://worksheets.codalab.org).',
                nargs='?',
            ),
            Commands.Argument('-r', '--remove',
                              help='Remove this key.', action='store_true'),
        ),
    )
    def do_config_command(self, args):
        """
        Only modifies the CLI configuration, doesn't need a REST client.
        """
        self._fail_if_headless(args)
        config = self.manager.config

        # Suppose key = "a/b/c".

        # Traverse "a/b" to the appropriate section of the config.
        path = args.key.split('/')
        for x in path[:-1]:
            if x not in config:
                config[x] = {}
            config = config[x]

        def auto_convert_type(value):
            if value == 'true':
                return True
            if value == 'false':
                return False
            try:
                return int(value)
            except:
                pass
            try:
                return float(value)
            except:
                pass
            return value

        # Set "c" to the value.
        key = path[-1]
        if args.remove:  # Remove key
            del config[key]
            self.manager.save_config()
        if args.value:  # Modify value
            config[key] = auto_convert_type(args.value)
            self.manager.save_config()
        else:  # Print out value
            print(config[key])

    @Commands.command(
        'workers',
        help=['Display information about workers that you have connected to the CodaLab instance.'],
        arguments=(),
    )
    def do_workers_command(self, args):
        client = self.manager.current_client()
        raw_info = client.get_workers_info()
        raw_info.sort(key=lambda r: r['worker_id'])

        columns = [
            'worker_id',
            'cpus',
            'gpus',
            'memory',
            'free_disk',
            'last_checkin',
            'tag',
            'runs',
            'shared_file_system',
            'tag_exclusive',
            'exit_after_num_runs',
            'is_terminating',
        ]

        data = []

        for worker in raw_info:
            data.append(
                {
                    'worker_id': worker['worker_id'],
                    'cpus': '{}/{}'.format(worker['cpus_in_use'], worker['cpus']),
                    'gpus': '{}/{}'.format(worker['gpus_in_use'], worker['gpus']),
                    'memory': formatting.size_str(worker['memory_bytes']),
                    'free_disk': formatting.size_str(worker['free_disk_bytes']),
                    'last_checkin': '{} ago'.format(
                        formatting.duration_str(
                            int(time.time()) - worker['checkin_time'])
                    ),
                    'tag': worker['tag'],
                    'runs': ",".join([uuid[0:8] for uuid in worker['run_uuids']]),
                    'shared_file_system': worker['shared_file_system'],
                    'tag_exclusive': worker['tag_exclusive'],
                    'exit_after_num_runs': worker['exit_after_num_runs'],
                    'is_terminating': worker['is_terminating'],
                }
            )

        self.print_table(columns, data)

    @Commands.command(
        'upload',
        aliases=('up',),
        help=[
            'Create a bundle by uploading an existing file/directory.',
            '  upload <path>            : Upload contents of file/directory <path> as a bundle.',
            '  upload <path> ... <path> : Upload one bundle whose directory contents contain <path> ... <path>.',
            '  upload -c <text>         : Upload one bundle whose file contents is <text>.',
            '  upload <url>             : Upload one bundle whose file contents is downloaded from <url>.',
            'Most of the other arguments specify metadata fields.',
        ],
        arguments=(
            Commands.Argument(
                'path',
                help='Paths (or URLs) of the files/directories to upload.',
                nargs='*',
                completer=require_not_headless(FilesCompleter()),
            ),
            Commands.Argument(
                '-c', '--contents', help='Specify the string contents of the bundle.'
            ),
            Commands.Argument(
                '-L',
                '--follow-symlinks',
                help='Always dereference (follow) symlinks.',
                action='store_true',
            ),
            Commands.Argument(
                '-x', '--exclude-patterns', help='Exclude these file patterns.', nargs='*'
            ),
            Commands.Argument(
                '-g', '--git', help='Path is a git repository, git clone it.', action='store_true'
            ),
            Commands.Argument(
                '-p',
                '--pack',
                help='If path is an archive file (e.g., zip, tar.gz), keep it packed.',
                action='store_true',
                default=False,
            ),
            Commands.Argument(
                '-z',
                '--force-compression',
                help='Always use compression (this may speed up single-file uploads over a slow network).',
                action='store_true',
                default=False,
            ),
            Commands.Argument(
                '-w',
                '--worksheet-spec',
                help='Upload to this worksheet (%s).' % WORKSHEET_SPEC_FORMAT,
                completer=WorksheetsCompleter,
            ),
            Commands.Argument(
                '-i',
                '--ignore',
                help='Name of file containing patterns matching files and directories to exclude from upload. '
                'This option is currently only supported with the GNU tar library.',
            ),
            Commands.Argument(
                '-l',
                '--link',
                help='Makes the path the source of truth of the bundle, meaning that the server will retrieve the '
                'bundle directly from the specified path rather than storing its contents'
                'in its own bundle store.',
                action='store_true',
                default=False,
            ),
        )
        + Commands.metadata_arguments([UploadedBundle])
        + EDIT_ARGUMENTS,
    )
    def do_upload_command(self, args):
        if args.contents is None and not args.path:
            raise UsageError("Nothing to upload.")

        if args.contents is not None and args.path:
            raise UsageError(
                "Upload does not support mixing content strings and paths(local files and URLs)."
            )

        client, worksheet_uuid = self.parse_client_worksheet_uuid(
            args.worksheet_spec)

        # Build bundle info
        metadata = self.get_missing_metadata(
            UploadedBundle, args, initial_metadata={})
        if args.contents is not None and metadata['name'] is None:
            metadata['name'] = 'contents'
        if not args.pack and zip_util.path_is_archive(metadata['name']):
            # name = 'test.zip' => name = 'test'
            metadata['name'] = zip_util.strip_archive_ext(metadata['name'])
        bundle_info = {
            'bundle_type': 'dataset',  # TODO: deprecate Dataset and ProgramBundles
            'metadata': metadata,
        }

        # Option 1: --link
        if args.link:
            if len(args.path) != 1:
                raise UsageError(
                    "Only a single path can be uploaded when using --link.")
            bundle_info['metadata']['link_url'] = args.path[0]
            bundle_info['metadata']['link_format'] = LinkFormat.RAW

            new_bundle = client.create('bundles', bundle_info, params={
                                       'worksheet': worksheet_uuid})

        # Option 2: Upload contents string
        elif args.contents is not None:
            contents_buffer = BytesIO(args.contents.encode())
            new_bundle = client.create('bundles', bundle_info, params={
                                       'worksheet': worksheet_uuid})
            client.upload_contents_blob(
                new_bundle['id'],
                fileobj=contents_buffer,
                params={
                    'filename': 'contents',
                    'unpack': False,
                    'state_on_success': State.READY,
                    'finalize_on_success': True,
                },
            )

        # Option 3: Upload URL(s)
        elif any(map(path_util.path_is_url, args.path)):
            if not all(map(path_util.path_is_url, args.path)):
                raise UsageError(
                    "URLs and local files cannot be uploaded in the same bundle.")
            bundle_info['metadata']['source_url'] = str(args.path)

            new_bundle = client.create('bundles', bundle_info, params={
                                       'worksheet': worksheet_uuid})
            client.upload_contents_blob(
                new_bundle['id'],
                params={
                    'urls': args.path,
                    'git': args.git,
                    'state_on_success': State.READY,
                    'finalize_on_success': True,
                },
            )

        # Option 4: Upload file(s) from the local filesystem
        else:
            if self.headless:
                raise UsageError(
                    "Local file paths not allowed without a filesystem.")
            # Check that the upload paths exist
            for path in args.path:
                path_util.check_isvalid(path_util.normalize(path), 'upload')

            # Canonicalize paths (e.g., removing trailing /)
            sources = [path_util.normalize(path) for path in args.path]

            print("Preparing upload archive...", file=self.stderr)
            if args.ignore:
                print(
                    "Excluding files and directories specified by %s." % args.ignore,
                    file=self.stderr,
                )

            packed = zip_util.pack_files_for_upload(
                sources,
                should_unpack=(not args.pack),
                follow_symlinks=args.follow_symlinks,
                exclude_patterns=args.exclude_patterns,
                force_compression=args.force_compression,
                ignore_file=args.ignore,
            )

            # Create bundle.
            # We must create the bundle right before we upload it because we
            # perform some input validation in functions such as
            # zip_util.pack_files_for_upload that we want to fail fast before
            # we try to create or upload the bundle, otherwise you will be left
            # with empty shells of failed uploading bundles on your worksheet.
            new_bundle = client.create(
                'bundles',
                bundle_info,
                params={'worksheet': worksheet_uuid, 'wait_for_upload': True},
            )
            print(
                'Uploading %s (%s) to %s' % (
                    packed['filename'], new_bundle['id'], client.address),
                file=self.stderr,
            )
            progress = FileTransferProgress(
                'Sent ', packed['filesize'], f=self.stderr)
            with closing(packed['fileobj']), progress:
                client.upload_contents_blob(
                    new_bundle['id'],
                    fileobj=packed['fileobj'],
                    params={
                        'filename': packed['filename'],
                        'unpack': packed['should_unpack'],
                        'simplify': packed['should_simplify'],
                        'state_on_success': State.READY,
                        'finalize_on_success': True,
                    },
                    progress_callback=progress.update,
                )

        print(new_bundle['id'], file=self.stdout)

    @Commands.command(
        'download',
        aliases=('down',),
        help='Download bundle from a CodaLab instance.',
        arguments=(
            Commands.Argument(
                'target_spec', help=TARGET_SPEC_FORMAT, completer=BundlesCompleter),
            Commands.Argument(
                '-o',
                '--output-path',
                help='Path to download bundle to.  By default, the bundle or subpath name in the current directory is used.',
            ),
            Commands.Argument(
                '-f',
                '--force',
                action='store_true',
                help='Overwrite the output path if a file already exists.',
            ),
            Commands.Argument(
                '-w',
                '--worksheet-spec',
                help='Operate on this worksheet (%s).' % WORKSHEET_SPEC_FORMAT,
                completer=WorksheetsCompleter,
            ),
        ),
    )
    def do_download_command(self, args):
        self._fail_if_headless(args)

        default_client, default_worksheet_uuid = self.parse_client_worksheet_uuid(
            args.worksheet_spec
        )
        client, worksheet_uuid, target = self.resolve_target(
            default_client, default_worksheet_uuid, args.target_spec
        )

        # Figure out where to download.
        info = client.fetch('bundles', target.bundle_uuid)
        if args.output_path:
            local_path = args.output_path
        else:
            local_path = (
                nested_dict_get(info, 'metadata', 'name', default='untitled')
                if target.subpath == ''
                else os.path.basename(target.subpath)
            )
        final_path = os.path.join(os.getcwd(), local_path)
        if os.path.exists(final_path):
            if args.force:
                shutil.rmtree(final_path)
            else:
                print('Local file/directory \'%s\' already exists.' %
                      local_path, file=self.stdout)
                return

        # Do the download.
        target_info = client.fetch_contents_info(target, 0)
        if target_info['type'] == 'link':
            raise UsageError('Downloading symlinks is not allowed.')

        print(
            'Downloading %s/%s => %s' % (self.simple_bundle_str(info),
                                         target.subpath, final_path),
            file=self.stdout,
        )

        progress = FileTransferProgress('Received ', f=self.stderr)
        contents = file_util.tracked(
            client.fetch_contents_blob(
                target_info['resolved_target']), progress.update
        )
        with progress, closing(contents):
            if target_info['type'] == 'directory':
                un_tar_directory(contents, final_path, 'gz', force=args.force)
            elif target_info['type'] == 'file':
                with open(final_path, 'wb') as out:
                    shutil.copyfileobj(contents, out)

    def copy_bundle(
        self,
        source_client,
        source_bundle_uuid,
        dest_client,
        dest_worksheet_uuid,
        copy_dependencies,
        add_to_worksheet,
    ):
        """
        Helper function that supports cp and wadd.
        Copies the source bundle to the target worksheet.
        Currently, this goes between two clients by downloading to the local
        disk and then uploading, which is not the most efficient.
        But having two clients talk directly to each other is complicated...
        """
        if copy_dependencies:
            source_info = source_client.fetch('bundles', source_bundle_uuid)
            # Copy all the dependencies, but only for run dependencies.
            for dep in source_info['dependencies']:
                self.copy_bundle(
                    source_client,
                    dep['parent_uuid'],
                    dest_client,
                    dest_worksheet_uuid,
                    False,
                    add_to_worksheet,
                )
            self.copy_bundle(
                source_client,
                source_bundle_uuid,
                dest_client,
                dest_worksheet_uuid,
                False,
                add_to_worksheet,
            )
            return

        # Check if the bundle already exists on the destination, then don't copy it
        # (although metadata could be different on source and destination).
        # TODO: sync the metadata.
        try:
            dest_client.fetch('bundles', source_bundle_uuid)
        except NotFoundError:
            bundle_exists = False
        else:
            bundle_exists = True

        # Bundle already exists, just need to add to worksheet if desired.
        if bundle_exists:
            if add_to_worksheet:
                dest_client.create(
                    'worksheet-items',
                    data={
                        'type': worksheet_util.TYPE_BUNDLE,
                        'worksheet': JsonApiRelationship('worksheets', dest_worksheet_uuid),
                        'bundle': JsonApiRelationship('bundles', source_bundle_uuid),
                    },
                    params={'uuid': dest_worksheet_uuid},
                )
            return

        source_info = source_client.fetch('bundles', source_bundle_uuid)
        if source_info is None:
            print('Unable to read bundle %s' %
                  source_bundle_uuid, file=self.stdout)
            return

        source_desc = self.simple_bundle_str(source_info)
        if source_info['state'] not in [State.READY, State.FAILED]:
            print(
                'Not copying %s because it has non-final state %s'
                % (source_desc, source_info['state']),
                file=self.stdout,
            )
            return

        print("Copying %s..." % source_desc, file=self.stdout)

        # Create the bundle, copying over metadata from the source bundle
        dest_bundle = dest_client.create(
            'bundles',
            source_info,
            params={
                'worksheet': dest_worksheet_uuid,
                'detached': not add_to_worksheet,
                'wait_for_upload': True,
            },
        )

        # Fetch bundle metadata of bundle contents from source client
        try:
            target_info = source_client.fetch_contents_info(
                BundleTarget(source_bundle_uuid, ''))
        except NotFoundError:
            # When bundle content doesn't exist, update the bundle state with final states and return
            dest_client.upload_contents_blob(
                dest_bundle['id'],
                params={
                    # copy bundle state
                    'state_on_success': source_info['state'],
                    'finalize_on_success': True,
                },
            )
            return

        # Collect information about how server should unpack
        filename = nested_dict_get(source_info, 'metadata', 'name')
        # Zip bundle directory if there is any
        if target_info['type'] == 'directory':
            filename += '.tar.gz'
            unpack = True
        else:
            unpack = False
        # Fetch bundle content from source client
        source_file = source_client.fetch_contents_blob(
            BundleTarget(source_bundle_uuid, ''))
        # Send file over
        progress = FileTransferProgress('Copied ', f=self.stderr)
        with closing(source_file), progress:
            dest_client.upload_contents_blob(
                dest_bundle['id'],
                fileobj=source_file,
                params={
                    'filename': filename,
                    'unpack': unpack,
                    'simplify': False,  # retain original bundle verbatim
                    # copy bundle state
                    'state_on_success': source_info['state'],
                    'finalize_on_success': True,
                },
                progress_callback=progress.update,
            )

    @Commands.command(
        'make',
        help=[
            'Create a bundle by combining parts of existing bundles.',
            '  make <bundle>/<subpath>                : New bundle\'s contents are copied from <subpath> in <bundle>.',
            '  make <key>:<bundle> ... <key>:<bundle> : New bundle contains file/directories <key> ... <key>, whose contents are given.',
        ],
        arguments=(
            Commands.Argument(
                'target_spec', help=MAKE_TARGET_SPEC_FORMAT, nargs='+', completer=BundlesCompleter
            ),
            Commands.Argument(
                '-w',
                '--worksheet-spec',
                help='Operate on this worksheet (%s).' % WORKSHEET_SPEC_FORMAT,
                completer=WorksheetsCompleter,
            ),
        )
        + Commands.metadata_arguments([MakeBundle])
        + EDIT_ARGUMENTS,
    )
    def do_make_command(self, args):
        client, worksheet_uuid = self.parse_client_worksheet_uuid(
            args.worksheet_spec)
        targets = self.resolve_key_targets(
            client, worksheet_uuid, args.target_spec)
        # Support anonymous make calls by replacing None keys with ''
        targets = [('' if key is None else key, val) for key, val in targets]
        metadata = self.get_missing_metadata(MakeBundle, args)
        new_bundle = client.create(
            'bundles',
            self.derive_bundle(MakeBundle.BUNDLE_TYPE,
                               None, targets, metadata),
            params={'worksheet': worksheet_uuid},
        )

        print(new_bundle['uuid'], file=self.stdout)

    def wait(self, client, args, uuid):
        """Wait for a run bundle to finish. Called by run and mimic."""
        # Build new args for a hacky artificial call to the info command
        info_args = argparse.Namespace()
        info_args.worksheet_spec = args.worksheet_spec
        info_args.verbose = args.verbose
        info_args.bundle_spec = [uuid]
        info_args.field = None
        info_args.raw = False

        if args.wait:
            self.follow_targets(client, uuid, [])
            self.do_info_command(info_args)
        if args.tail:
            # Follow from the beginnings of the files since we just start running them
            self.follow_targets(
                client, uuid, ['stdout', 'stderr'], from_start=True)
            if args.verbose:
                self.do_info_command(info_args)

    def derive_bundle(self, bundle_type, command, targets, metadata):
        # List the dependencies of this bundle on its targets.
        dependencies = []
        for (child_path, parent_target) in targets:
            dependencies.append(
                {
                    'child_path': child_path,
                    'parent_uuid': parent_target.bundle_uuid,
                    'parent_path': parent_target.subpath,
                }
            )
        return {
            'bundle_type': bundle_type,
            'command': command,
            'metadata': metadata,
            'dependencies': dependencies,
        }

    @Commands.command(
        'run',
        help='Create a bundle by running a program bundle on an input bundle.',
        arguments=(
            Commands.Argument(
                'target_spec', help=RUN_TARGET_SPEC_FORMAT, nargs='*', completer=TargetsCompleter
            ),
            Commands.Argument(
                'command',
                metavar='[---] command',
                help='Arbitrary Linux command to execute.',
                completer=NullCompleter,
            ),
            Commands.Argument(
                '-w',
                '--worksheet-spec',
                help='Operate on this worksheet (%s).' % WORKSHEET_SPEC_FORMAT,
                completer=WorksheetsCompleter,
            ),
            Commands.Argument(  # Internal for web FE positioned insert.
                '-a', '--after_sort_key', help='Insert after this sort_key', completer=NullCompleter
            ),
            Commands.Argument(
                '-m',
                '--memoize',
                help='If a bundle with the same command and dependencies already exists, return it instead of creating a new one.',
                action='store_true',
            ),
            Commands.Argument(
                '-i',
                '--interactive',
                help='Beta feature - Start an interactive session to construct your run command.',
                action='store_true',
            ),
        )
        + Commands.metadata_arguments([RunBundle])
        + EDIT_ARGUMENTS
        + WAIT_ARGUMENTS,
    )
    def do_run_command(self, args):
        client, worksheet_uuid = self.parse_client_worksheet_uuid(
            args.worksheet_spec)
        args.target_spec, args.command = desugar_command(
            args.target_spec, args.command)
        metadata = self.get_missing_metadata(RunBundle, args)
        targets = self.resolve_key_targets(
            client, worksheet_uuid, args.target_spec)

        if args.interactive:
            # Disable cl run --interactive on headless systems
            self._fail_if_headless(args)

            # Fetch bundle locations from the server
            bundle_uuids = [bundle_target.bundle_uuid for _,
                            bundle_target in targets]
            bundles_locations = client.get_bundles_locations(bundle_uuids)

            docker_image = metadata.get('request_docker_image', None)
            if not docker_image:
                # If a Docker image is not specified, use the default CPU worker image for the interactive session
                docker_image = self.manager.config['workers']['default_cpu_image']

            # Start an interactive session to allow users to figure out the command to run
            session = InteractiveSession(
                docker_image, args.command, self.manager, targets, bundles_locations, args.verbose
            )
            command = session.start()
            session.cleanup()
        else:
            command = args.command

        if not command:
            raise UsageError('The command cannot be empty.')

        params = {'worksheet': worksheet_uuid}
        if args.after_sort_key:
            params['after_sort_key'] = args.after_sort_key
        if args.memoize:
            dependencies = [
                {'child_path': key, 'parent_uuid': bundle_target.bundle_uuid}
                for key, bundle_target in targets
            ]
            # A list of matched uuids in the order they were created.
            memoized_bundles = client.fetch(
                'bundles', params={'command': command, 'dependencies': json.dumps(dependencies)}
            )

        if args.memoize and len(memoized_bundles) > 0:
            new_bundle = memoized_bundles[-1]
            print(new_bundle['uuid'], file=self.stdout)
            self.copy_bundle(
                source_client=client,
                source_bundle_uuid=new_bundle['uuid'],
                dest_client=client,
                dest_worksheet_uuid=worksheet_uuid,
                copy_dependencies=False,
                add_to_worksheet=True,
            )
        else:
            new_bundle = client.create(
                'bundles',
                self.derive_bundle(RunBundle.BUNDLE_TYPE,
                                   command, targets, metadata),
                params=params,
            )
            print(new_bundle['uuid'], file=self.stdout)
            self.wait(client, args, new_bundle['uuid'])

    @Commands.command(
        'edit',
        aliases=('e',),
        help=[
            'Edit an existing bundle\'s metadata.',
            '  edit           : Popup an editor.',
            '  edit -n <name> : Edit the name metadata field (same for other fields).',
            '  edit -T <tag> ... <tag> : Set the tags of the bundle (e.g., training-dataset).',
        ],
        arguments=(
            Commands.Argument(
                'bundle_spec', help=BUNDLE_SPEC_FORMAT, completer=BundlesCompleter),
            Commands.Argument(
                '-n',
                '--name',
                help='Change the bundle name (format: %s).' % spec_util.NAME_REGEX.pattern,
            ),
            Commands.Argument(
                '-T', '--tags', help='Change tags (must appear after worksheet_spec).', nargs='*'
            ),
            Commands.Argument('-d', '--description',
                              help='New bundle description.'),
            Commands.Argument(
                '--anonymous',
                help='Set bundle to be anonymous (identity of the owner will NOT be visible to users without \'all\' permission on the bundle).',
                dest='anonymous',
                action='store_true',
                default=None,
            ),
            Commands.Argument(
                '--not-anonymous',
                help='Set bundle to be NOT anonymous.',
                dest='anonymous',
                action='store_false',
            ),
            Commands.Argument(
                '-w',
                '--worksheet-spec',
                help='Operate on this worksheet (%s).' % WORKSHEET_SPEC_FORMAT,
                completer=WorksheetsCompleter,
            ),
<<<<<<< HEAD
            Commands.Argument('-f', '--field', help='Edit any specified bundle metadata field.',
                              nargs=2, metavar=('FIELD', 'VALUE')),
=======
            Commands.Argument(
                '-f',
                '--field',
                help='Edit any specified bundle metadata field.',
                nargs=2,
                metavar=('FIELD', 'VALUE'),
            ),
>>>>>>> a2306fac
        ),
    )
    def do_edit_command(self, args):
        client, worksheet_uuid = self.parse_client_worksheet_uuid(
            args.worksheet_spec)

        info = client.fetch_one(
            'bundles', params={'specs': args.bundle_spec, 'worksheet': worksheet_uuid}
        )

        bundle_subclass = get_bundle_subclass(info['bundle_type'])

        metadata_update = {}
        bundle_update = {}
        if args.name:
            metadata_update['name'] = args.name
        if args.description:
            metadata_update['description'] = args.description
        if args.tags:
            metadata_update['tags'] = args.tags
        if args.anonymous is not None:
            bundle_update['is_anonymous'] = args.anonymous
        if args.field:
            metadata_update[args.field[0]] = args.field[1]

        # Prompt user for edits via an editor when no edits provided by command line options
        if not self.headless and not metadata_update and not bundle_update:
            metadata_update = metadata_util.request_missing_metadata(
                bundle_subclass, info['metadata']
            )

        if bundle_update or metadata_update:
            bundle_update.update(
                {'id': info['id'], 'bundle_type': info['bundle_type']})
            if metadata_update:
                bundle_update['metadata'] = metadata_update

            client.update('bundles', bundle_update)
            print("Saved metadata for bundle %s." %
                  (info['id']), file=self.stdout)

    @Commands.command(
        'detach',
        aliases=('de',),
        help='Detach a bundle from this worksheet, but doesn\'t remove the bundle.',
        arguments=(
            Commands.Argument(
                'bundle_spec', help=BUNDLE_SPEC_FORMAT, nargs='+', completer=BundlesCompleter
            ),
            Commands.Argument(
                '-n',
                '--index',
                help='Specifies which occurrence (1, 2, ...) of the bundle to detach, counting from the end.',
                type=int,
            ),
            Commands.Argument(
                '-w',
                '--worksheet-spec',
                help='Operate on this worksheet (%s).' % WORKSHEET_SPEC_FORMAT,
                completer=WorksheetsCompleter,
            ),
        ),
    )
    def do_detach_command(self, args):
        """
        Removes the given bundles from the given worksheet (but importantly
        doesn't delete the actual bundles, unlike rm).
        """
        args.bundle_spec = spec_util.expand_specs(args.bundle_spec)

        client, worksheet_uuid = self.parse_client_worksheet_uuid(
            args.worksheet_spec)
        # Resolve all the bundles first, then detach.
        # This is important since some of the bundle specs (^1 ^2) are relative.
        bundle_uuids = self.target_specs_to_bundle_uuids(
            client, worksheet_uuid, args.bundle_spec)
        worksheet_info = client.fetch(
            'worksheets', worksheet_uuid, params={'include': ['items', 'items.bundle']}
        )

        # Number the bundles: c c a b c => 3 2 1 1 1
        items = worksheet_info['items']
        indices = [None] * len(
            items
        )  # Parallel array to items that stores the index associated with that bundle uuid
        uuid2index = (
            {}
        )  # bundle uuid => index of the bundle (at the end, number of times it occurs on the worksheet)
        for i, item in reversed(list(enumerate(items))):
            if item['type'] == worksheet_util.TYPE_BUNDLE:
                uuid = item['bundle']['id']
                indices[i] = uuid2index[uuid] = uuid2index.get(uuid, 0) + 1

        # Detach the items.
        new_items = []
        for i, item in enumerate(items):
            detach = False
            if item['type'] == worksheet_util.TYPE_BUNDLE:
                uuid = item['bundle']['id']
                # If want to detach uuid, then make sure we're detaching the
                # right index or if the index is not specified, that it's
                # unique.
                if uuid in bundle_uuids:
                    if args.index is None:
                        if uuid2index[uuid] != 1:
                            raise UsageError(
                                'bundle %s shows up more than once, need to specify index' % uuid
                            )
                        detach = True
                    else:
                        if args.index > uuid2index[uuid]:
                            raise UsageError(
                                'bundle %s shows up %d times, can\'t get index %d'
                                % (uuid, uuid2index[uuid], args.index)
                            )
                        if args.index == indices[i]:
                            detach = True
            if not detach:
                new_items.append(item)

        client.create(
            'worksheet-items', data=new_items, params={'replace': True, 'uuid': worksheet_uuid}
        )

    @Commands.command(
        'rm',
        help='Remove a bundle (permanent!).',
        arguments=(
            Commands.Argument(
                'bundle_spec', help=BUNDLE_SPEC_FORMAT, nargs='+', completer=BundlesCompleter
            ),
            Commands.Argument(
                '--force',
                action='store_true',
                help='Delete bundle (DANGEROUS - breaking dependencies!)',
            ),
            Commands.Argument(
                '-r',
                '--recursive',
                action='store_true',
                help='Delete all bundles downstream that depend on this bundle (DANGEROUS - could be a lot!).',
            ),
            Commands.Argument(
                '-d',
                '--data-only',
                action='store_true',
                help='Keep the bundle metadata, but remove the bundle contents on disk.',
            ),
            Commands.Argument(
                '-i',
                '--dry-run',
                help='Perform a dry run (just show what will be done without doing it).',
                action='store_true',
            ),
            Commands.Argument(
                '-w',
                '--worksheet-spec',
                help='Operate on this worksheet (%s).' % WORKSHEET_SPEC_FORMAT,
                completer=WorksheetsCompleter,
            ),
        ),
    )
    def do_rm_command(self, args):
        args.bundle_spec = spec_util.expand_specs(args.bundle_spec)
        client, worksheet_uuid = self.parse_client_worksheet_uuid(
            args.worksheet_spec)
        # Resolve all the bundles first, then delete.
        # This is important since some of the bundle specs (^1 ^2) are relative.
        bundle_uuids = self.target_specs_to_bundle_uuids(
            client, worksheet_uuid, args.bundle_spec)
        deleted_uuids = client.delete(
            'bundles',
            bundle_uuids,
            params={
                'force': args.force,
                'recursive': args.recursive,
                'data-only': args.data_only,
                'dry-run': args.dry_run,
            },
        )['meta']['ids']

        if args.dry_run:
            bundles = client.fetch(
                'bundles', params={'specs': deleted_uuids, 'include': ['owner']})
            print(
                'This command would permanently remove the following bundles (not doing so yet):',
                file=self.stdout,
            )
            self.print_bundle_info_list(
                bundles, uuid_only=False, print_ref=False)
        else:
            for uuid in deleted_uuids:
                print(uuid, file=self.stdout)

    @Commands.command(
        'search',
        aliases=('s',),
        help=[
            'Search for bundles on a CodaLab instance (returns 10 results by default).',
            '  search <keyword> ... <keyword>         : Name or uuid contains each <keyword>.',
            '  search name=<value>                    : Name is <value>, where `name` can be any metadata field (e.g., description).',
            '  search type=<type>                     : Bundle type is <type> (`run` or `dataset`).',
            '  search id=<id>                         : Has <id> (integer used for sorting, strictly increasing over time).',
            '  search uuid=<uuid>                     : UUID is <uuid> (e.g., 0x...).',
            '  search state=<state>                   : State is <state> (e.g., staged, running, ready, failed).',
            '  search command=<command>               : Command to run is <command>.',
            '  search dependency=<uuid>               : Has a dependency with <uuid>.',
            '  search dependency/<name>=<uuid>        : Has a dependency <name>:<uuid>.',
            '',
            '  search owner=<owner>                   : Owned by <owner> (e.g., `pliang`).',
            '  search .mine                           : Owned by me.',
            '  search group=<group>                   : Shared with <group>.',
            '  search .shared                         : Shared with any of the groups I\'m in.',
            '',
            '  search host_worksheet=<worksheet>      : On <worksheet>.',
            '  search .floating                       : Not on any worksheet.',
            '',
            '  search .limit=<limit>                  : Limit the number of results to the top <limit> (e.g., 50).',
            '  search .offset=<offset>                : Return results starting at <offset>.',
            '',
            '  search .before=<datetime>              : Returns bundles created before (inclusive) given ISO 8601 timestamp (e.g., .before=2042-3-14).',
            '  search .after=<datetime>               : Returns bundles created after (inclusive) given ISO 8601 timestamp (e.g., .after=2120-10-15T00:00:00-08).',
            '',
            '  search size=.sort                      : Sort by a particular field (where `size` can be any metadata field).',
            '  search size=.sort-                     : Sort by a particular field in reverse (e.g., `size`).',
            '  search .last                           : Sort in reverse chronological order (equivalent to id=.sort-).',
            '  search .count                          : Count the number of matching bundles.',
            '  search size=.sum                       : Compute total of a particular field (e.g., `size`).',
            '  search .format=<format>                : Apply <format> function (see worksheet markdown).',
        ],
        arguments=(
            Commands.Argument(
                'keywords', help='Keywords to search for.', nargs='+'),
            Commands.Argument(
                '-a',
                '--append',
                help='Append these bundles to the current worksheet.',
                action='store_true',
            ),
            Commands.Argument('-u', '--uuid-only',
                              help='Print only uuids.', action='store_true'),
            Commands.Argument(
                '-w',
                '--worksheet-spec',
                help='Operate on this worksheet (%s).' % WORKSHEET_SPEC_FORMAT,
                completer=WorksheetsCompleter,
            ),
        ),
    )
    def do_search_command(self, args):
        client, worksheet_uuid = self.parse_client_worksheet_uuid(
            args.worksheet_spec)

        bundles = client.fetch(
            'bundles',
            params={'worksheet': worksheet_uuid,
                    'keywords': args.keywords, 'include': ['owner']},
        )

        # Print direct numeric result
        if 'meta' in bundles:
            print(bundles['meta']['result'], file=self.stdout)
            return

        # Print table
        if len(bundles) > 0:
            self.print_bundle_info_list(
                bundles, uuid_only=args.uuid_only, print_ref=False)
        elif not args.uuid_only:
            print(NO_RESULTS_FOUND, file=self.stderr)

        # Add the bundles to the current worksheet
        if args.append:
            client.create(
                'worksheet-items',
                data=[
                    {
                        'worksheet': JsonApiRelationship('worksheets', worksheet_uuid),
                        'bundle': JsonApiRelationship('bundles', bundle['uuid']),
                        'type': worksheet_util.TYPE_BUNDLE,
                    }
                    for bundle in bundles
                ],
                params={'uuid': worksheet_uuid},
            )
            worksheet_info = client.fetch('worksheets', worksheet_uuid)
            print(
                'Added %d bundles to %s' % (
                    len(bundles), self.worksheet_url(worksheet_info)),
                file=self.stdout,
            )

        return {'refs': self.create_reference_map('bundle', bundles)}

    def create_reference_map(self, info_type, info_list):
        """
        Return dict of dicts containing name, uuid and type for each
        bundle/worksheet in the info_list. This information is needed to recover
        URL on the web client.
        """
        return {
            worksheet_util.apply_func(UUID_POST_FUNC, info['uuid']): {
                'type': info_type,
                'uuid': info['uuid'],
                'name': info.get('metadata', info).get('name', None),
            }
            for info in info_list
            if 'uuid' in info
        }

    @Commands.command(
        name='ls',
        help='List bundles in a worksheet.',
        arguments=(
            Commands.Argument('-u', '--uuid-only',
                              help='Print only uuids.', action='store_true'),
            Commands.Argument(
                '-w',
                '--worksheet-spec',
                help='Operate on this worksheet (%s).' % WORKSHEET_SPEC_FORMAT,
                completer=WorksheetsCompleter,
            ),
        ),
    )
    def do_ls_command(self, args):
        client, worksheet_uuid = self.parse_client_worksheet_uuid(
            args.worksheet_spec)
        worksheet_info = client.fetch(
            'worksheets',
            worksheet_uuid,
            params={
                'include': [
                    'owner',
                    'group_permissions',
                    'items',
                    'items.bundle',
                    'items.bundle.owner',
                ]
            },
        )
        if not args.uuid_only:
            print(self._worksheet_description(
                worksheet_info), file=self.stdout)
        bundle_info_list = [
            item['bundle'] for item in worksheet_info['items'] if item['type'] == 'bundle'
        ]
        self.print_bundle_info_list(
            bundle_info_list, args.uuid_only, print_ref=True)
        return {'refs': self.create_reference_map('bundle', bundle_info_list)}

    def _worksheet_description(self, worksheet_info):
        fields = [
            ('Worksheet', self.worksheet_url(worksheet_info)),
            ('Title', formatting.verbose_contents_str(
                worksheet_info['title'])),
            ('Tags', ' '.join(worksheet_info['tags'])),
            (
                'Owner',
                self.simple_user_str(worksheet_info['owner'])
                + (' [anonymous]' if worksheet_info['is_anonymous'] else ''),
            ),
            (
                'Permissions',
                group_permissions_str(worksheet_info['group_permissions'])
                + (' [frozen]' if worksheet_info['frozen'] else ''),
            ),
        ]
        return '\n'.join('### %s: %s' % (k, v) for k, v in fields)

    def print_bundle_info_list(self, bundle_info_list, uuid_only, print_ref):
        """
        Helper function: print >>self.stdout, a nice table showing all provided bundles.
        """
        if uuid_only:
            for bundle_info in bundle_info_list:
                print(bundle_info['uuid'], file=self.stdout)
        else:

            def get(i, info, col):
                if col == 'ref':
                    return '^' + str(len(bundle_info_list) - i)
                else:
                    return info.get(col, nested_dict_get(info, 'metadata', col))

            self.print_result_limit_info(len(bundle_info_list))

            for bundle_info in bundle_info_list:
                bundle_info['owner'] = nested_dict_get(
                    bundle_info, 'owner', 'user_name')

            columns = (('ref',) if print_ref else ()) + (
                'uuid',
                'name',
                'summary',
                'owner',
                'created',
                'data_size',
                'state',
            )
            post_funcs = {'uuid': UUID_POST_FUNC,
                          'created': 'date', 'data_size': 'size'}
            justify = {'data_size': 1, 'ref': 1}
            bundle_dicts = [
                {col: get(i, info, col) for col in columns}
                for i, info in enumerate(bundle_info_list)
            ]
            self.print_table(columns, bundle_dicts,
                             post_funcs=post_funcs, justify=justify)

    @Commands.command(
        'info',
        aliases=('i',),
        help='Show detailed information for a bundle.',
        arguments=(
            Commands.Argument(
                'bundle_spec', help=BUNDLE_SPEC_FORMAT, nargs='+', completer=BundlesCompleter
            ),
            Commands.Argument(
                '-f', '--field', help='Print out these comma-separated fields.'),
            Commands.Argument(
                '-r',
                '--raw',
                action='store_true',
                help='Print out raw information (no rendering of numbers/times).',
            ),
            Commands.Argument(
                '-v',
                '--verbose',
                action='store_true',
                help='Print top-level contents of bundle, children bundles, and host worksheets.',
            ),
            Commands.Argument(
                '-w',
                '--worksheet-spec',
                help='Operate on this worksheet (%s).' % WORKSHEET_SPEC_FORMAT,
                completer=WorksheetsCompleter,
            ),
        ),
    )
    def do_info_command(self, args):
        args.bundle_spec = spec_util.expand_specs(args.bundle_spec)
        client, worksheet_uuid = self.parse_client_worksheet_uuid(
            args.worksheet_spec)

        bundles = client.fetch(
            'bundles',
            params={
                'specs': args.bundle_spec,
                'worksheet': worksheet_uuid,
                'include': ['owner']
                + (['children', 'group_permissions', 'host_worksheets']
                   if args.verbose else []),
            },
        )

        for i, info in enumerate(bundles):
            if args.field:
                # Display individual fields (arbitrary genpath)
                values = []
                for genpath in args.field.split(','):
                    if worksheet_util.is_file_genpath(genpath):
                        value = contents_str(
                            client.interpret_file_genpaths(
                                [(info['id'], genpath, None)])[0]
                        )
                    else:
                        value = worksheet_util.interpret_genpath(info, genpath)
                    values.append(value)
                print('\t'.join(map(str, values)), file=self.stdout)
            else:
                # Display all the fields
                if i > 0:
                    print()
                self.print_basic_info(client, info, args.raw)
                if args.verbose:
                    self.print_children(info)
                    self.print_host_worksheets(info)
                    self.print_permissions(info)
                    self.print_contents(client, info)

        # Headless client should fire OpenBundle UI action if no special flags used
        if self.headless and not (args.field or args.raw or args.verbose):
            return ui_actions.serialize([ui_actions.OpenBundle(bundle['id']) for bundle in bundles])

    @staticmethod
    def key_value_str(key, value):
        return '%-26s: %s' % (
            key,
            formatting.verbose_contents_str(
                str(value) if value is not None else None),
        )

    def print_basic_info(self, client, info, raw):
        """
        print >>self.stdout, the basic information for a bundle (key/value pairs).
        """

        metadata = info['metadata']
        lines = []  # The output that we're accumulating

        # Bundle fields
        for key in ('bundle_type', 'uuid', 'data_hash', 'state', 'command', 'is_anonymous'):
            if not raw:
                if key not in info:
                    continue
            lines.append(self.key_value_str(key, info.get(key)))

        # Owner info
        lines.append(self.key_value_str(
            'owner', self.simple_user_str(info['owner'])))

        # Metadata fields (standard)
        cls = get_bundle_subclass(info['bundle_type'])
        for key, value in worksheet_util.get_formatted_metadata(cls, metadata, raw):
            lines.append(self.key_value_str(key, value))

        # Metadata fields (non-standard)
        standard_keys = set(spec.key for spec in cls.METADATA_SPECS)
        for key, value in metadata.items():
            if key in standard_keys:
                continue
            lines.append(self.key_value_str(key, value))

        # Dependencies (both hard dependencies and soft)
        def display_dependencies(label, deps):
            lines.append(label + ':')
            for dep in deps:
                child = dep['child_path']
                parent = path_util.safe_join(
                    contents_str(dep['parent_name']) +
                    '(' + dep['parent_uuid'] + ')',
                    dep['parent_path'],
                )
                lines.append('  %s: %s' % (child, parent))

        if info['dependencies']:
            deps = info['dependencies']
            display_dependencies('dependencies', deps)

        print('\n'.join(lines), file=self.stdout)

    def print_children(self, info):
        print('children:', file=self.stdout)
        for child in info['children']:
            print("  %s" % self.simple_bundle_str(child), file=self.stdout)

    def print_host_worksheets(self, info):
        print('host_worksheets:', file=self.stdout)
        for host_worksheet_info in info['host_worksheets']:
            print("  %s" % self.worksheet_url(
                host_worksheet_info), file=self.stdout)

    def print_permissions(self, info):
        print('permission: %s' % permission_str(
            info['permission']), file=self.stdout)
        print('group_permissions:', file=self.stdout)
        print('  %s' % group_permissions_str(
            info.get('group_permissions', [])), file=self.stdout)

    def print_contents(self, client, info):
        def wrap(string):
            return '=== ' + string + ' preview ==='

        print(wrap('contents'), file=self.stdout)
        bundle_uuid = info['uuid']
        info = self.print_target_info(
            client, BundleTarget(bundle_uuid, ''), head=10)
        if info is not None and info['type'] == 'directory':
            for item in info['contents']:
                if item['name'] not in ['stdout', 'stderr']:
                    continue
                print(wrap(item['name']), file=self.stdout)
                self.print_target_info(client, BundleTarget(
                    bundle_uuid, item['name']), head=10)

    @Commands.command(
        'mount',
        help=[
            'Beta feature: this command may change in a future release. Mount the contents of a bundle at a read-only mountpoint.'
        ],
        arguments=(
            Commands.Argument(
                'target_spec', help=TARGET_SPEC_FORMAT, completer=TargetsCompleter),
            Commands.Argument(
                '--mountpoint', help='Empty directory path to set up as the mountpoint for FUSE.'
            ),
            Commands.Argument(
                '--verbose', help='Verbose mode for BundleFUSE.', action='store_true', default=False
            ),
            Commands.Argument(
                '-w',
                '--worksheet-spec',
                help='Operate on this worksheet (%s).' % WORKSHEET_SPEC_FORMAT,
                completer=WorksheetsCompleter,
            ),
        ),
    )
    def do_mount_command(self, args):
        if bundle_fuse.fuse_is_available:
            self._fail_if_headless(args)  # Disable on headless systems

            default_client, default_worksheet_uuid = self.parse_client_worksheet_uuid(
                args.worksheet_spec
            )
            client, worksheet_uuid, target = self.resolve_target(
                default_client, default_worksheet_uuid, args.target_spec
            )

            mountpoint = path_util.normalize(args.mountpoint)
            path_util.check_isvalid(mountpoint, 'mount')
            print(
                'BundleFUSE mounting bundle {} on {}'.format(
                    target.bundle_uuid, mountpoint),
                file=self.stdout,
            )
            print(
                'BundleFUSE will run and maintain the mounted filesystem in the foreground. CTRL-C to cancel.',
                file=self.stdout,
            )
            bundle_fuse.bundle_mount(
                client, mountpoint, target.bundle_uuid, args.verbose)
            print('BundleFUSE shutting down.', file=self.stdout)
        else:
            print('fuse is not installed', file=self.stdout)

    @Commands.command(
        'netcat',
        help=[
            'Beta feature: this command may change in a future release. Send raw data into a port of a running bundle'
        ],
        arguments=(
            Commands.Argument(
                'bundle_spec', help=BUNDLE_SPEC_FORMAT, completer=BundlesCompleter),
            Commands.Argument('port', type=int, help='Port'),
            Commands.Argument(
                'message',
                metavar='[---] message',
                help='Arbitrary message to send.',
                completer=NullCompleter,
            ),
            Commands.Argument(
                '-f', '--file', help='Add this file at end of message'),
            Commands.Argument(
                '--verbose', help='Verbose mode.', action='store_true', default=False
            ),
            Commands.Argument(
                '-w',
                '--worksheet-spec',
                help='Operate on this worksheet (%s).' % WORKSHEET_SPEC_FORMAT,
                completer=WorksheetsCompleter,
            ),
        ),
    )
    def do_netcat_command(self, args):
        client, worksheet_uuid = self.parse_client_worksheet_uuid(
            args.worksheet_spec)
        client, worksheet_uuid, target = self.resolve_target(
            client, worksheet_uuid, args.bundle_spec
        )
        message = args.message
        if args.file:
            with open(args.file) as f:
                message += f.read()
        contents = client.netcat(
            target.bundle_uuid, port=args.port, data={"message": message})
        with closing(contents):
            shutil.copyfileobj(contents, self.stdout.buffer)

    @Commands.command(
        'cat',
        help=[
            'Print the contents of a file/directory in a bundle.',
            'Note that cat on a directory will list its files.',
        ],
        arguments=(
            Commands.Argument(
                'target_spec', help=TARGET_SPEC_FORMAT, completer=TargetsCompleter),
            Commands.Argument(
                '--head', type=int, metavar='NUM', help='Display first NUM lines of contents.'
            ),  # `-h` conflicts with help flag
            Commands.Argument(
                '-t', '--tail', type=int, metavar='NUM', help='Display last NUM lines of contents'
            ),
            Commands.Argument(
                '-w',
                '--worksheet-spec',
                help='Operate on this worksheet (%s).' % WORKSHEET_SPEC_FORMAT,
                completer=WorksheetsCompleter,
            ),
        ),
    )
    def do_cat_command(self, args):

        default_client, default_worksheet_uuid = self.parse_client_worksheet_uuid(
            args.worksheet_spec
        )
        client, worksheet_uuid, target = self.resolve_target(
            default_client, default_worksheet_uuid, args.target_spec
        )
        info = self.print_target_info(
            client, target, head=args.head, tail=args.tail)
        if info is None:
            raise UsageError(
                'Target {} doesn\'t exist in bundle {}'.format(
                    target.subpath, target.bundle_uuid)
            )

    # Helper: shared between info and cat
    def print_target_info(self, client, target, head=None, tail=None):
        try:
            info = client.fetch_contents_info(target, 1)
        except NotFoundError:
            print(formatting.verbose_contents_str(None), file=self.stdout)
            return None

        info_type = info.get('type')
        if info_type == 'file':
            kwargs = {}
            if head is not None:
                kwargs['head'] = head
            if tail is not None:
                kwargs['tail'] = tail

            # uses the same parameters as the front-end bundle interface
            if self.headless:
                kwargs['head'] = 50
                kwargs['tail'] = 50
                kwargs['truncation_text'] = '\n... truncated ...\n\n'

            contents = client.fetch_contents_blob(
                info['resolved_target'], **kwargs)
            with closing(contents):
                try:
                    shutil.copyfileobj(contents, self.stdout.buffer)
                except AttributeError:
                    # self.stdout will have buffer attribute when it's an io.TextIOWrapper object. However, when
                    # self.stdout gets reassigned to an io.StringIO object, self.stdout.buffer won't exist.
                    # Therefore, we try to directly write file content as a String object to self.stdout.
                    self.stdout.write(ensure_str(contents.read()))

            if self.headless:
                print(
                    '--Web CLI detected, truncated output to first 50 and last 50 lines.--',
                    file=self.stdout,
                )

        def size(x):
            t = x.get('type', '???')
            if t == 'file':
                return formatting.size_str(x['size'])
            elif t == 'directory':
                return 'dir'
            else:
                return t

        if info_type == 'directory':
            contents = [
                {
                    'name': x['name'] + (' -> ' + x['link'] if 'link' in x else ''),
                    'size': size(x),
                    'perm': oct(x['perm']) if 'perm' in x else '',
                }
                for x in info['contents']
            ]
            contents = sorted(contents, key=lambda r: r['name'])
            self.print_table(('name', 'perm', 'size'), contents,
                             justify={'size': 1}, indent='')

        if info_type == 'link':
            print(' -> ' + info['link'], file=self.stdout)

        return info

    @Commands.command(
        'wait',
        help='Wait until a run bundle finishes.',
        arguments=(
            Commands.Argument(
                'target_spec', help=TARGET_SPEC_FORMAT, completer=BundlesCompleter),
            Commands.Argument(
                '-t',
                '--tail',
                action='store_true',
                help='Print out the tail of the file or bundle and block until the run bundle has finished running.',
            ),
            Commands.Argument(
                '-w',
                '--worksheet-spec',
                help='Operate on this worksheet (%s).' % WORKSHEET_SPEC_FORMAT,
                completer=WorksheetsCompleter,
            ),
        ),
    )
    def do_wait_command(self, args):
        self._fail_if_headless(args)

        default_client, default_worksheet_uuid = self.parse_client_worksheet_uuid(
            args.worksheet_spec
        )
        client, worksheet_uuid, target = self.resolve_target(
            default_client, default_worksheet_uuid, args.target_spec
        )

        # Figure files to display
        subpaths = []
        if args.tail:
            if target.subpath == '':
                subpaths = ['stdout', 'stderr']
            else:
                subpaths = [target.subpath]
        state = self.follow_targets(client, target.bundle_uuid, subpaths)
        if state != State.READY:
            self.exit(state)
        print(target.bundle_uuid, file=self.stdout)

    def follow_targets(self, client, bundle_uuid, subpaths, from_start=False):
        """
        Block on the execution of the given bundle.

        :param client: JsonApiClient
        :param bundle_uuid: uuid of bundle to follow
        :param subpaths: list of files to print >>self.stdout, out output as we go along.
        :param from_start: whether to follow from the beginning of the file, or
            start from near the end of the file (like tail)
        :return: 'ready' or 'failed' based on whether it was computed successfully.
        """
        subpath_is_file = [None] * len(subpaths)
        subpath_offset = [None] * len(subpaths)
        subpath_targets = [None] * len(subpaths)

        SLEEP_PERIOD = 1.0

        # Wait for all files to become ready (or until run finishes)
        run_state = client.fetch('bundles', bundle_uuid)['state']
        for subpath in subpaths:
            while run_state not in State.FINAL_STATES:
                run_state = client.fetch('bundles', bundle_uuid)['state']
                try:
                    client.fetch_contents_info(
                        BundleTarget(bundle_uuid, subpath), 0)
                except NotFoundError:
                    time.sleep(SLEEP_PERIOD)
                    continue
                break

        while True:
            if not run_state in State.FINAL_STATES:
                run_state = client.fetch('bundles', bundle_uuid)['state']

            # Read data.
            for i in range(0, len(subpaths)):
                # If the subpath we're interested in appears, check if it's a
                # file and if so, initialize the offset.
                if subpath_is_file[i] is None:
                    target_info = client.fetch_contents_info(
                        BundleTarget(bundle_uuid, subpaths[i]), 0
                    )
                    subpath_targets[i] = target_info['resolved_target']
                    if target_info['type'] == 'file':
                        subpath_is_file[i] = True
                        if from_start:
                            subpath_offset[i] = 0
                        else:
                            # Go to near the end of the file (TODO: make this match up with lines)
                            subpath_offset[i] = max(
                                target_info['size'] - 64, 0)
                    else:
                        subpath_is_file[i] = False

                if not subpath_is_file[i]:
                    continue

                # Read from that file.
                while True:
                    READ_LENGTH = 16384
                    byte_range = (
                        subpath_offset[i], subpath_offset[i] + READ_LENGTH - 1)
                    with closing(
                        client.fetch_contents_blob(
                            subpath_targets[i], byte_range)
                    ) as contents:
                        result = contents.read()
                    if not result:
                        break
                    subpath_offset[i] += len(result)
                    self.stdout.write(ensure_str(result))
                    if len(result) < READ_LENGTH:
                        # No more to read.
                        break

            self.stdout.flush()

            # The run finished and we read all the data.
            if run_state in State.FINAL_STATES:
                break

            # Sleep, since we've finished reading all the data available.
            time.sleep(SLEEP_PERIOD)

        return run_state

    @Commands.command(
        'mimic',
        help=[
            'Creates a set of bundles based on analogy with another set.',
            '  mimic <run>      : Rerun the <run> bundle.',
            '  mimic A B        : For all run bundles downstream of A, rerun with B instead.',
            '  mimic A X B -n Y : For all run bundles used to produce X depending on A, rerun with B instead to produce Y.',
            'Any provided metadata arguments will override the original metadata in mimicked bundles.',
        ],
        arguments=(
            Commands.Argument(
                'bundles',
                help='Bundles: old_input_1 ... old_input_n old_output new_input_1 ... new_input_n (%s).'
                % BUNDLE_SPEC_FORMAT,
                nargs='+',
                completer=BundlesCompleter,
            ),
        )
        + Commands.metadata_arguments([MakeBundle, RunBundle])
        + MIMIC_ARGUMENTS,
    )
    def do_mimic_command(self, args):
        self.mimic(args)

    @Commands.command(
        'macro',
        help=[
            'Use mimicry to simulate macros.',
            '  macro M A B <name1>:C <name2>:D <=> mimic M-in1 M-in2 M-in-name1 M-in-name2 M-out A B C D',
        ],
        arguments=(
            Commands.Argument(
                'macro_name',
                help='Name of the macro (look for <macro_name>-in1, <macro_name>-in-<name>, ..., and <macro_name>-out bundles).',
            ),
            Commands.Argument(
                'bundles',
                help='Bundles: new_input_1 ... new_input_n named_input_name:named_input_bundle other_named_input_name:other_named_input_bundle (%s)'
                % BUNDLE_SPEC_FORMAT,
                nargs='+',
                completer=BundlesCompleter,
            ),
        )
        + Commands.metadata_arguments([MakeBundle, RunBundle])
        + MIMIC_ARGUMENTS,
    )
    def do_macro_command(self, args):
        """
        Just like do_mimic_command.
        """
        # For a macro, it's important that the name be not-null, so that we
        # don't create bundles called '<macro_name>-out', which would clash
        # next time we try to use the macro.
        if not getattr(args, metadata_util.metadata_key_to_argument('name')):
            setattr(args, metadata_util.metadata_key_to_argument('name'), 'new')

        # Reduce to the mimic case
        named_user_inputs, named_macro_inputs, numbered_user_inputs = [], [], []

        for bundle in args.bundles:
            if ':' in bundle:
                input_name, input_bundle = bundle.split(':', 1)
                named_user_inputs.append(input_bundle)
                named_macro_inputs.append(
                    args.macro_name + '-in-' + input_name)
            else:
                numbered_user_inputs.append(bundle)

        numbered_macro_inputs = [
            args.macro_name + '-in' + str(i + 1) for i in range(len(numbered_user_inputs))
        ]

        args.bundles = (
            numbered_macro_inputs
            + named_macro_inputs
            + [args.macro_name + '-out']
            + numbered_user_inputs
            + named_user_inputs
        )

        self.mimic(args)

    def mimic(self, args):
        """
        Use args.bundles to generate a call to bundle_util.mimic_bundles()
        """
        client, worksheet_uuid = self.parse_client_worksheet_uuid(
            args.worksheet_spec)
        try:
            bundle_uuids = self.target_specs_to_bundle_uuids(
                client, worksheet_uuid, args.bundles)
        except NotFoundError as e:
            # Maybe they're trying with old syntax (worksheet/bundle)
            try:
                bundle_uuids = BundleCLI.resolve_bundle_uuids(
                    client, worksheet_uuid, args.bundles)
            except NotFoundError:
                # If this doesn't work either, raise the outer error as that's the non-deprecated
                # interpretation of what happened
                raise e
        metadata = self.get_provided_metadata(args)
        output_name = metadata.pop('name', None)

        # Two cases for args.bundles
        # (A) old_input_1 ... old_input_n            new_input_1 ... new_input_n [go to all outputs]
        # (B) old_input_1 ... old_input_n old_output new_input_1 ... new_input_n [go from inputs to given output]
        n = len(bundle_uuids) // 2
        if len(bundle_uuids) % 2 == 0:  # (A)
            old_inputs = bundle_uuids[0:n]
            old_output = None
            new_inputs = bundle_uuids[n:]
        else:  # (B)
            old_inputs = bundle_uuids[0:n]
            old_output = bundle_uuids[n]
            new_inputs = bundle_uuids[n + 1:]

        plan = bundle_util.mimic_bundles(
            client,
            old_inputs,
            old_output,
            new_inputs,
            output_name,
            worksheet_uuid,
            args.depth,
            args.shadow,
            args.dry_run,
            metadata_override=metadata,
            memoize=args.memoize,
        )
        for (old, new) in plan:
            print(
                '%s => %s' % (self.simple_bundle_str(old),
                              self.simple_bundle_str(new)),
                file=self.stderr,
            )
        if len(plan) > 0:
            new_uuid = plan[-1][1]['uuid']  # Last new uuid to be created
            self.wait(client, args, new_uuid)
            print(new_uuid, file=self.stdout)
        else:
            print('Nothing to be done.', file=self.stdout)

    @Commands.command(
        'kill',
        help='Instruct the appropriate worker to terminate the running bundle(s).',
        arguments=(
            Commands.Argument(
                'bundle_spec', help=BUNDLE_SPEC_FORMAT, nargs='+', completer=BundlesCompleter
            ),
            Commands.Argument(
                '-w',
                '--worksheet-spec',
                help='Operate on this worksheet (%s).' % WORKSHEET_SPEC_FORMAT,
                completer=WorksheetsCompleter,
            ),
        ),
    )
    def do_kill_command(self, args):
        args.bundle_spec = spec_util.expand_specs(args.bundle_spec)

        client, worksheet_uuid = self.parse_client_worksheet_uuid(
            args.worksheet_spec)
        bundle_uuids = self.target_specs_to_bundle_uuids(
            client, worksheet_uuid, args.bundle_spec)
        for bundle_uuid in bundle_uuids:
            print(bundle_uuid, file=self.stdout)
        client.create('bundle-actions',
                      [{'type': 'kill', 'uuid': uuid} for uuid in bundle_uuids])

    @Commands.command(
        'write',
        help='Instruct the appropriate worker to write a small file into the running bundle(s).',
        arguments=(
            Commands.Argument(
                'target_spec', help=TARGET_SPEC_FORMAT, completer=BundlesCompleter),
            Commands.Argument(
                'string', help='Write this string to the target file.'),
            Commands.Argument(
                '-w',
                '--worksheet-spec',
                help='Operate on this worksheet (%s).' % WORKSHEET_SPEC_FORMAT,
                completer=WorksheetsCompleter,
            ),
        ),
    )
    def do_write_command(self, args):
        default_client, default_worksheet_uuid = self.parse_client_worksheet_uuid(
            args.worksheet_spec
        )
        client, worksheet_uuid, target = self.resolve_target(
            default_client, default_worksheet_uuid, args.target_spec
        )
        client.create(
            'bundle-actions',
            {
                'type': 'write',
                'uuid': target.bundle_uuid,
                'subpath': target.subpath,
                'string': args.string,
            },
        )
        print(target.bundle_uuid, file=self.stdout)

    #############################################################################
    # CLI methods for worksheet-related commands follow!
    #############################################################################

    def worksheet_url(self, worksheet_info):
        return '%s%s%s (%s)' % (
            self.manager.session()['address'],
            WORKSHEETS_URL_SEPARATOR,
            worksheet_info['uuid'],
            worksheet_info['name'],
        )

    @Commands.command(
        'new',
        help='Create a new worksheet.',
        arguments=(
            Commands.Argument(
                'name', help='Name of worksheet (%s).' % spec_util.NAME_REGEX.pattern
            ),
            Commands.Argument(
                '-w',
                '--worksheet-spec',
                help='Operate on this worksheet (%s).' % WORKSHEET_SPEC_FORMAT,
                completer=WorksheetsCompleter,
            ),
        ),
    )
    def do_new_command(self, args):
        client, worksheet_uuid = self.parse_client_worksheet_uuid(
            args.worksheet_spec)
        new_worksheet = client.create('worksheets', data={'name': args.name})
        print(new_worksheet['uuid'], file=self.stdout)
        if self.headless:
            return ui_actions.serialize([ui_actions.OpenWorksheet(new_worksheet['uuid'])])

    ITEM_DESCRIPTION = (
        textwrap.dedent(
            """
    Item specifications, with the format depending on the specified item_type.
        text:      (<text>|%%<directive>)
        bundle:    {0}
        worksheet: {1}"""
        )
        .format(BUNDLE_SPEC_FORMAT, WORKSHEET_SPEC_FORMAT)
        .strip()
    )

    @Commands.command(
        'add',
        help=[
            'Append text items, bundles, or subworksheets to a worksheet (possibly on a different instance).',
            'Bundles that do not yet exist on the destination instance will be copied over.',
        ],
        arguments=(
            Commands.Argument(
                'item_type',
                help='Type of item(s) to add {text, bundle, worksheet}.',
                choices=('text', 'bundle', 'worksheet'),
                metavar='item_type',
            ),
            Commands.Argument(
                'item_spec',
                help=ITEM_DESCRIPTION,
                nargs='+',
                completer=UnionCompleter(
                    WorksheetsCompleter, BundlesCompleter),
            ),
            Commands.Argument(
                '--dest-worksheet',
                help='Worksheet to which to add items (%s).' % WORKSHEET_SPEC_FORMAT,
                completer=WorksheetsCompleter,
                default='.',
            ),
            Commands.Argument(
                '-d',
                '--copy-dependencies',
                help='If adding bundles, also add dependencies of the bundles.',
                action='store_true',
            ),
        ),
    )
    def do_add_command(self, args):
        curr_client, curr_worksheet_uuid = self.manager.get_current_worksheet_uuid()
        dest_client, dest_worksheet_uuid = self.parse_client_worksheet_uuid(
            args.dest_worksheet)

        if args.item_type != 'bundle' and args.copy_dependencies:
            raise UsageError(
                "-d/--copy_dependencies flag only applies when adding bundles.")

        if args.item_type == 'text':
            for item_spec in args.item_spec:
                if item_spec.startswith('%'):
                    dest_client.create(
                        'worksheet-items',
                        data={
                            'type': worksheet_util.TYPE_DIRECTIVE,
                            'worksheet': JsonApiRelationship('worksheets', dest_worksheet_uuid),
                            'value': item_spec[1:].strip(),
                        },
                        params={'uuid': dest_worksheet_uuid},
                    )
                else:
                    dest_client.create(
                        'worksheet-items',
                        data={
                            'type': worksheet_util.TYPE_MARKUP,
                            'worksheet': JsonApiRelationship('worksheets', dest_worksheet_uuid),
                            'value': item_spec,
                        },
                        params={'uuid': dest_worksheet_uuid},
                    )

        elif args.item_type == 'bundle':
            for bundle_spec in args.item_spec:
                (source_client, source_worksheet_uuid, source_target) = self.resolve_target(
                    curr_client, curr_worksheet_uuid, bundle_spec
                )
                # copy (or add only if bundle already exists on destination)
                self.copy_bundle(
                    source_client,
                    source_target.bundle_uuid,
                    dest_client,
                    dest_worksheet_uuid,
                    copy_dependencies=args.copy_dependencies,
                    add_to_worksheet=True,
                )

        elif args.item_type == 'worksheet':
            for worksheet_spec in args.item_spec:
                source_client, worksheet_spec = self.parse_spec(worksheet_spec)
                if source_client.address != dest_client.address:
                    raise UsageError(
                        "You cannot add worksheet links across instances.")

                # a base_worksheet_uuid is only applicable if we're on the source client
                base_worksheet_uuid = curr_worksheet_uuid if source_client is curr_client else None
                subworksheet_uuid = self.resolve_worksheet_uuid(
                    source_client, base_worksheet_uuid, worksheet_spec
                )

                # add worksheet
                dest_client.create(
                    'worksheet-items',
                    data={
                        'type': worksheet_util.TYPE_WORKSHEET,
                        'worksheet': JsonApiRelationship('worksheets', dest_worksheet_uuid),
                        'subworksheet': JsonApiRelationship('worksheets', subworksheet_uuid),
                    },
                    params={'uuid': dest_worksheet_uuid},
                )

    @Commands.command(
        'work',
        aliases=('w',),
        help=[
            'Set the current instance/worksheet.',
            '  work <worksheet>          : Switch to the given worksheet on the current instance.',
            '  work <alias>::            : Switch to the home worksheet on instance <alias>.',
            '  work <alias>::<worksheet> : Switch to the given worksheet on instance <alias>.',
        ],
        arguments=(
            Commands.Argument(
                '-u', '--uuid-only', help='Print only the worksheet uuid.', action='store_true'
            ),
            Commands.Argument(
                'worksheet_spec',
                help=WORKSHEET_SPEC_FORMAT,
                nargs='?',
                completer=UnionCompleter(
                    AddressesCompleter, WorksheetsCompleter),
            ),
        ),
    )
    def do_work_command(self, args):
        client, worksheet_uuid = self.parse_client_worksheet_uuid(
            args.worksheet_spec)
        worksheet_info = client.fetch('worksheets', worksheet_uuid)
        if args.worksheet_spec:
            if args.uuid_only:
                print(worksheet_info['uuid'], file=self.stdout)
            return self.change_current_worksheet(
                client, worksheet_uuid, verbose=(not args.uuid_only)
            )
        else:
            if worksheet_info:
                if args.uuid_only:
                    print(worksheet_info['uuid'], file=self.stdout)
                else:
                    print(
                        'Currently on worksheet: %s' % (
                            self.worksheet_url(worksheet_info)),
                        file=self.stdout,
                    )
            else:
                print(
                    'Not on any worksheet. Use `cl new` or `cl work` to switch to one.',
                    file=self.stdout,
                )

    def change_current_worksheet(self, client, worksheet_uuid, verbose=False):
        """
        :param client: REST client of the target worksheet
        :param worksheet_uuid: UUID of worksheet to change to, or None to indicate home worksheet
        :param verbose: print feedback to self.stdout if True
        :return: None, or a UI action to open the worksheet if self.headless
        """
        if worksheet_uuid is None:
            # Find home worksheet
            worksheet_uuid = self.resolve_worksheet_uuid(client, '', '/')

        if self.headless:
            return ui_actions.serialize([ui_actions.OpenWorksheet(worksheet_uuid)])

        self.manager.set_current_worksheet_uuid(client.address, worksheet_uuid)

        if verbose:
            worksheet_info = client.fetch('worksheets', worksheet_uuid)
            print(
                'Switched to worksheet: %s' % (self.worksheet_url(worksheet_info)), file=self.stdout
            )

    @Commands.command(
        'wedit',
        aliases=('we',),
        help=[
            'Edit the contents of a worksheet.',
            'See https://codalab-worksheets.readthedocs.io/en/latest/User_Worksheet-Markdown for the markdown syntax.',
            '  wedit -n <name>          : Change the name of the worksheet.',
            '  wedit -T <tag> ... <tag> : Set the tags of the worksheet (e.g., paper).',
            '  wedit -o <username>      : Set the owner of the worksheet to <username>.',
        ],
        arguments=(
            Commands.Argument(
                'worksheet_spec',
                help=WORKSHEET_SPEC_FORMAT,
                nargs='?',
                completer=WorksheetsCompleter,
            ),
            Commands.Argument(
                '-n',
                '--name',
                help='Changes the name of the worksheet (%s).' % spec_util.NAME_REGEX.pattern,
            ),
            Commands.Argument(
                '-t', '--title', help='Change title of worksheet.'),
            Commands.Argument(
                '-T', '--tags', help='Change tags (must appear after worksheet_spec).', nargs='*'
            ),
            Commands.Argument('-o', '--owner-spec',
                              help='Change owner of worksheet.'),
            Commands.Argument(
                '--freeze',
                help='Freeze worksheet to prevent future modification (PERMANENT!).',
                action='store_true',
            ),
            Commands.Argument(
                '--anonymous',
                help='Set worksheet to be anonymous (identity of the owner will NOT be visible to users without \'all\' permission on the worksheet).',
                dest='anonymous',
                action='store_true',
                default=None,
            ),
            Commands.Argument(
                '--not-anonymous',
                help='Set bundle to be NOT anonymous.',
                dest='anonymous',
                action='store_false',
            ),
            Commands.Argument(
                '-f',
                '--file',
                help='Replace the contents of the current worksheet with this file.',
                completer=require_not_headless(
                    FilesCompleter(directories=False)),
            ),
        ),
    )
    def do_wedit_command(self, args):
        client, worksheet_uuid = self.parse_client_worksheet_uuid(
            args.worksheet_spec)
        worksheet_info = client.fetch(
            'worksheets',
            worksheet_uuid,
            params={'include': [
                'items', 'items.bundle', 'items.subworksheet']},
        )
        if args.freeze or any(
            arg is not None
            for arg in (args.name, args.title, args.tags, args.owner_spec, args.anonymous)
        ):
            # Update the worksheet metadata.
            info = {'id': worksheet_info['id']}
            if args.name is not None:
                info['name'] = args.name
            if args.title is not None:
                info['title'] = args.title
            if args.tags is not None:
                info['tags'] = args.tags
            if args.owner_spec is not None:
                owner = client.fetch('users', args.owner_spec)
                info['owner'] = JsonApiRelationship('users', owner['id'])
            if args.freeze:
                info['frozen'] = datetime.datetime.utcnow().isoformat()
            if args.anonymous is not None:
                info['is_anonymous'] = args.anonymous

            client.update('worksheets', info)
            print(
                'Saved worksheet metadata for %s(%s).'
                % (worksheet_info['name'], worksheet_info['uuid']),
                file=self.stdout,
            )
        else:
            if self.headless:
                return ui_actions.serialize([ui_actions.SetEditMode(True)])

            # Either get a list of lines from the given file or request it from the user in an editor.
            if args.file:
                if args.file == '-':
                    lines = sys.stdin.readlines()
                else:
                    with codecs.open(args.file, encoding='utf-8', mode='r') as infile:
                        lines = infile.readlines()
                lines = [line.rstrip() for line in lines]
            else:
                worksheet_info['items'] = list(
                    map(self.unpack_item, worksheet_info['items']))
                lines = worksheet_util.request_lines(worksheet_info)

            # Update worksheet
            client.update_worksheet_raw(worksheet_info['id'], lines)
            print(
                'Saved worksheet items for %s(%s).'
                % (worksheet_info['name'], worksheet_info['uuid']),
                file=self.stdout,
            )

    @staticmethod
    def unpack_item(item):
        """Unpack item serialized by WorksheetItemSchema, for our legacy interpretation code."""
        bundle_info = item['bundle']
        if bundle_info:
            bundle_info['uuid'] = bundle_info['id']
        subworksheet_info = item['subworksheet']
        if subworksheet_info:
            subworksheet_info['uuid'] = subworksheet_info['id']
        item_type = item['type']
        value = item['value']
        value_obj = (
            formatting.string_to_tokens(value)
            if item_type == worksheet_util.TYPE_DIRECTIVE
            else value
        )
        return bundle_info, subworksheet_info, value_obj, item_type

    @Commands.command(
        'print',
        aliases=('p',),
        help='Print the rendered contents of a worksheet.',
        arguments=(
            Commands.Argument(
                'worksheet_spec',
                help=WORKSHEET_SPEC_FORMAT,
                nargs='?',
                completer=WorksheetsCompleter,
            ),
            Commands.Argument(
                '-r', '--raw', action='store_true', help='Print out the raw contents (for editing).'
            ),
        ),
    )
    def do_print_command(self, args):
        self._fail_if_headless(args)

        client, worksheet_uuid = self.parse_client_worksheet_uuid(
            args.worksheet_spec)
        worksheet_info = client.fetch(
            'worksheets',
            worksheet_uuid,
            params={
                'include': [
                    'owner',
                    'group_permissions',
                    'items',
                    'items.bundle',
                    'items.bundle.owner',
                    'items.subworksheet',
                ]
            },
        )
        worksheet_info['items'] = list(
            map(self.unpack_item, worksheet_info['items']))

        if args.raw:
            lines = worksheet_util.get_worksheet_lines(worksheet_info)
            for line in lines:
                print(line, file=self.stdout)
        else:
            print(self._worksheet_description(
                worksheet_info), file=self.stdout)
            interpreted_blocks = client.fetch_interpreted_worksheet(worksheet_uuid)[
                'blocks']
            self.display_blocks(client, worksheet_info, interpreted_blocks)

    def display_blocks(self, client, worksheet_info, interpreted_blocks):
        for block in interpreted_blocks:
            mode = block['mode']
            print('', file=self.stdout)  # Separate interpreted items
            if mode == BlockModes.markup_block:
                print(block['text'], file=self.stdout)
            elif mode == BlockModes.contents_block:
                bundle_info = block['bundles_spec']['bundle_infos'][0]
                maxlines = block['max_lines']
                if maxlines:
                    maxlines = int(maxlines)
                try:
                    self.print_target_info(
                        client,
                        BundleTarget(
                            bundle_info['uuid'], block['target_genpath']),
                        head=maxlines,
                    )
                except UsageError as e:
                    print('ERROR:', e, file=self.stdout)
            elif mode == BlockModes.record_block or mode == BlockModes.table_block:
                # header_name_posts is a list of (name, post-processing) pairs.
                header, rows = (block['header'], block['rows'])
                rows = client.interpret_genpath_table_contents(rows)
                # print >>self.stdout, the table
                self.print_table(
                    header, rows, show_header=(mode == BlockModes.table_block), indent='  '
                )
            elif mode == BlockModes.image_block:
                # Placeholder
                print('[Image]', file=self.stdout)
            elif mode == BlockModes.graph_block:
                # Placeholder
                print('[Graph]', file=self.stdout)
            elif mode == BlockModes.subworksheets_block:
                for worksheet_info in block['subworksheet_infos']:
                    print(
                        '[Worksheet ' + self.worksheet_url(worksheet_info) + ']', file=self.stdout
                    )
            elif mode == BlockModes.placeholder_block:
                print('[Placeholder]', block['directive'], file=self.stdout)
            elif mode == BlockModes.schema_block:
                print('[SchemaBlock]', file=self.stdout)
            else:
                raise UsageError('Invalid display mode: %s' % mode)

    @Commands.command(
        'wls',
        aliases=('wsearch', 'ws'),
        help=[
            'List worksheets on the current instance matching the given keywords (returns 10 results by default).',
            '  wls tag=paper           : List worksheets tagged as "paper".',
            '  wls group=<group_spec>  : List worksheets shared with the group identfied by group_spec.',
            '  wls .mine               : List my worksheets.',
            '  wls .shared             : List worksheets that have been shared with any of the groups I am in.',
            '  wls .limit=10           : Limit the number of results to the top 10.',
        ],
        arguments=(
            Commands.Argument(
                'keywords', help='Keywords to search for.', nargs='*'),
            Commands.Argument(
                '-a', '--address', help=ADDRESS_SPEC_FORMAT, completer=AddressesCompleter
            ),
            Commands.Argument('-u', '--uuid-only',
                              help='Print only uuids.', action='store_true'),
        ),
    )
    def do_wls_command(self, args):
        if args.address:
            address = self.manager.apply_alias(args.address)
            client = self.manager.client(address)
        else:
            client = self.manager.current_client()

        worksheet_dicts = client.fetch(
            'worksheets',
            params={'keywords': args.keywords, 'include': [
                'owner', 'group_permissions']},
        )

        if args.uuid_only:
            for row in worksheet_dicts:
                print(row['uuid'], file=self.stdout)
        else:
            if worksheet_dicts:
                self.print_result_limit_info(len((worksheet_dicts)))
                for row in worksheet_dicts:
                    row['owner'] = self.simple_user_str(row['owner'])
                    row['permissions'] = group_permissions_str(
                        row['group_permissions'])
                post_funcs = {'uuid': UUID_POST_FUNC}
                self.print_table(
                    ('uuid', 'name', 'owner',
                     'permissions'), worksheet_dicts, post_funcs
                )
            else:
                print(NO_RESULTS_FOUND, file=self.stderr)
        return {'refs': self.create_reference_map('worksheet', worksheet_dicts)}

    @Commands.command(
        'wrm',
        help=[
            'Delete a worksheet.',
            'To be safe, you can only delete a worksheet if it has no items and is not frozen.',
        ],
        arguments=(
            Commands.Argument(
                'worksheet_spec',
                help=WORKSHEET_SPEC_FORMAT,
                nargs='+',
                completer=WorksheetsCompleter,
            ),
            Commands.Argument(
                '--force',
                action='store_true',
                help='Delete worksheet even if it is non-empty and frozen.',
            ),
        ),
    )
    def do_wrm_command(self, args):
        delete_current = False
        client, current_worksheet = self.manager.get_current_worksheet_uuid()
        for worksheet_spec in args.worksheet_spec:
            client, worksheet_uuid = self.parse_client_worksheet_uuid(
                worksheet_spec)
            if (client, worksheet_uuid) == (client, current_worksheet):
                delete_current = True
            client.delete('worksheets', worksheet_uuid,
                          params={'force': args.force})

        if delete_current:
            # Go to home worksheet
            return self.change_current_worksheet(client, None, verbose=True)

    @Commands.command(
        'wadd',
        help=[
            'Append all the items of the source worksheet to the destination worksheet.',
            'Bundles that do not yet exist on the destination service will be copied over.',
            'Bundles in non-terminal states (READY or FAILED) will not be copied over to destination worksheet.',
            'The existing items on the destination worksheet are not affected unless the -r/--replace flag is set.',
        ],
        arguments=(
            Commands.Argument(
                'source_worksheet_spec', help=WORKSHEET_SPEC_FORMAT, completer=WorksheetsCompleter
            ),
            Commands.Argument(
                'dest_worksheet_spec', help=WORKSHEET_SPEC_FORMAT, completer=WorksheetsCompleter
            ),
            Commands.Argument(
                '-r',
                '--replace',
                help='Replace everything on the destination worksheet with the items from the source worksheet, instead of appending (does not delete old bundles, just detaches).',
                action='store_true',
            ),
        ),
    )
    def do_wadd_command(self, args):
        # Source worksheet
        (source_client, source_worksheet_uuid) = self.parse_client_worksheet_uuid(
            args.source_worksheet_spec
        )
        source_items = source_client.fetch(
            'worksheets', source_worksheet_uuid, params={'include': ['items', 'items.bundle']}
        )['items']

        # Destination worksheet
        (dest_client, dest_worksheet_uuid) = self.parse_client_worksheet_uuid(
            args.dest_worksheet_spec
        )

        valid_source_items = []
        # Save all items to the destination worksheet
        for item in source_items:
            if item['type'] == worksheet_util.TYPE_BUNDLE:
                if item['bundle']['state'] not in [State.READY, State.FAILED]:
                    print(
                        'Skipping bundle {} because it has non-final state {}'.format(
                            item['bundle']['id'], item['bundle']['state']
                        ),
                        file=self.stdout,
                    )
                    continue
            item['worksheet'] = JsonApiRelationship(
                'worksheets', dest_worksheet_uuid)
            valid_source_items.append(item)

        dest_client.create(
            'worksheet-items',
            valid_source_items,
            params={'replace': args.replace, 'uuid': dest_worksheet_uuid},
        )

        # Copy over the bundles
        for item in valid_source_items:
            if item['type'] == worksheet_util.TYPE_BUNDLE:
                self.copy_bundle(
                    source_client,
                    item['bundle']['id'],
                    dest_client,
                    dest_worksheet_uuid,
                    copy_dependencies=False,
                    add_to_worksheet=False,
                )

        print(
            'Copied %s worksheet items to %s.' % (
                len(valid_source_items), dest_worksheet_uuid),
            file=self.stdout,
        )

    #############################################################################
    # CLI methods for commands related to groups and permissions follow!
    #############################################################################

    @Commands.command(
        'gls',
        help='Show groups to which you belong.',
        arguments=(
            Commands.Argument(
                '-w',
                '--worksheet-spec',
                help='Operate on this worksheet (%s).' % WORKSHEET_SPEC_FORMAT,
                completer=WorksheetsCompleter,
            ),
        ),
    )
    def do_gls_command(self, args):
        client, worksheet_uuid = self.parse_client_worksheet_uuid(
            args.worksheet_spec)
        user_id = client.fetch('user')['id']
        groups = client.fetch('groups')

        if groups:
            for group in groups:
                group['uuid'] = group['id']
                if any(member['id'] == user_id for member in group['admins']):
                    group['role'] = 'admin'
                elif group['owner'] and group['owner']['id'] == user_id:
                    group['role'] = 'owner'
                else:
                    group['role'] = 'member'
                # Set owner string for print_table
                # group['owner'] may be None (i.e. for the public group)
                if group['owner']:
                    group['owner'] = self.simple_user_str(group['owner'])

            self.print_table(('name', 'uuid', 'owner', 'role'), groups)
        else:
            print('No groups found.', file=self.stdout)

    @Commands.command(
        'gnew',
        help='Create a new group.',
        arguments=(
            Commands.Argument(
                'name', help='Name of new group (%s).' % spec_util.NAME_REGEX.pattern
            ),
        ),
    )
    def do_gnew_command(self, args):
        client = self.manager.current_client()
        group = client.create('groups', {'name': args.name})
        print('Created new group %s(%s).' %
              (group['name'], group['id']), file=self.stdout)

    @Commands.command(
        'grm',
        help='Delete a group.',
        arguments=(
            Commands.Argument(
                'group_spec',
                help='Group to delete (%s).' % GROUP_SPEC_FORMAT,
                completer=GroupsCompleter,
            ),
        ),
    )
    def do_grm_command(self, args):
        client = self.manager.current_client()
        group = client.fetch('groups', args.group_spec)
        client.delete('groups', group['id'])
        print('Deleted group %s(%s).' %
              (group['name'], group['id']), file=self.stdout)

    @Commands.command(
        'ginfo',
        help='Show detailed information for a group.',
        arguments=(
            Commands.Argument(
                'group_spec',
                help='Group to show information about (%s).' % GROUP_SPEC_FORMAT,
                completer=GroupsCompleter,
            ),
        ),
    )
    def do_ginfo_command(self, args):
        client = self.manager.current_client()
        group = client.fetch('groups', args.group_spec)

        members = []
        # group['owner'] may be a falsey null-relationship (i.e. for the public group)
        if group['owner']:
            members.append(
                {
                    'role': 'owner',
                    'user': '%s(%s)' % (group['owner']['user_name'], group['owner']['id']),
                }
            )
        for member in group['admins']:
            members.append(
                {'role': 'admin', 'user': '%s(%s)' % (
                    member['user_name'], member['id'])}
            )
        for member in group['members']:
            members.append(
                {'role': 'member', 'user': '%s(%s)' % (
                    member['user_name'], member['id'])}
            )

        print('Members of group %s(%s):' %
              (group['name'], group['id']), file=self.stdout)
        self.print_table(('user', 'role'), members)

    @Commands.command(
        'uadd',
        help='Add a user to a group.',
        arguments=(
            Commands.Argument('user_spec', help='Username to add.'),
            Commands.Argument(
                'group_spec',
                help='Group to add user to (%s).' % GROUP_SPEC_FORMAT,
                completer=GroupsCompleter,
            ),
            Commands.Argument(
                '-a',
                '--admin',
                action='store_true',
                help='Give admin privileges to the user for the group.',
            ),
        ),
    )
    def do_uadd_command(self, args):
        client = self.manager.current_client()

        user = client.fetch('users', args.user_spec)
        group = client.fetch('groups', args.group_spec)
        client.create_relationship(
            'groups',
            group['id'],
            'admins' if args.admin else 'members',
            JsonApiRelationship('users', user['id']),
        )

        print(
            '%s in group %s as %s'
            % (user['user_name'], group['name'], 'admin' if args.admin else 'member'),
            file=self.stdout,
        )

    @Commands.command(
        'urm',
        help='Remove a user from a group.',
        arguments=(
            Commands.Argument('user_spec', help='Username to remove.'),
            Commands.Argument(
                'group_spec',
                help='Group to remove user from (%s).' % GROUP_SPEC_FORMAT,
                completer=GroupsCompleter,
            ),
        ),
    )
    def do_urm_command(self, args):
        client = self.manager.current_client()
        user = client.fetch('users', args.user_spec)
        group = client.fetch('groups', args.group_spec)

        # Get the first member that matches the target user ID
        member = next(
            [m for m in group['members'] + group['admins']
                if m['id'] == user['id']], None
        )

        if member is None:
            print(
                '%s is not a member of group %s.' % (
                    user['user_name'], group['name']),
                file=self.stdout,
            )
        else:
            client.delete_relationship(
                'groups', group['id'], 'members', JsonApiRelationship(
                    'users', user['id'])
            )
            print(
                'Removed %s from group %s.' % (user['user_name'], group['name']), file=self.stdout
            )

    @Commands.command(
        'perm',
        help='Set a group\'s permissions for a bundle.',
        arguments=(
            Commands.Argument(
                'bundle_spec', help=BUNDLE_SPEC_FORMAT, nargs='+', completer=BundlesCompleter
            ),
            Commands.Argument(
                'group_spec', help=GROUP_SPEC_FORMAT, completer=GroupsCompleter),
            Commands.Argument(
                'permission_spec',
                help=PERMISSION_SPEC_FORMAT,
                completer=ChoicesCompleter(['none', 'read', 'all']),
            ),
            Commands.Argument(
                '-w',
                '--worksheet-spec',
                help='Operate on this worksheet (%s).' % WORKSHEET_SPEC_FORMAT,
                completer=WorksheetsCompleter,
            ),
        ),
    )
    def do_perm_command(self, args):
        args.bundle_spec = spec_util.expand_specs(args.bundle_spec)

        client, worksheet_uuid = self.parse_client_worksheet_uuid(
            args.worksheet_spec)
        group = client.fetch('groups', args.group_spec)

        bundle_uuids = self.target_specs_to_bundle_uuids(
            client, worksheet_uuid, args.bundle_spec)
        new_permission = parse_permission(args.permission_spec)

        client.create(
            'bundle-permissions',
            [
                {
                    'group': JsonApiRelationship('groups', group['id']),
                    'bundle': JsonApiRelationship('bundles', uuid),
                    'permission': new_permission,
                }
                for uuid in bundle_uuids
            ],
        )

        print(
            "Group %s(%s) has %s permission on %d bundles."
            % (group['name'], group['id'], permission_str(new_permission), len(bundle_uuids)),
            file=self.stdout,
        )

    @Commands.command(
        'wperm',
        help='Set a group\'s permissions for a worksheet.',
        arguments=(
            Commands.Argument(
                'worksheet_spec', help=WORKSHEET_SPEC_FORMAT, completer=WorksheetsCompleter
            ),
            Commands.Argument(
                'group_spec', help=GROUP_SPEC_FORMAT, completer=GroupsCompleter),
            Commands.Argument('permission_spec', help=PERMISSION_SPEC_FORMAT),
        ),
    )
    def do_wperm_command(self, args):
        client, worksheet_uuid = self.parse_client_worksheet_uuid(
            args.worksheet_spec)

        worksheet = client.fetch('worksheets', worksheet_uuid)
        group = client.fetch('groups', args.group_spec)
        new_permission = parse_permission(args.permission_spec)

        client.create(
            'worksheet-permissions',
            {
                'group': JsonApiRelationship('groups', group['id']),
                'worksheet': JsonApiRelationship('worksheets', worksheet_uuid),
                'permission': new_permission,
            },
        )

        print(
            "Group %s has %s permission on worksheet %s."
            % (
                self.simple_group_str(group),
                permission_str(new_permission),
                self.worksheet_url(worksheet),
            ),
            file=self.stdout,
        )

    @Commands.command(
        'chown',
        help='Set the owner of bundles.',
        arguments=(
            Commands.Argument(
                'user_spec', help='Username to set as the owner.'),
            Commands.Argument(
                'bundle_spec', help=BUNDLE_SPEC_FORMAT, nargs='+', completer=BundlesCompleter
            ),
            Commands.Argument(
                '-w',
                '--worksheet-spec',
                help='Operate on this worksheet (%s).' % WORKSHEET_SPEC_FORMAT,
                completer=WorksheetsCompleter,
            ),
        ),
    )
    def do_chown_command(self, args):
        """
        Change the owner of bundles.
        """
        args.bundle_spec = spec_util.expand_specs(args.bundle_spec)
        client, worksheet_uuid = self.parse_client_worksheet_uuid(
            args.worksheet_spec)

        bundle_uuids = self.target_specs_to_bundle_uuids(
            client, worksheet_uuid, args.bundle_spec)
        owner_id = client.fetch('users', args.user_spec)['id']

        client.update(
            'bundles',
            [{'id': id_, 'owner': JsonApiRelationship(
                'users', owner_id)} for id_ in bundle_uuids],
        )
        for uuid in bundle_uuids:
            print(uuid, file=self.stdout)

    #############################################################################
    # CLI methods for commands related to users follow!
    #############################################################################

    @Commands.command(
        'uedit',
        help=[
            'Edit user information.',
            'Note that password and email can only be changed through the web interface.',
        ],
        arguments=(
            Commands.Argument(
                'user_spec',
                nargs='?',
                help='Username or id of user to update [default: the authenticated user]',
            ),
            Commands.Argument('--first-name', help='First name'),
            Commands.Argument('--last-name', help='Last name'),
            Commands.Argument('--affiliation', help='Affiliation'),
            Commands.Argument('--url', help='Website URL'),
            Commands.Argument(
                '-t', '--time-quota', help='Total amount of time allowed (e.g., 3, 3m, 3h, 3d)'
            ),
            Commands.Argument(
                '-p',
                '--parallel-run-quota',
                type=int,
                help='Total amount of runs the user may have running at a time on shared public workers',
            ),
            Commands.Argument(
                '-d', '--disk-quota', help='Total amount of disk allowed (e.g., 3, 3k, 3m, 3g, 3t)'
            ),
            Commands.Argument(
                '--grant-access',
                action='store_true',
                help='Grant access to the user if the CodaLab instance is in protected mode',
            ),
            Commands.Argument(
                '--remove-access',
                action='store_true',
                help='Remove the user\'s access if the CodaLab instance is in protected mode',
            ),
        ),
    )
    def do_uedit_command(self, args):
        """
        Edit properties of users.
        """
        if args.grant_access and args.remove_access:
            raise UsageError('Can\'t both grant and remove access for a user.')

        client = self.manager.current_client()

        # Build user info
        user_info = {
            key: getattr(args, key)
            for key in ('first_name', 'last_name', 'affiliation', 'url')
            if getattr(args, key) is not None
        }
        if args.time_quota is not None:
            user_info['time_quota'] = formatting.parse_duration(
                args.time_quota)
        if args.parallel_run_quota is not None:
            user_info['parallel_run_quota'] = args.parallel_run_quota
        if args.disk_quota is not None:
            user_info['disk_quota'] = formatting.parse_size(args.disk_quota)
        if args.grant_access:
            user_info['has_access'] = True
        if args.remove_access:
            user_info['has_access'] = False
        if not user_info:
            raise UsageError("No fields to update.")

        # Send update request
        if args.user_spec is None:
            # If user id is not specified, update the authenticated user
            user = client.update_authenticated_user(user_info)
        else:
            # Resolve user id from user spec
            user_info['id'] = client.fetch('users', args.user_spec)['id']
            user = client.update('users', user_info)
        self.print_user_info(user)

    @Commands.command(
        'uinfo',
        help=['Show user information.'],
        arguments=(
            Commands.Argument(
                'user_spec',
                nargs='?',
                help='Username or id of user to show [default: the authenticated user]',
            ),
            Commands.Argument(
                '-f', '--field', help='Print out these comma-separated fields.'),
        ),
    )
    def do_uinfo_command(self, args):
        """
        Edit properties of users.
        """
        client = self.manager.current_client()
        if args.user_spec is None:
            user = client.fetch('user')
        else:
            user = client.fetch('users', args.user_spec)
        self.print_user_info(user, args.field)

    def print_user_info(self, user, fields=None):
        def print_attribute(key, user, should_pretty_print):
            # These fields will not be returned by the server if the
            # authenticated user is not root, so don't crash if you can't read them
            if key in (
                'last_login',
                'email',
                'time',
                'disk',
                'parallel_run_quota',
                'is_verified',
                'has_access',
            ):
                try:
                    if key == 'time':
                        value = formatting.ratio_str(
                            formatting.duration_str, user['time_used'], user['time_quota']
                        )
                    elif key == 'disk':
                        value = formatting.ratio_str(
                            formatting.size_str, user['disk_used'], user['disk_quota']
                        )
                    else:
                        value = user[key]
                except KeyError:
                    return
            else:
                value = user[key]

            if should_pretty_print:
                print('{:<15}: {}'.format(key, value), file=self.stdout)
            else:
                print(value, file=self.stdout)

        default_fields = (
            'id',
            'user_name',
            'is_verified',
            'has_access',
            'first_name',
            'last_name',
            'affiliation',
            'url',
            'date_joined',
            'last_login',
            'email',
            'time',
            'disk',
            'parallel_run_quota',
        )
        if fields:
            should_pretty_print = False
            fields = fields.split(',')
        else:
            should_pretty_print = True
            fields = default_fields

        for field in fields:
            print_attribute(field, user, should_pretty_print)

    @Commands.command(
        'ufarewell',
        help=[
            'Delete user permanently. Root user only.',
            'To be safe, you can only delete a user if user does not own any bundles, worksheets, or groups.',
        ],
        arguments=(Commands.Argument(
            'user_spec', help='Username or id of user to delete.'),),
    )
    def do_ufarewell_command(self, args):
        """
        Delete user.
        """
        client = self.manager.current_client()
        user = client.fetch('users', args.user_spec)

        client.delete('users', user['id'])
        print('Deleted user %s(%s).' %
              (user['user_name'], user['id']), file=self.stdout)

    #############################################################################
    # Local-only commands follow!
    #############################################################################

    @Commands.command(
        'events',
        help='Print the history of commands on this CodaLab instance (local only).',
        arguments=(
            Commands.Argument(
                '-u', '--user', help='Filter by user id or username.'),
            Commands.Argument('-c', '--command',
                              dest='match_command', help='Filter by command.'),
            Commands.Argument('-a', '--args', help='Filter by arguments.'),
            Commands.Argument(
                '--uuid', help='Filter by bundle or worksheet uuid.'),
            Commands.Argument(
                '-o', '--offset', help='Offset in the result list.', type=int, default=0
            ),
            Commands.Argument(
                '-l', '--limit', help='Limit in the result list.', type=int, default=20
            ),
            Commands.Argument(
                '-n', '--count', help='Just count.', action='store_true'),
            Commands.Argument('-g', '--group-by',
                              help='Group by this field (e.g., date).'),
        ),
    )
    def do_events_command(self, args):
        self._fail_if_headless(args)
        self._fail_if_not_local(args)

        # Build query
        query_info = {
            'user': args.user,
            'command': args.match_command,
            'args': args.args,
            'uuid': args.uuid,
            'count': args.count,
            'group_by': args.group_by,
        }
        info = self.manager.model().get_events_log_info(
            query_info, args.offset, args.limit)
        if 'counts' in info:
            for row in info['counts']:
                print('\t'.join(map(str, list(row))), file=self.stdout)
        if 'events' in info:
            for event in info['events']:
                row = [
                    event.end_time.strftime(
                        '%Y-%m-%d %X') if event.end_time != None else '',
                    '%.3f' % event.duration if event.duration != None else '',
                    '%s(%s)' % (event.user_name, event.user_id),
                    event.command,
                    event.args,
                ]
                print('\t'.join(row), file=self.stdout)

    @Commands.command(
        'reset',
        help='Delete the CodaLab bundle store and reset the database (local only).',
        arguments=(
            Commands.Argument(
                '--commit', action='store_true', help='Reset is a no-op unless committed.'
            ),
        ),
    )
    def do_reset_command(self, args):
        """
        Delete everything - be careful!
        """
        self._fail_if_headless(args)
        self._fail_if_not_local(args)
        if not args.commit:
            raise UsageError(
                'If you really want to delete EVERYTHING, use --commit')
        print('Deleting entire database...', file=self.stdout)
        self.manager.model()._reset()

    @Commands.command(
        'bs-add-partition',
        help='Add another partition for storage (MultiDiskBundleStore only)',
        arguments=(
            Commands.Argument(
                'name', help='The name you\'d like to give this partition for CodaLab.'
            ),
            Commands.Argument(
                'path',
                help=' '.join(
                    [
                        'The target location you would like to use for storing bundles.',
                        'This directory should be underneath a mountpoint for the partition',
                        'you would like to use. You are responsible for configuring the',
                        'mountpoint yourself.',
                    ]
                ),
            ),
        ),
    )
    def do_add_partition_command(self, args):
        """
        Add the specified target location as a new partition available for use by the filesystem.
        """
        self._fail_if_headless(args)
        self._fail_if_not_local(args)
        # This operation only allowed if we're using MultiDiskBundleStore
        if not isinstance(self.manager.bundle_store(), MultiDiskBundleStore):
            print(
                "This command can only be run when MultiDiskBundleStore is in use.", file=sys.stderr
            )
            sys.exit(1)
        self.manager.bundle_store().add_partition(args.path, args.name)

    @Commands.command(
        'bs-rm-partition',
        help='Remove a partition by its number (MultiDiskBundleStore only)',
        arguments=(Commands.Argument(
            'partition', help='The partition you want to remove.'),),
    )
    def do_rm_partition_command(self, args):
        self._fail_if_headless(args)
        self._fail_if_not_local(args)
        if not isinstance(self.manager.bundle_store(), MultiDiskBundleStore):
            print(
                "This command can only be run when MultiDiskBundleStore is in use.", file=sys.stderr
            )
            sys.exit(1)
        self.manager.bundle_store().rm_partition(args.partition)

    @Commands.command(
        'bs-ls-partitions',
        help='List available partitions (MultiDiskBundleStore only)',
        arguments=(),
    )
    def do_ls_partitions_command(self, args):
        self._fail_if_headless(args)
        self._fail_if_not_local(args)
        if not isinstance(self.manager.bundle_store(), MultiDiskBundleStore):
            print(
                "This command can only be run when MultiDiskBundleStore is in use.", file=sys.stderr
            )
            sys.exit(1)
        self.manager.bundle_store().ls_partitions()

    @Commands.command(
        'bs-health-check',
        help='Perform a health check on the bundle store, garbage collecting bad files in the store. Performs a dry run by default, use -f to force removal.',
        arguments=(
            Commands.Argument(
                '-f',
                '--force',
                help='Perform all garbage collection and database updates instead of just printing what would happen',
                action='store_true',
            ),
            Commands.Argument(
                '-d',
                '--data-hash',
                help='Compute the digest for every bundle and compare against data_hash for consistency',
                action='store_true',
            ),
            Commands.Argument(
                '-r',
                '--repair',
                help='When used with --force and --data-hash, repairs incorrect data_hash in existing bundles',
                action='store_true',
            ),
        ),
    )
    def do_bs_health_check(self, args):
        self._fail_if_headless(args)
        self._fail_if_not_local(args)
        print('Performing Health Check...', file=sys.stderr)
        self.manager.bundle_store().health_check(
            self.manager.model(), args.force, args.data_hash, args.repair
        )

    def _fail_if_headless(self, args):
        if self.headless:
            raise UsageError(
                'You are only allowed to execute command "%s" from the CLI.' % args.command
            )

    def _fail_if_not_local(self, args):
        if 'localhost' not in self.manager.current_client().address:
            raise UsageError(
                'Sanity check! Point your CLI at an instance on localhost before executing admin commands: %s'
                % args.command
            )<|MERGE_RESOLUTION|>--- conflicted
+++ resolved
@@ -1797,10 +1797,6 @@
                 help='Operate on this worksheet (%s).' % WORKSHEET_SPEC_FORMAT,
                 completer=WorksheetsCompleter,
             ),
-<<<<<<< HEAD
-            Commands.Argument('-f', '--field', help='Edit any specified bundle metadata field.',
-                              nargs=2, metavar=('FIELD', 'VALUE')),
-=======
             Commands.Argument(
                 '-f',
                 '--field',
@@ -1808,7 +1804,6 @@
                 nargs=2,
                 metavar=('FIELD', 'VALUE'),
             ),
->>>>>>> a2306fac
         ),
     )
     def do_edit_command(self, args):
