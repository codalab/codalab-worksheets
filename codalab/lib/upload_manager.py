import os
import shutil
import tempfile

from apache_beam.io.filesystem import CompressionTypes
from apache_beam.io.filesystems import FileSystems
from typing import Any, Union, Tuple, IO, cast
from codalab.lib.beam.ratarmount import SQLiteIndexedTar

from codalab.common import UsageError, StorageType, urlopen_with_retry, parse_linked_bundle_url
from codalab.worker.file_util import tar_gzip_directory, GzipStream
from codalab.lib import file_util, path_util, zip_util
from codalab.objects.bundle import Bundle
from codalab.lib.zip_util import ARCHIVE_EXTS_DIR

Source = Union[str, Tuple[str, IO[bytes]]]


class Uploader:
    """Uploader base class. Subclasses should extend this class and implement the
    non-implemented methods that perform the uploads to a bundle store."""

    def __init__(self, bundle_model, bundle_store, destination_bundle_store=None):
        self._bundle_model = bundle_model
        self._bundle_store = bundle_store
        self.destination_bundle_store = destination_bundle_store

    @property
    def storage_type(self):
        """Returns storage type. Must be one of the values of the StorageType enum."""
        raise NotImplementedError

    def write_git_repo(self, source: str, bundle_path: str):
        """Clones the git repository indicated by source and uploads it to the path at bundle_path.
        Args:
            source (str): source to git repository.
            bundle_path (str): Output bundle path.
        """
        raise NotImplementedError

    def write_fileobj(
        self, source_ext: str, source_fileobj: IO[bytes], bundle_path: str, unpack_archive: bool
    ):
        """Writes fileobj indicated, unpacks if specified, and uploads it to the path at bundle_path.
        Args:
            source_ext (str): File extension of the source to write.
            source_fileobj (str): Fileobj of the source to write.
            bundle_path (str): Output bundle path.
            unpack_archive (bool): Whether fileobj is an archive that should be unpacked.
        """
        raise NotImplementedError

    def upload_to_bundle_store(self, bundle: Bundle, source: Source, git: bool, unpack: bool):
        """Uploads the given source to the bundle store.
        Given arguments are the same as UploadManager.upload_to_bundle_store()"""
        try:
            # bundle_path = self._bundle_store.get_bundle_location(bundle.uuid)
            is_url, is_fileobj, filename = self._interpret_source(source)
            if is_url:
                assert isinstance(source, str)
                if git:
                    bundle_path = self._update_and_get_bundle_location(bundle, is_directory=True)
                    self.write_git_repo(source, bundle_path)
                else:
                    # If downloading from a URL, convert the source to a file object.
                    is_fileobj = True
                    source = (filename, urlopen_with_retry(source))
            if is_fileobj:
                source_filename, source_fileobj = cast(Tuple[str, IO[bytes]], source)
                source_ext = zip_util.get_archive_ext(source_filename)
                if unpack and zip_util.path_is_archive(filename):
                    bundle_path = self._update_and_get_bundle_location(
                        bundle, is_directory=source_ext in ARCHIVE_EXTS_DIR
                    )
                    self.write_fileobj(source_ext, source_fileobj, bundle_path, unpack_archive=True)
                else:
                    bundle_path = self._update_and_get_bundle_location(bundle, is_directory=False)
                    self.write_fileobj(
                        source_ext, source_fileobj, bundle_path, unpack_archive=False
                    )

        except UsageError:
            if FileSystems.exists(bundle_path):
                path_util.remove(bundle_path)
            raise

    def _update_and_get_bundle_location(self, bundle: Bundle, is_directory: bool) -> str:
        """Updates the information of the given bundle based on the current storage type
        and is_directory of the upload, then returns the location where the bundle is stored.

        The value of is_directory may affect the bundle location; for example, in Blob Storage,
        directories are stored in .tar.gz files and non-directories are stored as .gz files.

        Args:
            bundle (Bundle): Bundle to update.
            is_directory (bool): Should be set to True if the bundle is a directory and False if it is a single file.
        Returns:
            str: Bundle location.
        """
        if self.destination_bundle_store is not None:
            # In this case, we are using the new BundleStore / BundleLocation model to track the bundle location.
            # Create the appropriate bundle location.
            self._bundle_model.add_bundle_location(
                bundle.uuid, self.destination_bundle_store["uuid"]
            )
            self._bundle_model.update_bundle(
                bundle, {'is_dir': is_directory},
            )
            return self._bundle_store.get_bundle_location(
                bundle.uuid, bundle_store_uuid=self.destination_bundle_store["uuid"]
            )
        else:
            # Else, continue to set the legacy "storage_type" column.
            self._bundle_model.update_bundle(
                bundle, {'storage_type': self.storage_type, 'is_dir': is_directory,},
            )
            return self._bundle_store.get_bundle_location(bundle.uuid)

    def _interpret_source(self, source: Source):
        """Interprets the given source.
        Args:
            source (Source): Source to interpret.
        Returns:
            (is_url, is_fileobj, filename)
        """
        is_url, is_fileobj = False, False
        if isinstance(source, str):
            if path_util.path_is_url(source):
                is_url = True
                source = source.rsplit('?', 1)[0]  # Remove query string from URL, if present
            else:
                raise UsageError("Path must be a URL.")
            filename = os.path.basename(os.path.normpath(source))
        else:
            is_fileobj = True
            filename = source[0]
        return is_url, is_fileobj, filename


class DiskStorageUploader(Uploader):
    """Uploader that uploads to uncompressed files / folders on disk."""

    @property
    def storage_type(self):
        return StorageType.DISK_STORAGE.value

    def write_git_repo(self, source: str, bundle_path: str):
        file_util.git_clone(source, bundle_path)

    def write_fileobj(
        self, source_ext: str, source_fileobj: IO[bytes], bundle_path: str, unpack_archive: bool
    ):
        if unpack_archive:
            zip_util.unpack(source_ext, source_fileobj, bundle_path)
        else:
            with open(bundle_path, 'wb') as out:
                shutil.copyfileobj(cast(IO, source_fileobj), out)


class BlobStorageUploader(Uploader):
    """Uploader that uploads to archive files + index files on Blob Storage."""

    @property
    def storage_type(self):
        return StorageType.AZURE_BLOB_STORAGE.value

    def write_git_repo(self, source: str, bundle_path: str):
        with tempfile.TemporaryDirectory() as tmpdir:
            file_util.git_clone(source, tmpdir)
            # Upload a fileobj with the repo's tarred and gzipped contents.
            self.write_fileobj(
                ".tar.gz", tar_gzip_directory(tmpdir), bundle_path, unpack_archive=True
            )

    def write_fileobj(
        self, source_ext: str, source_fileobj: IO[bytes], bundle_path: str, unpack_archive: bool
    ):
        if unpack_archive:
            output_fileobj = zip_util.unpack_to_archive(source_ext, source_fileobj)
        else:
            output_fileobj = GzipStream(source_fileobj)
        # Write archive file.
        with FileSystems.create(bundle_path, compression_type=CompressionTypes.UNCOMPRESSED) as out:
            shutil.copyfileobj(output_fileobj, out)
        # Write index file to a temporary file, then write that file to Blob Storage.
        with FileSystems.open(
            bundle_path, compression_type=CompressionTypes.UNCOMPRESSED
        ) as ttf, tempfile.NamedTemporaryFile(suffix=".sqlite") as tmp_index_file:
            SQLiteIndexedTar(
                fileObject=ttf,
                tarFileName="contents",  # If saving a single file as a .gz archive, this file can be accessed by the "/contents" entry in the index.
                writeIndex=True,
                clearIndexCache=True,
                indexFileName=tmp_index_file.name,
            )
            with FileSystems.create(
                parse_linked_bundle_url(bundle_path).index_path,
                compression_type=CompressionTypes.UNCOMPRESSED,
            ) as out_index_file, open(tmp_index_file.name, "rb") as tif:
                shutil.copyfileobj(tif, out_index_file)


class UploadManager(object):
    """
    Contains logic for uploading bundle data to the bundle store and updating
    the associated bundle metadata in the database.
    """

    def __init__(self, bundle_model, bundle_store):
        self._bundle_model = bundle_model
        self._bundle_store = bundle_store

    def upload_to_bundle_store(
        self,
        bundle: Bundle,
        source: Source,
        git: bool,
        unpack: bool,
        use_azure_blob_beta: bool,
        destination_bundle_store=None,
    ):
        """
        Uploads contents for the given bundle to the bundle store.

        |bundle|: specifies the bundle associated with the contents to upload.
        |source|: specifies the location of the contents to upload. Each element is
                   either a URL or a tuple (filename, binary file-like object).
        |git|: for URLs, whether |source| is a git repo to clone.
        |unpack|: whether to unpack |source| if it's an archive.
        |use_azure_blob_beta|: whether to use Azure Blob Storage.
        |destination_bundle_store|: BundleStore to upload to. If specified, uploads to the given BundleStore.

        Exceptions:
        - If |git|, then the bundle contains the result of running 'git clone |source|'
        - If |unpack| is True or a source is an archive (zip, tar.gz, etc.), then unpack the source.
        """
        UploaderCls: Any = DiskStorageUploader
        if destination_bundle_store:
            # Set the uploader class based on which bundle store is specified.
<<<<<<< HEAD
            if destination_bundle_store["storage_type"] == StorageType.AZURE_BLOB_STORAGE.value:
=======
            if destination_bundle_store["storage_type"] in (
                StorageType.AZURE_BLOB_STORAGE.value,
                StorageType.GCS_STORAGE.value,
            ):
>>>>>>> c2514fa7
                UploaderCls = BlobStorageUploader
        elif use_azure_blob_beta:
            # Legacy "-a" flag without specifying a bundle store.
            UploaderCls = BlobStorageUploader
        return UploaderCls(
            self._bundle_model, self._bundle_store, destination_bundle_store
        ).upload_to_bundle_store(bundle, source, git, unpack)

    def has_contents(self, bundle):
        # TODO: make this non-fs-specific.
        return os.path.exists(self._bundle_store.get_bundle_location(bundle.uuid))

    def cleanup_existing_contents(self, bundle):
        self._bundle_store.cleanup(bundle.uuid, dry_run=False)
        bundle_update = {'data_hash': None, 'metadata': {'data_size': 0}}
        self._bundle_model.update_bundle(bundle, bundle_update)
        self._bundle_model.update_user_disk_used(bundle.owner_id)<|MERGE_RESOLUTION|>--- conflicted
+++ resolved
@@ -237,14 +237,10 @@
         UploaderCls: Any = DiskStorageUploader
         if destination_bundle_store:
             # Set the uploader class based on which bundle store is specified.
-<<<<<<< HEAD
-            if destination_bundle_store["storage_type"] == StorageType.AZURE_BLOB_STORAGE.value:
-=======
             if destination_bundle_store["storage_type"] in (
                 StorageType.AZURE_BLOB_STORAGE.value,
                 StorageType.GCS_STORAGE.value,
             ):
->>>>>>> c2514fa7
                 UploaderCls = BlobStorageUploader
         elif use_azure_blob_beta:
             # Legacy "-a" flag without specifying a bundle store.
