import re
import os
import shutil

from codalab.common import UsageError
from codalab.common import StorageType
from codalab.lib import crypt_util, file_util, path_util
from codalab.worker.file_util import tar_gzip_directory
from apache_beam.io.filesystem import CompressionTypes
from apache_beam.io.filesystems import FileSystems
from codalab.common import parse_linked_bundle_url
from codalab.worker.bundle_state import LinkFormat
from codalab.common import StorageType
from ratarmount import SQLiteIndexedTar
import tempfile
import tarfile


class UploadManager(object):
    """
    Contains logic for uploading bundle data to the bundle store and updating
    the associated bundle metadata in the database.
    """

    def __init__(self, bundle_model, bundle_store):
        from codalab.lib import zip_util

        # exclude these patterns by default
        DEFAULT_EXCLUDE_PATTERNS = ['.DS_Store', '__MACOSX', '^\._.*']
        self._bundle_model = bundle_model
        self._bundle_store = bundle_store
        self._default_exclude_patterns = DEFAULT_EXCLUDE_PATTERNS
        self.zip_util = zip_util

    def upload_to_bundle_store(
        self,
        bundle,
        sources,
        follow_symlinks,
        exclude_patterns,
        remove_sources,
        git,
        unpack,
        simplify_archives,
        use_azure_blob_beta,
    ):
        """
        Uploads contents for the given bundle to the bundle store.

        |sources|: specifies the locations of the contents to upload. Each element is
                   either a URL, a local path or a tuple (filename, binary file-like object).
        |follow_symlinks|: for local path(s), whether to follow (resolve) symlinks,
                           but only if remove_sources is False.
        |exclude_patterns|: for local path(s), don't upload these patterns (e.g., *.o),
                            but only if remove_sources is False.
        |remove_sources|: for local path(s), whether |sources| should be removed
        |git|: for URLs, whether |source| is a git repo to clone.
        |unpack|: for each source in |sources|, whether to unpack it if it's an archive.
        |simplify_archives|: whether to simplify unpacked archives so that if they
                             contain a single file, the final path is just that file,
                             not a directory containing that file.
        |use_azure_blob_beta|: whether to use Azure Blob Storage.

        If |sources| contains one source, then the bundle contents will be that source.
        Otherwise, the bundle contents will be a directory with each of the sources.
        Exceptions:
        - If |git|, then each source is replaced with the result of running 'git clone |source|'
        - If |unpack| is True or a source is an archive (zip, tar.gz, etc.), then unpack the source.
        """
        exclude_patterns = (
            self._default_exclude_patterns + exclude_patterns
            if exclude_patterns
            else self._default_exclude_patterns
        )
<<<<<<< HEAD
        # If on Azure Blob Storage, handle source download / unpacking
        # in a temporary directory. Otherwise, download / unpack the bundle
        # directly in its final location in the disk-based bundle store.
        if use_azure_blob_beta:
            bundle_path = tempfile.mkdtemp()
        else:
            bundle_path = self._bundle_store.get_bundle_location(bundle.uuid)
=======
        bundle_path = self._bundle_store.get_bundle_location(bundle.uuid)
>>>>>>> f41a31d2
        try:
            path_util.make_directory(bundle_path)
            # Note that for uploads with a single source, the directory
            # structure is simplified at the end.
            for source in sources:
                is_url, is_local_path, is_fileobj, filename = self._interpret_source(source)
                source_output_path = os.path.join(bundle_path, filename)
                if is_url:
                    if git:
                        source_output_path = file_util.strip_git_ext(source_output_path)
                        file_util.git_clone(source, source_output_path)
                    else:
                        file_util.download_url(source, source_output_path)
                        if unpack and self._can_unpack_file(source_output_path):
                            self._unpack_file(
                                source_output_path,
                                self.zip_util.strip_archive_ext(source_output_path),
                                remove_source=True,
                                simplify_archive=simplify_archives,
                            )
                elif is_local_path:
                    # TODO (Ashwin): check if this code path is used (it appears not),
                    # and if not, remove it.
                    source_path = path_util.normalize(source)
                    path_util.check_isvalid(source_path, 'upload')

                    if unpack and self._can_unpack_file(source_path):
                        self._unpack_file(
                            source_path,
                            self.zip_util.strip_archive_ext(source_output_path),
                            remove_source=remove_sources,
                            simplify_archive=simplify_archives,
                        )
                    elif remove_sources:
                        path_util.rename(source_path, source_output_path)
                    else:
                        path_util.copy(
                            source_path,
                            source_output_path,
                            follow_symlinks=follow_symlinks,
                            exclude_patterns=exclude_patterns,
                        )
                elif is_fileobj:
                    if unpack and self.zip_util.path_is_archive(filename):
                        self._unpack_fileobj(
                            source[0],
                            source[1],
                            self.zip_util.strip_archive_ext(source_output_path),
                            simplify_archive=simplify_archives,
                        )
                    else:
                        # We reach this code path if we are uploading archive files to Azure
                        # (in which case unpack is set to False), or uploading a single file regularly.
                        with open(source_output_path, 'wb') as out:
                            shutil.copyfileobj(source[1], out)

            if len(sources) == 1:
                self._simplify_directory(bundle_path)
<<<<<<< HEAD

            # is_directory is True if the bundle is a directory and False if it is a single file.
            is_directory = os.path.isdir(bundle_path)
            if use_azure_blob_beta:
                # If uploading a file using Azure Blob Storage, we set storage_type and is_dir appropriately.
                self._bundle_model.update_bundle(
                    bundle,
                    {'storage_type': StorageType.AZURE_BLOB_STORAGE.value, 'is_dir': is_directory},
                )
            else:
                self._bundle_model.update_bundle(
                    bundle,
                    {'storage_type': StorageType.DISK_STORAGE.value, 'is_dir': is_directory},
                )
            if use_azure_blob_beta:
                # Now, upload the contents of the temp directory to Azure Blob Storage.

                bundle_url = self._bundle_store.get_bundle_location(bundle.uuid)
                with FileSystems.create(
                    bundle_url, compression_type=CompressionTypes.UNCOMPRESSED
                ) as out, tempfile.NamedTemporaryFile(
                    suffix=".tar.gz"
                ) as tmp_tar_file, tempfile.NamedTemporaryFile(
                    suffix=".sqlite"
                ) as tmp_index_file:
                    if is_directory:
                        tar_gzip_directory(bundle_path, output_path=tmp_tar_file.name)
                    else:
                        # For single files, create a single .tar.gz file, which contains a single archive
                        # member with the file contents and a name equal to the bundle uuid.
                        with tarfile.open(tmp_tar_file.name, "w:gz") as tar:
                            tar.add(bundle_path, arcname=bundle.uuid)
                    # Write .tar.gz file to Azure Blob Storage.
                    shutil.copyfileobj(tmp_tar_file, out)
                    with open(tmp_tar_file.name, "rb") as ttf:
                        # Write index file to tmp_index_file.
                        SQLiteIndexedTar(
                            fileObject=ttf,
                            tarFileName=bundle.uuid,
                            writeIndex=True,
                            clearIndexCache=True,
                            indexFileName=tmp_index_file.name,
                        )
                    with FileSystems.create(
                        bundle_url.replace("/contents.tar.gz", "/index.sqlite"),
                        compression_type=CompressionTypes.UNCOMPRESSED,
                    ) as out_index_file, open(tmp_index_file.name, "rb") as tif:
                        # Write index file to Azure Blob Storage.
                        shutil.copyfileobj(tif, out_index_file)
=======
            # is_directory is True if the bundle is a directory and False if it is a single file.
            is_directory = os.path.isdir(bundle_path)
            self._bundle_model.update_bundle(
                bundle, {'storage_type': StorageType.DISK_STORAGE.value, 'is_dir': is_directory},
            )
>>>>>>> f41a31d2
        except UsageError:
            if FileSystems.exists(bundle_path):
                path_util.remove(bundle_path)
            raise
        finally:
            if use_azure_blob_beta:
                shutil.rmtree(bundle_path) if os.path.isdir(bundle_path) else os.remove(bundle_path)

    def _interpret_source(self, source):
        is_url, is_local_path, is_fileobj = False, False, False
        if isinstance(source, str):
            if path_util.path_is_url(source):
                is_url = True
                source = source.rsplit('?', 1)[0]  # Remove query string from URL, if present
            else:
                is_local_path = True
            filename = os.path.basename(os.path.normpath(source))
        else:
            is_fileobj = True
            filename = source[0]
        return is_url, is_local_path, is_fileobj, filename

    def _can_unpack_file(self, path):
        return os.path.isfile(path) and self.zip_util.path_is_archive(path)

    def _unpack_file(self, source_path, dest_path, remove_source, simplify_archive):
        self.zip_util.unpack(self.zip_util.get_archive_ext(source_path), source_path, dest_path)
        if remove_source:
            path_util.remove(source_path)
        if simplify_archive:
            self._simplify_archive(dest_path)

    def _unpack_fileobj(self, source_filename, source_fileobj, dest_path, simplify_archive):
        self.zip_util.unpack(
            self.zip_util.get_archive_ext(source_filename), source_fileobj, dest_path
        )
        if simplify_archive:
            self._simplify_archive(dest_path)

    def _simplify_archive(self, path):
        """
        Modifies |path| in place: If |path| is a directory containing exactly
        one file / directory that is not ignored, then replace |path| with that
        file / directory.
        """
        if not os.path.isdir(path):
            return

        files = [f for f in os.listdir(path) if not self._ignore_file_in_archive(f)]
        if len(files) == 1:
            self._simplify_directory(path, files[0])

    def _ignore_file_in_archive(self, filename):
        matchers = [re.compile(s) for s in self._default_exclude_patterns]
        return any([matcher.match(filename) for matcher in matchers])

    def _simplify_directory(self, path, child_path=None):
        """
        Modifies |path| in place: If the |path| directory contains exactly
        one file / directory, then replace |path| with that file / directory.
        """

        if child_path is None:
            child_path = os.listdir(path)[0]
        temp_path = path + crypt_util.get_random_string()
        path_util.rename(path, temp_path)
        child_path = os.path.join(temp_path, child_path)
        path_util.rename(child_path, path)
        path_util.remove(temp_path)

    def has_contents(self, bundle):
        return FileSystems.exists(self._bundle_store.get_bundle_location(bundle.uuid))

    def cleanup_existing_contents(self, bundle):
        self._bundle_store.cleanup(bundle.uuid, dry_run=False)
        bundle_update = {'data_hash': None, 'metadata': {'data_size': 0}}
        self._bundle_model.update_bundle(bundle, bundle_update)
        self._bundle_model.update_user_disk_used(bundle.owner_id)<|MERGE_RESOLUTION|>--- conflicted
+++ resolved
@@ -72,7 +72,6 @@
             if exclude_patterns
             else self._default_exclude_patterns
         )
-<<<<<<< HEAD
         # If on Azure Blob Storage, handle source download / unpacking
         # in a temporary directory. Otherwise, download / unpack the bundle
         # directly in its final location in the disk-based bundle store.
@@ -80,9 +79,6 @@
             bundle_path = tempfile.mkdtemp()
         else:
             bundle_path = self._bundle_store.get_bundle_location(bundle.uuid)
-=======
-        bundle_path = self._bundle_store.get_bundle_location(bundle.uuid)
->>>>>>> f41a31d2
         try:
             path_util.make_directory(bundle_path)
             # Note that for uploads with a single source, the directory
@@ -141,7 +137,6 @@
 
             if len(sources) == 1:
                 self._simplify_directory(bundle_path)
-<<<<<<< HEAD
 
             # is_directory is True if the bundle is a directory and False if it is a single file.
             is_directory = os.path.isdir(bundle_path)
@@ -191,13 +186,6 @@
                     ) as out_index_file, open(tmp_index_file.name, "rb") as tif:
                         # Write index file to Azure Blob Storage.
                         shutil.copyfileobj(tif, out_index_file)
-=======
-            # is_directory is True if the bundle is a directory and False if it is a single file.
-            is_directory = os.path.isdir(bundle_path)
-            self._bundle_model.update_bundle(
-                bundle, {'storage_type': StorageType.DISK_STORAGE.value, 'is_dir': is_directory},
-            )
->>>>>>> f41a31d2
         except UsageError:
             if FileSystems.exists(bundle_path):
                 path_util.remove(bundle_path)
