import os
import shutil
import tempfile

from apache_beam.io.filesystem import CompressionTypes
from apache_beam.io.filesystems import FileSystems
from typing import Any, Dict, Union, Tuple, IO, cast
from codalab.lib.beam.SQLiteIndexedTar import SQLiteIndexedTar
from codalab.lib.beam.MultiReaderFileStream import MultiReaderFileStream
from contextlib import closing
from codalab.worker.upload_util import upload_with_chunked_encoding
from threading import Lock, Thread

from codalab.common import (
    StorageURLScheme,
    UsageError,
    StorageType,
    urlopen_with_retry,
    parse_linked_bundle_url,
    httpopen_with_retry,
)
from codalab.worker.file_util import tar_gzip_directory, GzipStream
from codalab.worker.bundle_state import State
from codalab.lib import file_util, path_util, zip_util
from codalab.objects.bundle import Bundle
from codalab.lib.zip_util import ARCHIVE_EXTS_DIR
from codalab.lib.print_util import FileTransferProgress

Source = Union[str, Tuple[str, IO[bytes]]]


class Uploader:
    """Uploader base class. Subclasses should extend this class and implement the
    non-implemented methods that perform the uploads to a bundle store.
    Used when: 1. client -> blob storage (json_api_client = a json_api_client object in init function)
               2. rest-server -> blob storage (json_api_client = None in init function)
    """

    def __init__(
        self,
        bundle_model=None,
        bundle_store=None,
        destination_bundle_store=None,
        json_api_client=None,
    ):
        """
        params:
        bundle_model: Used on rest-server.
        bundle_store: Bundle store model, used on rest-server.
        destination_bundle_store: Indicate destination for bundle storage.
        json_api_client: A json API client. Only set if uploader is used on client side; if the uploader is used on the server side, it is set to None.
        """
        if not json_api_client:
            self._bundle_model = bundle_model
            self._bundle_store = bundle_store
            self.destination_bundle_store = destination_bundle_store
        self._client = json_api_client

    @property
    def storage_type(self):
        """Returns storage type. Must be one of the values of the StorageType enum."""
        raise NotImplementedError

    def write_git_repo(self, source: str, bundle_path: str):
        """Clones the git repository indicated by source and uploads it to the path at bundle_path.
        Args:
            source (str): source to git repository.
            bundle_path (str): Output bundle path.
        """
        raise NotImplementedError

    def write_fileobj(
        self,
        source_ext: str,
        source_fileobj: IO[bytes],
        bundle_path: str,
        unpack_archive: bool,
        bundle_conn_str=None,
        index_conn_str=None,
        bundle_uuid=None,
        progress_callback=None,
    ):
        """Writes fileobj indicated, unpacks if specified, and uploads it to the path at bundle_path.
        Args:
            source_ext (str): File extension of the source to write.
            source_fileobj (str): Fileobj of the source to write.
            bundle_path (str): Output bundle path.
            unpack_archive (bool): Whether fileobj is an archive that should be unpacked.
            bundle_conn_str (str): Connection string for uploading bundle contents.
            index_conn_str (str): Connection string for uploading bundle index file.
            progress_callback (func): Callback function of upload progress.
        """
        raise NotImplementedError

    def upload_to_bundle_store(self, bundle: Bundle, source: Source, git: bool, unpack: bool):
        """Uploads the given source to the bundle store.
        Given arguments are the same as UploadManager.upload_to_bundle_store().
        Used when uploading from rest server."""
        try:
            # bundle_path = self._bundle_store.get_bundle_location(bundle.uuid)
            is_url, is_fileobj, filename = self._interpret_source(source)
            if is_url:
                assert isinstance(source, str)
                if git:
                    bundle_path = self._update_and_get_bundle_location(bundle, is_directory=True)
                    self.write_git_repo(source, bundle_path)
                else:
                    # If downloading from a URL, convert the source to a file object.
                    is_fileobj = True
                    source = (filename, urlopen_with_retry(source))
            if is_fileobj:
                source_filename, source_fileobj = cast(Tuple[str, IO[bytes]], source)
                source_ext = zip_util.get_archive_ext(source_filename)
                if unpack and zip_util.path_is_archive(filename):
                    bundle_path = self._update_and_get_bundle_location(
                        bundle, is_directory=source_ext in ARCHIVE_EXTS_DIR
                    )
                    self.write_fileobj(source_ext, source_fileobj, bundle_path, unpack_archive=True)
                else:
                    bundle_path = self._update_and_get_bundle_location(bundle, is_directory=False)
                    self.write_fileobj(
                        source_ext, source_fileobj, bundle_path, unpack_archive=False
                    )

        except UsageError:
            if FileSystems.exists(bundle_path):
                path_util.remove(bundle_path)
            raise

    def _update_and_get_bundle_location(self, bundle: Bundle, is_directory: bool) -> str:
        """Updates the information of the given bundle based on the current storage type
        and is_directory of the upload, then returns the location where the bundle is stored.

        The value of is_directory may affect the bundle location; for example, in Blob Storage,
        directories are stored in .tar.gz files and non-directories are stored as .gz files.

        Args:
            bundle (Bundle): Bundle to update.
            is_directory (bool): Should be set to True if the bundle is a directory and False if it is a single file.
        Returns:
            str: Bundle location.
        """
        if self.destination_bundle_store is not None:
            # In this case, we are using the new BundleStore / BundleLocation model to track the bundle location.
            # Create the appropriate bundle location.
            self._bundle_model.add_bundle_location(
                bundle.uuid, self.destination_bundle_store["uuid"]
            )
            self._bundle_model.update_bundle(
                bundle, {'is_dir': is_directory},
            )
            return self._bundle_store.get_bundle_location(
                bundle.uuid, bundle_store_uuid=self.destination_bundle_store["uuid"]
            )
        else:
            # Else, continue to set the legacy "storage_type" column.
            self._bundle_model.update_bundle(
                bundle, {'storage_type': self.storage_type, 'is_dir': is_directory,},
            )
            return self._bundle_store.get_bundle_location(bundle.uuid)

    def _interpret_source(self, source: Source):
        """Interprets the given source.
        Args:
            source (Source): Source to interpret.
        Returns:
            (is_url, is_fileobj, filename)
        """
        is_url, is_fileobj = False, False
        if isinstance(source, str):
            if path_util.path_is_url(source):
                is_url = True
                source = source.rsplit('?', 1)[0]  # Remove query string from URL, if present
            else:
                raise UsageError("Path must be a URL.")
            filename = os.path.basename(os.path.normpath(source))
        else:
            is_fileobj = True
            filename = source[0]
        return is_url, is_fileobj, filename


class DiskStorageUploader(Uploader):
    """Uploader that uploads to uncompressed files / folders on disk."""

    @property
    def storage_type(self):
        return StorageType.DISK_STORAGE.value

    def write_git_repo(self, source: str, bundle_path: str):
        file_util.git_clone(source, bundle_path)

    def write_fileobj(
        self,
        source_ext: str,
        source_fileobj: IO[bytes],
        bundle_path: str,
        unpack_archive: bool,
        bundle_conn_str=None,
        index_conn_str=None,
        bundle_uuid=None,
        progress_callback=None,
    ):
        if unpack_archive:
            zip_util.unpack(source_ext, source_fileobj, bundle_path)
        else:
            with open(bundle_path, 'wb') as out:
                shutil.copyfileobj(cast(IO, source_fileobj), out)


class BlobStorageUploader(Uploader):
    """Uploader that uploads to archive files + index files on Blob Storage."""

    @property
    def storage_type(self):
        return StorageType.AZURE_BLOB_STORAGE.value

    def write_git_repo(self, source: str, bundle_path: str):
        with tempfile.TemporaryDirectory() as tmpdir:
            file_util.git_clone(source, tmpdir)
            # Upload a fileobj with the repo's tarred and gzipped contents.
            self.write_fileobj(
                ".tar.gz", tar_gzip_directory(tmpdir), bundle_path, unpack_archive=True
            )

    def write_fileobj(
        self,
        source_ext: str,
        source_fileobj: IO[bytes],
        bundle_path: str,
        unpack_archive: bool,
        bundle_conn_str=None,
        index_conn_str=None,
        bundle_uuid=None,
        progress_callback=None,
    ):
        if unpack_archive:
            output_fileobj = zip_util.unpack_to_archive(source_ext, source_fileobj)
        else:
            output_fileobj = GzipStream(source_fileobj)

        stream_file = MultiReaderFileStream(output_fileobj)
        file_reader = stream_file.readers[0]
        index_reader = stream_file.readers[1]

        # Write archive file.
        if bundle_conn_str is not None:
            conn_str = os.environ.get('AZURE_STORAGE_CONNECTION_STRING', '')
            os.environ['AZURE_STORAGE_CONNECTION_STRING'] = bundle_conn_str
        try:
            CHUNK_SIZE = 16 * 1024
<<<<<<< HEAD

            def upload_file_content():
                iteration = 0
                ITERATIONS_PER_DISK_CHECK = 1
                bytes_uploaded = 0

                with FileSystems.create(
                    bundle_path, compression_type=CompressionTypes.UNCOMPRESSED
                ) as out:
                    while True:
                        iteration += 1
                        to_send = file_reader.read(CHUNK_SIZE)
                        if not to_send:
                            break
                        out.write(to_send)

                        # Update disk and check if client has gone over disk usage.
                        if self._client and iteration % ITERATIONS_PER_DISK_CHECK == 0:
                            self._client.update(
                                'user/increment_disk_used', {'disk_used_increment': len(to_send)}
=======
            ITERATIONS_PER_DISK_CHECK = 1
            iteration = 0
            with FileSystems.create(
                bundle_path, compression_type=CompressionTypes.UNCOMPRESSED
            ) as out:
                while True:
                    iteration += 1
                    to_send = output_fileobj.read(CHUNK_SIZE)
                    if not to_send:
                        break
                    out.write(to_send)

                    # Update disk and check if client has gone over disk usage.
                    if self._client and iteration % ITERATIONS_PER_DISK_CHECK == 0:
                        self._client.update(
                            'user/increment_disk_used',
                            {'disk_used_increment': len(to_send), 'bundle_uuid': bundle_uuid},
                        )
                        user_info = self._client.fetch('user')
                        if user_info['disk_used'] >= user_info['disk_quota']:
                            raise Exception(
                                'Upload aborted. User disk quota exceeded. '
                                'To apply for more quota, please visit the following link: '
                                'https://codalab-worksheets.readthedocs.io/en/latest/FAQ/'
                                '#how-do-i-request-more-disk-quota-or-time-quota'
>>>>>>> e40009b7
                            )
                            user_info = self._client.fetch('user')
                            if user_info['disk_used'] >= user_info['disk_quota']:
                                raise Exception(
                                    'Upload aborted. User disk quota exceeded. '
                                    'To apply for more quota, please visit the following link: '
                                    'https://codalab-worksheets.readthedocs.io/en/latest/FAQ/'
                                    '#how-do-i-request-more-disk-quota-or-time-quota'
                                )

                        bytes_uploaded += len(to_send)
                        if progress_callback is not None:
                            should_resume = progress_callback(bytes_uploaded)
                            if not should_resume:
                                raise Exception('Upload aborted by client')

            # temporary file that used to store index file
            tmp_index_file = tempfile.NamedTemporaryFile(suffix=".sqlite")

            def create_index():
                is_dir = parse_linked_bundle_url(bundle_path).is_archive_dir
                SQLiteIndexedTar(
                    fileObject=index_reader,
                    tarFileName="contents.tar.gz"
                    if is_dir
                    else "contents.gz",  # If saving a single file as a .gz archive, this file can be accessed by the "/contents" entry in the index.
                    writeIndex=True,
                    clearIndexCache=True,
                    indexFilePath=tmp_index_file.name,
                    printDebug=3,
                )

            def upload_index():
                if bundle_conn_str is not None:
                    os.environ['AZURE_STORAGE_CONNECTION_STRING'] = index_conn_str
                with FileSystems.create(
                    parse_linked_bundle_url(bundle_path).index_path,
                    compression_type=CompressionTypes.UNCOMPRESSED,
                ) as out_index_file, open(tmp_index_file.name, "rb") as tif:
                    while True:
                        to_send = tif.read(CHUNK_SIZE)
                        if not to_send:
                            break
                        out_index_file.write(to_send)
                        # bytes_uploaded += len(to_send)
                        # if progress_callback is not None:
                        #     should_resume = progress_callback(bytes_uploaded)
                        #     if not should_resume:
                        #         raise Exception('Upload aborted by client')

            threads = [Thread(target=upload_file_content), Thread(target=create_index)]

            for thread in threads:
                thread.start()

            for thread in threads:
                thread.join()

            upload_index()

        except Exception as err:
            raise err
        finally:  # restore the origin connection string
            if bundle_conn_str is not None:
                os.environ['AZURE_STORAGE_CONNECTION_STRING'] = conn_str if conn_str != '' else None  # type: ignore


class UploadManager(object):
    """
    Contains logic for uploading bundle data to the bundle store and updating
    the associated bundle metadata in the database.
    """

    def __init__(self, bundle_model, bundle_store):
        self._bundle_model = bundle_model
        self._bundle_store = bundle_store

    def upload_to_bundle_store(
        self,
        bundle: Bundle,
        source: Source,
        git: bool,
        unpack: bool,
        use_azure_blob_beta: bool,
        destination_bundle_store=None,
    ):
        """
        Uploads contents for the given bundle to the bundle store.

        |bundle|: specifies the bundle associated with the contents to upload.
        |source|: specifies the location of the contents to upload. Each element is
                   either a URL or a tuple (filename, binary file-like object).
        |git|: for URLs, whether |source| is a git repo to clone.
        |unpack|: whether to unpack |source| if it's an archive.
        |use_azure_blob_beta|: whether to use Azure Blob Storage.
        |destination_bundle_store|: BundleStore to upload to. If specified, uploads to the given BundleStore.

        Exceptions:
        - If |git|, then the bundle contains the result of running 'git clone |source|'
        - If |unpack| is True or a source is an archive (zip, tar.gz, etc.), then unpack the source.
        """
        UploaderCls: Any = DiskStorageUploader
        if destination_bundle_store:
            # Set the uploader class based on which bundle store is specified.
            if destination_bundle_store["storage_type"] in (
                StorageType.AZURE_BLOB_STORAGE.value,
                StorageType.GCS_STORAGE.value,
            ):
                UploaderCls = BlobStorageUploader
        elif use_azure_blob_beta:
            # Legacy "-a" flag without specifying a bundle store.
            UploaderCls = BlobStorageUploader
        return UploaderCls(
            bundle_model=self._bundle_model,
            bundle_store=self._bundle_store,
            destination_bundle_store=destination_bundle_store,
            json_api_client=None,
        ).upload_to_bundle_store(bundle, source, git, unpack)

    def has_contents(self, bundle):
        # TODO: make this non-fs-specific.
        return os.path.exists(self._bundle_store.get_bundle_location(bundle.uuid))

    def cleanup_existing_contents(self, bundle):
        data_size = self._bundle_model.get_bundle_metadata(bundle.uuid, 'data_size')[bundle.uuid]
        removed = self._bundle_store.cleanup(bundle.uuid, dry_run=False)
        bundle_update = {'data_hash': None, 'metadata': {'data_size': 0}}
        self._bundle_model.update_bundle(bundle, bundle_update)
        if removed:
            self._bundle_model.increment_user_disk_used(bundle.owner_id, -data_size)

    def get_bundle_sas_token(self, path, **kwargs):
        """
        Get SAS token with write permission. Used for bypass server uploading.
        """
        return (
            parse_linked_bundle_url(path)
            .bundle_path_bypass_url(permission='rw', **kwargs)
            .split('?')[-1]  # Get SAS token from SAS url.
        )

    def get_index_sas_token(self, path, **kwargs):
        """
        Get SAS token of the index file with read and write permission. Used for uploading.
        """
        return (
            parse_linked_bundle_url(path)
            .index_path_bypass_url(permission='rw', **kwargs)
            .split('?')[-1]  # Get SAS token from SAS url.
        )

    def get_bundle_signed_url(self, path, **kwargs):
        """
        Get signed url for the bundle path
        """
        return parse_linked_bundle_url(path).bundle_path_bypass_url(**kwargs)

    def get_bundle_index_url(self, path, **kwargs):
        return parse_linked_bundle_url(path).index_path_bypass_url(**kwargs)


class ClientUploadManager(object):
    """
    Upload Manager for CLI client. Handle file upload for CLI client.
    """

    def __init__(self, json_api_client, stdout, stderr):
        self._client = json_api_client
        self.stdout = stdout
        self.stderr = stderr
        self.upload_func = {
            StorageURLScheme.GCS_STORAGE.value: self.upload_GCS_blob_storage,
            StorageURLScheme.AZURE_BLOB_STORAGE.value: self.upload_Azure_blob_storage,
        }

    def get_upload_func(self, bundle_url: str):
        """
        Return different upload fuction for different storage type
        """
        for k, v in self.upload_func.items():
            if bundle_url.startswith(k):
                return v
        return self.upload_Azure_blob_storage

    def upload_to_bundle_store(
        self,
        bundle: Dict,
        packed_source: Dict,
        use_azure_blob_beta: bool,
        destination_bundle_store=None,
    ):
        """
        Bypass server upload. Upload from client directly to different blob storage (Azure, GCS, Disk storage).
        Bypass server uploading is used in following situations:
        # 1. The server set CODALAB_DEFAULT_BUNDLE_STORE_NAME
        # 2. If the user specify `--store` and blob storage is on Azure
        """
        need_bypass = True
        bundle_store_uuid = None
        # 1) Read destination store from --store if user has specified it
        if destination_bundle_store is not None and destination_bundle_store != '':
            storage_info = self._client.fetch_one(
                'bundle_stores',
                params={
                    'name': destination_bundle_store,
                    'include': ['uuid', 'storage_type', 'url'],
                },
            )
            bundle_store_uuid = storage_info['uuid']
            if storage_info['storage_type'] in (StorageType.DISK_STORAGE.value,):
                need_bypass = False  # The user specify --store to upload to disk storage

        # 2) Pack the files to be uploaded
        source_ext = zip_util.get_archive_ext(packed_source['filename'])
        if packed_source['should_unpack'] and zip_util.path_is_archive(packed_source['filename']):
            unpack_before_upload = True
            is_dir = source_ext in zip_util.ARCHIVE_EXTS_DIR
        else:
            unpack_before_upload = False
            is_dir = False

        # 3) Create a bundle location for the bundle
        params = {'need_bypass': need_bypass, 'is_dir': is_dir}
        data = self._client.add_bundle_location(bundle['id'], bundle_store_uuid, params)[0].get(
            'attributes'
        )

        # 4) If bundle location has bundle_conn_str, we should bypass the server when uploading.
        if data.get('bundle_conn_str', None) is not None:
            # Mimic the rest server behavior
            # decided the bundle type (file/directory) and decide whether need to unpack
            bundle_conn_str = data.get('bundle_conn_str')
            index_conn_str = data.get('index_conn_str')
            bundle_url = data.get('bundle_url')
            bundle_read_str = data.get('bundle_read_url', bundle_url)
            try:
                progress = FileTransferProgress('Sent ', f=self.stderr)
                upload_func = self.get_upload_func(bundle_url)
                with closing(packed_source['fileobj']), progress:
                    upload_func(
                        fileobj=packed_source['fileobj'],
                        bundle_url=bundle_url,
                        bundle_conn_str=bundle_conn_str,
                        bundle_read_str=bundle_read_str,
                        index_conn_str=index_conn_str,
                        source_ext=source_ext,
                        should_unpack=unpack_before_upload,
                        json_api_client=self._client,
                        bundle_uuid=bundle['id'],
                        progress_callback=progress.update,
                    )
                self._client.update_bundle_state(bundle['id'], params={'success': True})
            except Exception as err:
                self._client.update_bundle_state(
                    bundle['id'],
                    params={'success': False, 'error_msg': f'Bypass server upload error. {err}',},
                )
                raise err
        else:
            # 5) Otherwise, upload the bundle directly through the server.
            progress = FileTransferProgress('Sent ', packed_source['filesize'], f=self.stderr)
            with closing(packed_source['fileobj']), progress:
                self._client.upload_contents_blob(
                    bundle['id'],
                    fileobj=packed_source['fileobj'],
                    params={
                        'filename': packed_source['filename'],
                        'unpack': packed_source['should_unpack'],
                        'state_on_success': State.READY,
                        'finalize_on_success': True,
                        'use_azure_blob_beta': use_azure_blob_beta,
                        'store': destination_bundle_store or '',
                    },
                    progress_callback=progress.update,
                    pass_self=True,
                    bundle_uuid=bundle['id'],
                )

    def upload_Azure_blob_storage(
        self,
        fileobj,
        bundle_url,
        bundle_conn_str,
        bundle_read_str,
        index_conn_str,
        source_ext,
        should_unpack,
        json_api_client,
        bundle_uuid,
        progress_callback=None,
    ):
        """
        Helper function for bypass server upload. Mimic behavior of BlobStorageUploader at client side.
        Change enviroment variable 'AZURE_STORAGE_CONNECTION_STRING' to upload to Azure.

        params:
        fileobj: The file object to upload.
        bundle_url: Url for bundle store, eg "azfs://devstoreaccount1/bundles/{bundle_uuid}/contents.gz".
        bundle_conn_str: Connection string for the contents file.
        bundle_read_str: Signed URL or bundle URL to read the content of bundle.
        index_conn_str: Connection string for the index.sqlite file.
        source_ext: Extension of the file.
        should_unpack: Unpack the file before upload iff True.
        json_api_client: A JsonApiClient object
        """
        BlobStorageUploader(
            bundle_model=None,
            bundle_store=None,
            destination_bundle_store=None,
            json_api_client=json_api_client,
        ).write_fileobj(
            source_ext,
            fileobj,
            bundle_url,
            should_unpack,
            bundle_conn_str,
            index_conn_str,
            bundle_uuid,
            progress_callback,
        )

    def upload_GCS_blob_storage(
        self,
        fileobj,
        bundle_url,
        bundle_conn_str,
        bundle_read_str,
        index_conn_str,
        source_ext,
        should_unpack,
        json_api_client,
        bundle_uuid,
        progress_callback=None,
    ):
        from codalab.lib import zip_util

        if should_unpack:
            output_fileobj = zip_util.unpack_to_archive(source_ext, fileobj)
        else:
            output_fileobj = GzipStream(fileobj)

<<<<<<< HEAD
        stream_file = MultiReaderFileStream(output_fileobj)
        file_reader = stream_file.readers[0]
        index_reader = stream_file.readers[1]

        def upload_file_content():
            # Write archive file.
=======
        # Write archive file.
        upload_with_chunked_encoding(
            method='PUT',
            base_url=bundle_conn_str,
            headers={'Content-type': 'application/octet-stream'},
            fileobj=output_fileobj,
            query_params={},
            progress_callback=progress_callback,
            bundle_uuid=bundle_uuid,
            json_api_client=json_api_client,
        )
        # upload the index file
        with httpopen_with_retry(bundle_read_str) as ttf, tempfile.NamedTemporaryFile(
            suffix=".sqlite"
        ) as tmp_index_file:
            SQLiteIndexedTar(
                fileObject=ttf,
                tarFileName="contents",
                writeIndex=True,
                clearIndexCache=True,
                indexFilePath=tmp_index_file.name,
            )
>>>>>>> e40009b7
            upload_with_chunked_encoding(
                method='PUT',
                base_url=bundle_conn_str,
                headers={'Content-type': 'application/octet-stream'},
                fileobj=file_reader,
                query_params={},
<<<<<<< HEAD
                progress_callback=progress_callback,
                json_api_client=json_api_client,
            )

        def create_upload_index():
            # upload the index file
            with tempfile.NamedTemporaryFile(suffix=".sqlite") as tmp_index_file:
                SQLiteIndexedTar(
                    fileObject=index_reader,
                    tarFileName="contents",
                    writeIndex=True,
                    clearIndexCache=True,
                    indexFilePath=tmp_index_file.name,
                )
                upload_with_chunked_encoding(
                    method='PUT',
                    base_url=index_conn_str,
                    headers={'Content-type': 'application/octet-stream'},
                    query_params={},
                    fileobj=open(tmp_index_file.name, "rb"),
                    progress_callback=None,
                    json_api_client=self._client,
                )

        threads = [Thread(target=upload_file_content), Thread(target=create_upload_index)]

        for thread in threads:
            thread.start()

        for thread in threads:
            thread.join()
=======
                fileobj=open(tmp_index_file.name, "rb"),
                progress_callback=None,
                bundle_uuid=bundle_uuid,
                json_api_client=self._client,
            )
>>>>>>> e40009b7
<|MERGE_RESOLUTION|>--- conflicted
+++ resolved
@@ -249,7 +249,6 @@
             os.environ['AZURE_STORAGE_CONNECTION_STRING'] = bundle_conn_str
         try:
             CHUNK_SIZE = 16 * 1024
-<<<<<<< HEAD
 
             def upload_file_content():
                 iteration = 0
@@ -269,35 +268,9 @@
                         # Update disk and check if client has gone over disk usage.
                         if self._client and iteration % ITERATIONS_PER_DISK_CHECK == 0:
                             self._client.update(
-                                'user/increment_disk_used', {'disk_used_increment': len(to_send)}
-=======
-            ITERATIONS_PER_DISK_CHECK = 1
-            iteration = 0
-            with FileSystems.create(
-                bundle_path, compression_type=CompressionTypes.UNCOMPRESSED
-            ) as out:
-                while True:
-                    iteration += 1
-                    to_send = output_fileobj.read(CHUNK_SIZE)
-                    if not to_send:
-                        break
-                    out.write(to_send)
-
-                    # Update disk and check if client has gone over disk usage.
-                    if self._client and iteration % ITERATIONS_PER_DISK_CHECK == 0:
-                        self._client.update(
                             'user/increment_disk_used',
                             {'disk_used_increment': len(to_send), 'bundle_uuid': bundle_uuid},
                         )
-                        user_info = self._client.fetch('user')
-                        if user_info['disk_used'] >= user_info['disk_quota']:
-                            raise Exception(
-                                'Upload aborted. User disk quota exceeded. '
-                                'To apply for more quota, please visit the following link: '
-                                'https://codalab-worksheets.readthedocs.io/en/latest/FAQ/'
-                                '#how-do-i-request-more-disk-quota-or-time-quota'
->>>>>>> e40009b7
-                            )
                             user_info = self._client.fetch('user')
                             if user_info['disk_used'] >= user_info['disk_quota']:
                                 raise Exception(
@@ -638,46 +611,21 @@
         else:
             output_fileobj = GzipStream(fileobj)
 
-<<<<<<< HEAD
         stream_file = MultiReaderFileStream(output_fileobj)
         file_reader = stream_file.readers[0]
         index_reader = stream_file.readers[1]
 
         def upload_file_content():
             # Write archive file.
-=======
-        # Write archive file.
-        upload_with_chunked_encoding(
-            method='PUT',
-            base_url=bundle_conn_str,
-            headers={'Content-type': 'application/octet-stream'},
-            fileobj=output_fileobj,
-            query_params={},
-            progress_callback=progress_callback,
-            bundle_uuid=bundle_uuid,
-            json_api_client=json_api_client,
-        )
-        # upload the index file
-        with httpopen_with_retry(bundle_read_str) as ttf, tempfile.NamedTemporaryFile(
-            suffix=".sqlite"
-        ) as tmp_index_file:
-            SQLiteIndexedTar(
-                fileObject=ttf,
-                tarFileName="contents",
-                writeIndex=True,
-                clearIndexCache=True,
-                indexFilePath=tmp_index_file.name,
-            )
->>>>>>> e40009b7
             upload_with_chunked_encoding(
                 method='PUT',
                 base_url=bundle_conn_str,
                 headers={'Content-type': 'application/octet-stream'},
                 fileobj=file_reader,
                 query_params={},
-<<<<<<< HEAD
-                progress_callback=progress_callback,
-                json_api_client=json_api_client,
+                progress_callback=None,
+                bundle_uuid=bundle_uuid,
+                json_api_client=self._client,
             )
 
         def create_upload_index():
@@ -706,11 +654,4 @@
             thread.start()
 
         for thread in threads:
-            thread.join()
-=======
-                fileobj=open(tmp_index_file.name, "rb"),
-                progress_callback=None,
-                bundle_uuid=bundle_uuid,
-                json_api_client=self._client,
-            )
->>>>>>> e40009b7
+            thread.join()