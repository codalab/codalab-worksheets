import os
import shutil
from typing import Optional, List, Union, Tuple, IO, cast

from codalab.common import UsageError
from codalab.common import StorageType
from codalab.lib import crypt_util, file_util, path_util
<<<<<<< HEAD
from codalab.worker.file_util import tar_gzip_directory
from apache_beam.io.filesystem import CompressionTypes
from apache_beam.io.filesystems import FileSystems
from ratarmount import SQLiteIndexedTar
import tempfile
import tarfile
=======
from codalab.objects.bundle import Bundle

Source = Union[str, Tuple[str, IO[bytes]]]
>>>>>>> 82d966af


class UploadManager(object):
    """
    Contains logic for uploading bundle data to the bundle store and updating
    the associated bundle metadata in the database.
    """

    def __init__(self, bundle_model, bundle_store):
        from codalab.lib import zip_util

        # exclude these patterns by default
        self._bundle_model = bundle_model
        self._bundle_store = bundle_store
        self.zip_util = zip_util

    def upload_to_bundle_store(
        self,
        bundle: Bundle,
        sources: List[Source],
        git: bool,
        unpack: bool,
        simplify_archives: bool,
        use_azure_blob_beta: bool,
    ):
        """
        Uploads contents for the given bundle to the bundle store.

        |sources|: specifies the locations of the contents to upload. Each element is
                   either a URL or a tuple (filename, binary file-like object).
        |git|: for URLs, whether |source| is a git repo to clone.
        |unpack|: for each source in |sources|, whether to unpack it if it's an archive.
        |simplify_archives|: whether to simplify unpacked archives so that if they
                             contain a single file, the final path is just that file,
                             not a directory containing that file.
        |use_azure_blob_beta|: whether to use Azure Blob Storage.

        If |sources| contains one source, then the bundle contents will be that source.
        Otherwise, the bundle contents will be a directory with each of the sources.
        Exceptions:
        - If |git|, then each source is replaced with the result of running 'git clone |source|'
        - If |unpack| is True or a source is an archive (zip, tar.gz, etc.), then unpack the source.
        """
<<<<<<< HEAD
        exclude_patterns = (
            self._default_exclude_patterns + exclude_patterns
            if exclude_patterns
            else self._default_exclude_patterns
        )
        # If on Azure Blob Storage, handle source download / unpacking
        # in a temporary directory. Otherwise, download / unpack the bundle
        # directly in its final location in the disk-based bundle store.
        if use_azure_blob_beta:
            bundle_path = tempfile.mkdtemp()
        else:
            bundle_path = self._bundle_store.get_bundle_location(bundle.uuid)
=======
        bundle_path = self._bundle_store.get_bundle_location(bundle.uuid)
>>>>>>> 82d966af
        try:
            path_util.make_directory(bundle_path)
            # Note that for uploads with a single source, the directory
            # structure is simplified at the end.
            for source in sources:
                is_url, is_fileobj, filename = self._interpret_source(source)
                source_output_path = os.path.join(bundle_path, filename)
                if is_url:
                    assert isinstance(source, str)
                    if git:
                        source_output_path = file_util.strip_git_ext(source_output_path)
                        file_util.git_clone(source, source_output_path)
                    else:
                        file_util.download_url(source, source_output_path)
                        if unpack and self._can_unpack_file(source_output_path):
                            self._unpack_file(
                                source_output_path,
                                self.zip_util.strip_archive_ext(source_output_path),
                                remove_source=True,
                                simplify_archive=simplify_archives,
                            )
                elif is_fileobj:
                    if unpack and self.zip_util.path_is_archive(filename):
                        self._unpack_fileobj(
                            source[0],
                            source[1],
                            self.zip_util.strip_archive_ext(source_output_path),
                            simplify_archive=simplify_archives,
                        )
                    else:
                        # We reach this code path if we are uploading archive files to Azure
                        # (in which case unpack is set to False), or uploading a single file regularly.
                        with open(source_output_path, 'wb') as out:
                            shutil.copyfileobj(cast(IO, source[1]), out)

            if len(sources) == 1:
                self._simplify_directory(bundle_path)

            # is_directory is True if the bundle is a directory and False if it is a single file.
            is_directory = os.path.isdir(bundle_path)
            if use_azure_blob_beta:
                # If uploading a file using Azure Blob Storage, we set storage_type and is_dir appropriately.
                self._bundle_model.update_bundle(
                    bundle,
                    {'storage_type': StorageType.AZURE_BLOB_STORAGE.value, 'is_dir': is_directory},
                )
            else:
                self._bundle_model.update_bundle(
                    bundle,
                    {'storage_type': StorageType.DISK_STORAGE.value, 'is_dir': is_directory},
                )
            if use_azure_blob_beta:
                # Now, upload the contents of the temp directory to Azure Blob Storage.

                bundle_url = self._bundle_store.get_bundle_location(bundle.uuid)
                with FileSystems.create(
                    bundle_url, compression_type=CompressionTypes.UNCOMPRESSED
                ) as out, tempfile.NamedTemporaryFile(
                    suffix=".tar.gz"
                ) as tmp_tar_file, tempfile.NamedTemporaryFile(
                    suffix=".sqlite"
                ) as tmp_index_file:
                    if is_directory:
                        tar_gzip_directory(bundle_path, output_path=tmp_tar_file.name)
                    else:
                        # For single files, create a single .tar.gz file, which contains a single archive
                        # member with the file contents and a name equal to the bundle uuid.
                        with tarfile.open(tmp_tar_file.name, "w:gz") as tar:
                            tar.add(bundle_path, arcname=bundle.uuid)
                    # Write .tar.gz file to Azure Blob Storage.
                    shutil.copyfileobj(tmp_tar_file, out)
                    with open(tmp_tar_file.name, "rb") as ttf:
                        # Write index file to tmp_index_file.
                        SQLiteIndexedTar(
                            fileObject=ttf,
                            tarFileName=bundle.uuid,
                            writeIndex=True,
                            clearIndexCache=True,
                            indexFileName=tmp_index_file.name,
                        )
                    with FileSystems.create(
                        bundle_url.replace("/contents.tar.gz", "/index.sqlite"),
                        compression_type=CompressionTypes.UNCOMPRESSED,
                    ) as out_index_file, open(tmp_index_file.name, "rb") as tif:
                        # Write index file to Azure Blob Storage.
                        shutil.copyfileobj(tif, out_index_file)
        except UsageError:
            if FileSystems.exists(bundle_path):
                path_util.remove(bundle_path)
            raise
        finally:
            if use_azure_blob_beta:
                shutil.rmtree(bundle_path) if os.path.isdir(bundle_path) else os.remove(bundle_path)

    def _interpret_source(self, source: Source):
        is_url, is_fileobj = False, False
        if isinstance(source, str):
            if path_util.path_is_url(source):
                is_url = True
                source = source.rsplit('?', 1)[0]  # Remove query string from URL, if present
            else:
                raise UsageError("Path must be a URL.")
            filename = os.path.basename(os.path.normpath(source))
        else:
            is_fileobj = True
            filename = source[0]
        return is_url, is_fileobj, filename

    def _can_unpack_file(self, path):
        return os.path.isfile(path) and self.zip_util.path_is_archive(path)

    def _unpack_file(self, source_path, dest_path, remove_source, simplify_archive):
        self.zip_util.unpack(self.zip_util.get_archive_ext(source_path), source_path, dest_path)
        if remove_source:
            path_util.remove(source_path)
        if simplify_archive:
            self._simplify_archive(dest_path)

    def _unpack_fileobj(self, source_filename, source_fileobj, dest_path, simplify_archive):
        self.zip_util.unpack(
            self.zip_util.get_archive_ext(source_filename), source_fileobj, dest_path
        )
        if simplify_archive:
            self._simplify_archive(dest_path)

    def _simplify_archive(self, path: str) -> None:
        """
        Modifies |path| in place: If |path| is a directory containing exactly
        one file / directory, then replace |path| with that file / directory.
        """
        if not os.path.isdir(path):
            return

        files = os.listdir(path)
        if len(files) == 1:
            self._simplify_directory(path, files[0])

    def _simplify_directory(self, path: str, child_path: Optional[str] = None) -> None:
        """
        Modifies |path| in place by replacing |path| with its first child file / directory.
        This method should only be called after checking to see if the |path| directory
        contains exactly one file / directory.
        """

        if child_path is None:
            child_path = os.listdir(path)[0]
        temp_path = path + crypt_util.get_random_string()
        path_util.rename(path, temp_path)
        child_path = os.path.join(temp_path, child_path)
        path_util.rename(child_path, path)
        path_util.remove(temp_path)

    def has_contents(self, bundle):
        return FileSystems.exists(self._bundle_store.get_bundle_location(bundle.uuid))

    def cleanup_existing_contents(self, bundle):
        self._bundle_store.cleanup(bundle.uuid, dry_run=False)
        bundle_update = {'data_hash': None, 'metadata': {'data_size': 0}}
        self._bundle_model.update_bundle(bundle, bundle_update)
        self._bundle_model.update_user_disk_used(bundle.owner_id)<|MERGE_RESOLUTION|>--- conflicted
+++ resolved
@@ -1,22 +1,20 @@
 import os
 import shutil
+import tempfile
+import tarfile
+
+from apache_beam.io.filesystem import CompressionTypes
+from apache_beam.io.filesystems import FileSystems
+from ratarmount import SQLiteIndexedTar
 from typing import Optional, List, Union, Tuple, IO, cast
 
 from codalab.common import UsageError
 from codalab.common import StorageType
 from codalab.lib import crypt_util, file_util, path_util
-<<<<<<< HEAD
 from codalab.worker.file_util import tar_gzip_directory
-from apache_beam.io.filesystem import CompressionTypes
-from apache_beam.io.filesystems import FileSystems
-from ratarmount import SQLiteIndexedTar
-import tempfile
-import tarfile
-=======
 from codalab.objects.bundle import Bundle
 
 Source = Union[str, Tuple[str, IO[bytes]]]
->>>>>>> 82d966af
 
 
 class UploadManager(object):
@@ -60,12 +58,6 @@
         - If |git|, then each source is replaced with the result of running 'git clone |source|'
         - If |unpack| is True or a source is an archive (zip, tar.gz, etc.), then unpack the source.
         """
-<<<<<<< HEAD
-        exclude_patterns = (
-            self._default_exclude_patterns + exclude_patterns
-            if exclude_patterns
-            else self._default_exclude_patterns
-        )
         # If on Azure Blob Storage, handle source download / unpacking
         # in a temporary directory. Otherwise, download / unpack the bundle
         # directly in its final location in the disk-based bundle store.
@@ -73,9 +65,6 @@
             bundle_path = tempfile.mkdtemp()
         else:
             bundle_path = self._bundle_store.get_bundle_location(bundle.uuid)
-=======
-        bundle_path = self._bundle_store.get_bundle_location(bundle.uuid)
->>>>>>> 82d966af
         try:
             path_util.make_directory(bundle_path)
             # Note that for uploads with a single source, the directory
