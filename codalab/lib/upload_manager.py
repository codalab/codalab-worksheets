--- conflicted
+++ resolved
@@ -408,16 +408,8 @@
                 },
             )
             bundle_store_uuid = storage_info['uuid']
-<<<<<<< HEAD
             if storage_info['storage_type'] in (StorageType.DISK_STORAGE.value,):
                 upload_to_disk = True  # The user specify --store to upload to disk storage
-=======
-            if storage_info['storage_type'] in (
-                StorageType.AZURE_BLOB_STORAGE.value,
-                StorageType.GCS_STORAGE.value,
-            ):
-                bypass_server = True
->>>>>>> 887f7802
 
         source_ext = zip_util.get_archive_ext(packed_source['filename'])
         if packed_source['should_unpack'] and zip_util.path_is_archive(packed_source['filename']):
@@ -503,7 +495,6 @@
         source_ext: Extension of the file.
         should_unpack: Unpack the file before upload iff True.
         """
-<<<<<<< HEAD
         BlobStorageUploader(
             bundle_model=None, bundle_store=None, destination_bundle_store=None, is_client=True
         ).write_fileobj(
@@ -515,61 +506,6 @@
             index_conn_str,
             progress_callback,
         )
-=======
-        from codalab.lib import zip_util
-
-        if should_unpack:
-            output_fileobj = zip_util.unpack_to_archive(source_ext, fileobj)
-        else:
-            output_fileobj = GzipStream(fileobj)
-
-        # save the current Azure connection string
-        conn_str = os.environ.get('AZURE_STORAGE_CONNECTION_STRING', '')
-        os.environ['AZURE_STORAGE_CONNECTION_STRING'] = bundle_conn_str
-
-        # Write archive file.
-        bytes_uploaded = 0
-        CHUNK_SIZE = 16 * 1024
-        with FileSystems.create(bundle_url, compression_type=CompressionTypes.UNCOMPRESSED) as out:
-            while True:
-                to_send = output_fileobj.read(CHUNK_SIZE)
-                if not to_send:
-                    break
-                out.write(to_send)
-                bytes_uploaded += len(to_send)
-                if progress_callback is not None:
-                    should_resume = progress_callback(bytes_uploaded)
-                    if not should_resume:
-                        raise Exception('Upload aborted by client')
-
-        with FileSystems.open(
-            bundle_read_str, compression_type=CompressionTypes.UNCOMPRESSED
-        ) as ttf, tempfile.NamedTemporaryFile(suffix=".sqlite") as tmp_index_file:
-            SQLiteIndexedTar(
-                fileObject=ttf,
-                tarFileName="contents",  # If saving a single file as a .gz archive, this file can be accessed by the "/contents" entry in the index.
-                writeIndex=True,
-                clearIndexCache=True,
-                indexFilePath=tmp_index_file.name,
-            )
-            os.environ['AZURE_STORAGE_CONNECTION_STRING'] = index_conn_str
-            with FileSystems.create(
-                parse_linked_bundle_url(bundle_url).index_path,
-                compression_type=CompressionTypes.UNCOMPRESSED,
-            ) as out_index_file, open(tmp_index_file.name, "rb") as tif:
-                while True:
-                    to_send = tif.read(CHUNK_SIZE)
-                    if not to_send:
-                        break
-                    out_index_file.write(to_send)
-                    bytes_uploaded += len(to_send)
-                    if progress_callback is not None:
-                        should_resume = progress_callback(bytes_uploaded)
-                        if not should_resume:
-                            raise Exception('Upload aborted by client')
-
-        os.environ['AZURE_STORAGE_CONNECTION_STRING'] = conn_str if conn_str != '' else None
->>>>>>> 887f7802
 
     def upload_GCS_blob_storage(
         self,
@@ -642,4 +578,4 @@
                     should_resume = progress_callback(bytes_uploaded)
                     if not should_resume:
                         raise Exception('Upload aborted by client')
-            conn.send(b'0\r\n\r\n')
+            conn.send(b'0\r\n\r\n')