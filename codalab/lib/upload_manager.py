import os
import shutil
import tempfile

from apache_beam.io.filesystem import CompressionTypes
from apache_beam.io.filesystems import FileSystems
from typing import Any, Union, Tuple, IO, cast
from codalab.lib.beam.ratarmount import SQLiteIndexedTar

from codalab.common import UsageError, StorageType, urlopen_with_retry, parse_linked_bundle_url
from codalab.worker.file_util import tar_gzip_directory, GzipStream
from codalab.lib import file_util, path_util, zip_util
from codalab.objects.bundle import Bundle
from codalab.lib.zip_util import ARCHIVE_EXTS_DIR

Source = Union[str, Tuple[str, IO[bytes]]]


class Uploader:
    """Uploader base class. Subclasses should extend this class and implement the
    non-implemented methods that perform the uploads to a bundle store."""

    def __init__(self, bundle_model, bundle_store, destination_bundle_store=None):
        self._bundle_model = bundle_model
        self._bundle_store = bundle_store
        self.destination_bundle_store = destination_bundle_store
<<<<<<< HEAD

    destination_bundle_store = None
=======
>>>>>>> c2514fa7

    @property
    def storage_type(self):
        """Returns storage type. Must be one of the values of the StorageType enum."""
        raise NotImplementedError

    def write_git_repo(self, source: str, bundle_path: str):
        """Clones the git repository indicated by source and uploads it to the path at bundle_path.
        Args:
            source (str): source to git repository.
            bundle_path (str): Output bundle path.
        """
        raise NotImplementedError

    def write_fileobj(
        self, source_ext: str, source_fileobj: IO[bytes], bundle_path: str, unpack_archive: bool
    ):
        """Writes fileobj indicated, unpacks if specified, and uploads it to the path at bundle_path.
        Args:
            source_ext (str): File extension of the source to write.
            source_fileobj (str): Fileobj of the source to write.
            bundle_path (str): Output bundle path.
            unpack_archive (bool): Whether fileobj is an archive that should be unpacked.
        """
        raise NotImplementedError

    def upload_to_bundle_store(self, bundle: Bundle, source: Source, git: bool, unpack: bool):
        """Uploads the given source to the bundle store.
        Given arguments are the same as UploadManager.upload_to_bundle_store()"""
        try:
            # bundle_path = self._bundle_store.get_bundle_location(bundle.uuid)
            is_url, is_fileobj, filename = self._interpret_source(source)
            if is_url:
                assert isinstance(source, str)
                if git:
                    bundle_path = self._update_and_get_bundle_location(bundle, is_directory=True)
                    self.write_git_repo(source, bundle_path)
                else:
                    # If downloading from a URL, convert the source to a file object.
                    is_fileobj = True
                    source = (filename, urlopen_with_retry(source))
            if is_fileobj:
                source_filename, source_fileobj = cast(Tuple[str, IO[bytes]], source)
                source_ext = zip_util.get_archive_ext(source_filename)
                if unpack and zip_util.path_is_archive(filename):
                    bundle_path = self._update_and_get_bundle_location(
                        bundle, is_directory=source_ext in ARCHIVE_EXTS_DIR
                    )
                    self.write_fileobj(source_ext, source_fileobj, bundle_path, unpack_archive=True)
                else:
                    bundle_path = self._update_and_get_bundle_location(bundle, is_directory=False)
                    self.write_fileobj(
                        source_ext, source_fileobj, bundle_path, unpack_archive=False
                    )

        except UsageError:
            if FileSystems.exists(bundle_path):
                path_util.remove(bundle_path)
            raise

    def _update_and_get_bundle_location(self, bundle: Bundle, is_directory: bool) -> str:
        """Updates the information of the given bundle based on the current storage type
        and is_directory of the upload, then returns the location where the bundle is stored.

        The value of is_directory may affect the bundle location; for example, in Blob Storage,
        directories are stored in .tar.gz files and non-directories are stored as .gz files.

        Args:
            bundle (Bundle): Bundle to update.
            is_directory (bool): Should be set to True if the bundle is a directory and False if it is a single file.
        Returns:
            str: Bundle location.
        """
        if self.destination_bundle_store is not None:
            # In this case, we are using the new BundleStore / BundleLocation model to track the bundle location.
            # Create the appropriate bundle location.
            self._bundle_model.add_bundle_location(
                bundle.uuid, self.destination_bundle_store["uuid"]
            )
            self._bundle_model.update_bundle(
                bundle, {'is_dir': is_directory},
            )
            return self._bundle_store.get_bundle_location(
                bundle.uuid, bundle_store_uuid=self.destination_bundle_store["uuid"]
            )
        else:
            # Else, continue to set the legacy "storage_type" column.
            self._bundle_model.update_bundle(
                bundle, {'storage_type': self.storage_type, 'is_dir': is_directory,},
            )
            return self._bundle_store.get_bundle_location(bundle.uuid)

    def _interpret_source(self, source: Source):
        """Interprets the given source.
        Args:
            source (Source): Source to interpret.
        Returns:
            (is_url, is_fileobj, filename)
        """
        is_url, is_fileobj = False, False
        if isinstance(source, str):
            if path_util.path_is_url(source):
                is_url = True
                source = source.rsplit('?', 1)[0]  # Remove query string from URL, if present
            else:
                raise UsageError("Path must be a URL.")
            filename = os.path.basename(os.path.normpath(source))
        else:
            is_fileobj = True
            filename = source[0]
        return is_url, is_fileobj, filename


class DiskStorageUploader(Uploader):
    """Uploader that uploads to uncompressed files / folders on disk."""

    @property
    def storage_type(self):
        return StorageType.DISK_STORAGE.value

    def write_git_repo(self, source: str, bundle_path: str):
        file_util.git_clone(source, bundle_path)

    def write_fileobj(
        self, source_ext: str, source_fileobj: IO[bytes], bundle_path: str, unpack_archive: bool
    ):
        if unpack_archive:
            zip_util.unpack(source_ext, source_fileobj, bundle_path)
        else:
            with open(bundle_path, 'wb') as out:
                shutil.copyfileobj(cast(IO, source_fileobj), out)


class BlobStorageUploader(Uploader):
    """Uploader that uploads to archive files + index files on Blob Storage."""

    @property
    def storage_type(self):
        return StorageType.AZURE_BLOB_STORAGE.value

    def write_git_repo(self, source: str, bundle_path: str):
        with tempfile.TemporaryDirectory() as tmpdir:
            file_util.git_clone(source, tmpdir)
            # Upload a fileobj with the repo's tarred and gzipped contents.
            self.write_fileobj(
                ".tar.gz", tar_gzip_directory(tmpdir), bundle_path, unpack_archive=True
            )

    def write_fileobj(
        self, source_ext: str, source_fileobj: IO[bytes], bundle_path: str, unpack_archive: bool
    ):
        if unpack_archive:
            output_fileobj = zip_util.unpack_to_archive(source_ext, source_fileobj)
        else:
            output_fileobj = GzipStream(source_fileobj)
        # Write archive file.
        with FileSystems.create(bundle_path, compression_type=CompressionTypes.UNCOMPRESSED) as out:
            shutil.copyfileobj(output_fileobj, out)
        # Write index file to a temporary file, then write that file to Blob Storage.
        with FileSystems.open(
            bundle_path, compression_type=CompressionTypes.UNCOMPRESSED
        ) as ttf, tempfile.NamedTemporaryFile(suffix=".sqlite") as tmp_index_file:
            SQLiteIndexedTar(
                fileObject=ttf,
                tarFileName="contents",  # If saving a single file as a .gz archive, this file can be accessed by the "/contents" entry in the index.
                writeIndex=True,
                clearIndexCache=True,
                indexFileName=tmp_index_file.name,
            )
            with FileSystems.create(
                parse_linked_bundle_url(bundle_path).index_path,
                compression_type=CompressionTypes.UNCOMPRESSED,
            ) as out_index_file, open(tmp_index_file.name, "rb") as tif:
                shutil.copyfileobj(tif, out_index_file)


class UploadManager(object):
    """
    Contains logic for uploading bundle data to the bundle store and updating
    the associated bundle metadata in the database.
    """

    def __init__(self, bundle_model, bundle_store):
        self._bundle_model = bundle_model
        self._bundle_store = bundle_store

    def upload_to_bundle_store(
        self,
        bundle: Bundle,
        source: Source,
        git: bool,
        unpack: bool,
        use_azure_blob_beta: bool,
        destination_bundle_store=None,
    ):
        """
        Uploads contents for the given bundle to the bundle store.

        |bundle|: specifies the bundle associated with the contents to upload.
        |source|: specifies the location of the contents to upload. Each element is
                   either a URL or a tuple (filename, binary file-like object).
        |git|: for URLs, whether |source| is a git repo to clone.
        |unpack|: whether to unpack |source| if it's an archive.
        |use_azure_blob_beta|: whether to use Azure Blob Storage.
        |destination_bundle_store|: BundleStore to upload to. If specified, uploads to the given BundleStore.

        Exceptions:
        - If |git|, then the bundle contains the result of running 'git clone |source|'
        - If |unpack| is True or a source is an archive (zip, tar.gz, etc.), then unpack the source.
        """
        UploaderCls: Any = DiskStorageUploader
        if destination_bundle_store:
            # Set the uploader class based on which bundle store is specified.
<<<<<<< HEAD
            if destination_bundle_store["storage_type"] == StorageType.AZURE_BLOB_STORAGE.value:
=======
            if destination_bundle_store["storage_type"] in (
                StorageType.AZURE_BLOB_STORAGE.value,
                StorageType.GCS_STORAGE.value,
            ):
>>>>>>> c2514fa7
                UploaderCls = BlobStorageUploader
        elif use_azure_blob_beta:
            # Legacy "-a" flag without specifying a bundle store.
            UploaderCls = BlobStorageUploader
        return UploaderCls(
            self._bundle_model, self._bundle_store, destination_bundle_store
        ).upload_to_bundle_store(bundle, source, git, unpack)

    def has_contents(self, bundle):
        # TODO: make this non-fs-specific.
        return os.path.exists(self._bundle_store.get_bundle_location(bundle.uuid))

    def cleanup_existing_contents(self, bundle):
        self._bundle_store.cleanup(bundle.uuid, dry_run=False)
        bundle_update = {'data_hash': None, 'metadata': {'data_size': 0}}
        self._bundle_model.update_bundle(bundle, bundle_update)
        self._bundle_model.update_user_disk_used(bundle.owner_id)<|MERGE_RESOLUTION|>--- conflicted
+++ resolved
@@ -24,11 +24,6 @@
         self._bundle_model = bundle_model
         self._bundle_store = bundle_store
         self.destination_bundle_store = destination_bundle_store
-<<<<<<< HEAD
-
-    destination_bundle_store = None
-=======
->>>>>>> c2514fa7
 
     @property
     def storage_type(self):
@@ -242,14 +237,10 @@
         UploaderCls: Any = DiskStorageUploader
         if destination_bundle_store:
             # Set the uploader class based on which bundle store is specified.
-<<<<<<< HEAD
-            if destination_bundle_store["storage_type"] == StorageType.AZURE_BLOB_STORAGE.value:
-=======
             if destination_bundle_store["storage_type"] in (
                 StorageType.AZURE_BLOB_STORAGE.value,
                 StorageType.GCS_STORAGE.value,
             ):
->>>>>>> c2514fa7
                 UploaderCls = BlobStorageUploader
         elif use_azure_blob_beta:
             # Legacy "-a" flag without specifying a bundle store.
