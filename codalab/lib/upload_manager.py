--- conflicted
+++ resolved
@@ -472,8 +472,8 @@
                         should_resume = progress_callback(bytes_uploaded)
                         if not should_resume:
                             raise Exception('Upload aborted by client')
-<<<<<<< HEAD
-        os.environ['AZURE_STORAGE_CONNECTION_STRING'] = conn_str
+
+        os.environ['AZURE_STORAGE_CONNECTION_STRING'] = conn_str if conn_str != '' else None
 
     def upload_GCS_blob_storage(
         self,
@@ -547,6 +547,3 @@
                     if not should_resume:
                         raise Exception('Upload aborted by client')
             conn.send(b'0\r\n\r\n')
-=======
-        os.environ['AZURE_STORAGE_CONNECTION_STRING'] = conn_str if conn_str != '' else None
->>>>>>> 0a7db515
