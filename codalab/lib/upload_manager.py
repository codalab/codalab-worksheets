import os
import shutil
import tempfile

from apache_beam.io.filesystem import CompressionTypes
from apache_beam.io.filesystems import FileSystems
from typing import Any, Dict, Union, Tuple, IO, cast
from ratarmountcore import SQLiteIndexedTar
from contextlib import closing
from codalab.worker.upload_util import upload_with_chunked_encoding

from codalab.common import (
    StorageURLScheme,
    UsageError,
    StorageType,
    urlopen_with_retry,
    parse_linked_bundle_url,
    httpopen_with_retry,
)
from codalab.worker.file_util import tar_gzip_directory, GzipStream
from codalab.worker.bundle_state import State
from codalab.lib import file_util, path_util, zip_util
from codalab.objects.bundle import Bundle
from codalab.lib.zip_util import ARCHIVE_EXTS_DIR
from codalab.lib.print_util import FileTransferProgress

Source = Union[str, Tuple[str, IO[bytes]]]


class Uploader:
    """Uploader base class. Subclasses should extend this class and implement the
    non-implemented methods that perform the uploads to a bundle store.
    Used when: 1. client -> blob storage (json_api_client = a json_api_client object in init function)
               2. rest-server -> blob storage (json_api_client = None in init function)
    """

    def __init__(
        self,
        bundle_model=None,
        bundle_store=None,
        destination_bundle_store=None,
        json_api_client=None,
    ):
        """
        params:
        bundle_model: Used on rest-server.
        bundle_store: Bundle store model, used on rest-server.
        destination_bundle_store: Indicate destination for bundle storage.
        json_api_client: A json API client. Only set if uploader is used on client side; if the uploader is used on the server side, it is set to None.
        """
        if not json_api_client:
            self._bundle_model = bundle_model
            self._bundle_store = bundle_store
            self.destination_bundle_store = destination_bundle_store
        self._client = json_api_client

    @property
    def storage_type(self):
        """Returns storage type. Must be one of the values of the StorageType enum."""
        raise NotImplementedError

    def write_git_repo(self, source: str, bundle_path: str):
        """Clones the git repository indicated by source and uploads it to the path at bundle_path.
        Args:
            source (str): source to git repository.
            bundle_path (str): Output bundle path.
        """
        raise NotImplementedError

    def write_fileobj(
        self,
        source_ext: str,
        source_fileobj: IO[bytes],
        bundle_path: str,
        unpack_archive: bool,
        bundle_conn_str=None,
        index_conn_str=None,
        bundle_uuid=None,
        progress_callback=None,
    ):
        """Writes fileobj indicated, unpacks if specified, and uploads it to the path at bundle_path.
        Args:
            source_ext (str): File extension of the source to write.
            source_fileobj (str): Fileobj of the source to write.
            bundle_path (str): Output bundle path.
            unpack_archive (bool): Whether fileobj is an archive that should be unpacked.
            bundle_conn_str (str): Connection string for uploading bundle contents.
            index_conn_str (str): Connection string for uploading bundle index file.
            progress_callback (func): Callback function of upload progress.
        """
        raise NotImplementedError

    def upload_to_bundle_store(self, bundle: Bundle, source: Source, git: bool, unpack: bool):
        """Uploads the given source to the bundle store.
        Given arguments are the same as UploadManager.upload_to_bundle_store().
        Used when uploading from rest server."""
        try:
            # bundle_path = self._bundle_store.get_bundle_location(bundle.uuid)
            is_url, is_fileobj, filename = self._interpret_source(source)
            if is_url:
                assert isinstance(source, str)
                if git:
                    bundle_path = self._update_and_get_bundle_location(bundle, is_directory=True)
                    self.write_git_repo(source, bundle_path)
                else:
                    # If downloading from a URL, convert the source to a file object.
                    is_fileobj = True
                    source = (filename, urlopen_with_retry(source))
            if is_fileobj:
                source_filename, source_fileobj = cast(Tuple[str, IO[bytes]], source)
                source_ext = zip_util.get_archive_ext(source_filename)
                if unpack and zip_util.path_is_archive(filename):
                    bundle_path = self._update_and_get_bundle_location(
                        bundle, is_directory=source_ext in ARCHIVE_EXTS_DIR
                    )
                    self.write_fileobj(source_ext, source_fileobj, bundle_path, unpack_archive=True)
                else:
                    bundle_path = self._update_and_get_bundle_location(bundle, is_directory=False)
                    self.write_fileobj(
                        source_ext, source_fileobj, bundle_path, unpack_archive=False
                    )

        except UsageError:
            if FileSystems.exists(bundle_path):
                path_util.remove(bundle_path)
            raise

    def _update_and_get_bundle_location(self, bundle: Bundle, is_directory: bool) -> str:
        """Updates the information of the given bundle based on the current storage type
        and is_directory of the upload, then returns the location where the bundle is stored.

        The value of is_directory may affect the bundle location; for example, in Blob Storage,
        directories are stored in .tar.gz files and non-directories are stored as .gz files.

        Args:
            bundle (Bundle): Bundle to update.
            is_directory (bool): Should be set to True if the bundle is a directory and False if it is a single file.
        Returns:
            str: Bundle location.
        """
        if self.destination_bundle_store is not None:
            # In this case, we are using the new BundleStore / BundleLocation model to track the bundle location.
            # Create the appropriate bundle location.
            self._bundle_model.add_bundle_location(
                bundle.uuid, self.destination_bundle_store["uuid"]
            )
            self._bundle_model.update_bundle(
                bundle, {'is_dir': is_directory},
            )
            return self._bundle_store.get_bundle_location(
                bundle.uuid, bundle_store_uuid=self.destination_bundle_store["uuid"]
            )
        else:
            # Else, continue to set the legacy "storage_type" column.
            self._bundle_model.update_bundle(
                bundle, {'storage_type': self.storage_type, 'is_dir': is_directory,},
            )
            return self._bundle_store.get_bundle_location(bundle.uuid)

    def _interpret_source(self, source: Source):
        """Interprets the given source.
        Args:
            source (Source): Source to interpret.
        Returns:
            (is_url, is_fileobj, filename)
        """
        is_url, is_fileobj = False, False
        if isinstance(source, str):
            if path_util.path_is_url(source):
                is_url = True
                source = source.rsplit('?', 1)[0]  # Remove query string from URL, if present
            else:
                raise UsageError("Path must be a URL.")
            filename = os.path.basename(os.path.normpath(source))
        else:
            is_fileobj = True
            filename = source[0]
        return is_url, is_fileobj, filename


class DiskStorageUploader(Uploader):
    """Uploader that uploads to uncompressed files / folders on disk."""

    @property
    def storage_type(self):
        return StorageType.DISK_STORAGE.value

    def write_git_repo(self, source: str, bundle_path: str):
        file_util.git_clone(source, bundle_path)

    def write_fileobj(
        self,
        source_ext: str,
        source_fileobj: IO[bytes],
        bundle_path: str,
        unpack_archive: bool,
        bundle_conn_str=None,
        index_conn_str=None,
        bundle_uuid=None,
        progress_callback=None,
    ):
        if unpack_archive:
            zip_util.unpack(source_ext, source_fileobj, bundle_path)
        else:
            with open(bundle_path, 'wb') as out:
                shutil.copyfileobj(cast(IO, source_fileobj), out)


class BlobStorageUploader(Uploader):
    """Uploader that uploads to archive files + index files on Blob Storage."""

    @property
    def storage_type(self):
        return StorageType.AZURE_BLOB_STORAGE.value

    def write_git_repo(self, source: str, bundle_path: str):
        with tempfile.TemporaryDirectory() as tmpdir:
            file_util.git_clone(source, tmpdir)
            # Upload a fileobj with the repo's tarred and gzipped contents.
            self.write_fileobj(
                ".tar.gz", tar_gzip_directory(tmpdir), bundle_path, unpack_archive=True
            )

    def write_fileobj(
        self,
        source_ext: str,
        source_fileobj: IO[bytes],
        bundle_path: str,
        unpack_archive: bool,
        bundle_conn_str=None,
        index_conn_str=None,
        bundle_uuid=None,
        progress_callback=None,
    ):
        if unpack_archive:
            output_fileobj = zip_util.unpack_to_archive(source_ext, source_fileobj)
        else:
            output_fileobj = GzipStream(source_fileobj)

        # Write archive file.
        if bundle_conn_str is not None:
            conn_str = os.environ.get('AZURE_STORAGE_CONNECTION_STRING', '')
            os.environ['AZURE_STORAGE_CONNECTION_STRING'] = bundle_conn_str
        try:
            bytes_uploaded = 0
            CHUNK_SIZE = 16 * 1024
            ITERATIONS_PER_DISK_CHECK = 1
            iteration = 0
            with FileSystems.create(
                bundle_path, compression_type=CompressionTypes.UNCOMPRESSED
            ) as out:
                while True:
                    iteration += 1
                    to_send = output_fileobj.read(CHUNK_SIZE)
                    if not to_send:
                        break
                    out.write(to_send)

                    # Update disk and check if client has gone over disk usage.
                    if self._client and iteration % ITERATIONS_PER_DISK_CHECK == 0:
                        self._client.update(
                            'user/increment_disk_used',
                            {'disk_used_increment': len(to_send), 'bundle_uuid': bundle_uuid},
                        )
                        user_info = self._client.fetch('user')
                        if user_info['disk_used'] >= user_info['disk_quota']:
                            raise Exception(
                                'Upload aborted. User disk quota exceeded. '
                                'To apply for more quota, please visit the following link: '
                                'https://codalab-worksheets.readthedocs.io/en/latest/FAQ/'
                                '#how-do-i-request-more-disk-quota-or-time-quota'
                            )

                    bytes_uploaded += len(to_send)
                    if progress_callback is not None:
                        should_resume = progress_callback(bytes_uploaded)
                        if not should_resume:
                            raise Exception('Upload aborted by client')
            with FileSystems.open(
                bundle_path, compression_type=CompressionTypes.UNCOMPRESSED
            ) as ttf, tempfile.NamedTemporaryFile(suffix=".sqlite") as tmp_index_file:
                SQLiteIndexedTar(
                    fileObject=ttf,
                    tarFileName="contents",  # If saving a single file as a .gz archive, this file can be accessed by the "/contents" entry in the index.
                    writeIndex=True,
                    clearIndexCache=True,
                    indexFilePath=tmp_index_file.name,
                )
                if bundle_conn_str is not None:
                    os.environ['AZURE_STORAGE_CONNECTION_STRING'] = index_conn_str
                with FileSystems.create(
                    parse_linked_bundle_url(bundle_path).index_path,
                    compression_type=CompressionTypes.UNCOMPRESSED,
                ) as out_index_file, open(tmp_index_file.name, "rb") as tif:
                    while True:
                        to_send = tif.read(CHUNK_SIZE)
                        if not to_send:
                            break
                        out_index_file.write(to_send)
                        bytes_uploaded += len(to_send)
                        if progress_callback is not None:
                            should_resume = progress_callback(bytes_uploaded)
                            if not should_resume:
                                raise Exception('Upload aborted by client')
        except Exception as err:
            raise err
        finally:  # restore the origin connection string
            if bundle_conn_str is not None:
                os.environ['AZURE_STORAGE_CONNECTION_STRING'] = conn_str if conn_str != '' else None  # type: ignore


class UploadManager(object):
    """
    Contains logic for uploading bundle data to the bundle store and updating
    the associated bundle metadata in the database.
    """

    def __init__(self, bundle_model, bundle_store):
        self._bundle_model = bundle_model
        self._bundle_store = bundle_store

    def upload_to_bundle_store(
        self,
        bundle: Bundle,
        source: Source,
        git: bool,
        unpack: bool,
        use_azure_blob_beta: bool,
        destination_bundle_store=None,
    ):
        """
        Uploads contents for the given bundle to the bundle store.

        |bundle|: specifies the bundle associated with the contents to upload.
        |source|: specifies the location of the contents to upload. Each element is
                   either a URL or a tuple (filename, binary file-like object).
        |git|: for URLs, whether |source| is a git repo to clone.
        |unpack|: whether to unpack |source| if it's an archive.
        |use_azure_blob_beta|: whether to use Azure Blob Storage.
        |destination_bundle_store|: BundleStore to upload to. If specified, uploads to the given BundleStore.

        Exceptions:
        - If |git|, then the bundle contains the result of running 'git clone |source|'
        - If |unpack| is True or a source is an archive (zip, tar.gz, etc.), then unpack the source.
        """
        UploaderCls: Any = DiskStorageUploader
        if destination_bundle_store:
            # Set the uploader class based on which bundle store is specified.
            if destination_bundle_store["storage_type"] in (
                StorageType.AZURE_BLOB_STORAGE.value,
                StorageType.GCS_STORAGE.value,
            ):
                UploaderCls = BlobStorageUploader
        elif use_azure_blob_beta:
            # Legacy "-a" flag without specifying a bundle store.
            UploaderCls = BlobStorageUploader
        return UploaderCls(
            bundle_model=self._bundle_model,
            bundle_store=self._bundle_store,
            destination_bundle_store=destination_bundle_store,
            json_api_client=None,
        ).upload_to_bundle_store(bundle, source, git, unpack)

    def has_contents(self, bundle):
        # TODO: make this non-fs-specific.
        return os.path.exists(self._bundle_store.get_bundle_location(bundle.uuid))

    def cleanup_existing_contents(self, bundle):
<<<<<<< HEAD
        data_size = int(
            self._bundle_model.get_bundle_metadata([bundle.uuid], 'data_size')[bundle.uuid]
        )
        bundle_location = self._bundle_store.get_bundle_location(bundle.uuid)
        removed = self._bundle_store.cleanup(bundle_location, dry_run=False)
        bundle_update = {'data_hash': None, 'metadata': {'data_size': 0}}
=======
        data_size = self._bundle_model.get_bundle_metadata(bundle.uuid, 'data_size')[bundle.uuid]
        removed = self._bundle_store.cleanup(bundle.uuid, dry_run=False)
        bundle_update = {'metadata': {'data_size': 0}}
>>>>>>> d33626f2
        self._bundle_model.update_bundle(bundle, bundle_update)
        if removed:
            self._bundle_model.increment_user_disk_used(bundle.owner_id, -data_size)

    def get_bundle_sas_token(self, path, **kwargs):
        """
        Get SAS token with write permission. Used for bypass server uploading.
        """
        return (
            parse_linked_bundle_url(path)
            .bundle_path_bypass_url(permission='rw', **kwargs)
            .split('?')[-1]  # Get SAS token from SAS url.
        )

    def get_index_sas_token(self, path, **kwargs):
        """
        Get SAS token of the index file with read and write permission. Used for uploading.
        """
        return (
            parse_linked_bundle_url(path)
            .index_path_bypass_url(permission='rw', **kwargs)
            .split('?')[-1]  # Get SAS token from SAS url.
        )

    def get_bundle_signed_url(self, path, **kwargs):
        """
        Get signed url for the bundle path
        """
        return parse_linked_bundle_url(path).bundle_path_bypass_url(**kwargs)

    def get_bundle_index_url(self, path, **kwargs):
        return parse_linked_bundle_url(path).index_path_bypass_url(**kwargs)


class ClientUploadManager(object):
    """
    Upload Manager for CLI client. Handle file upload for CLI client.
    """

    def __init__(self, json_api_client, stdout, stderr):
        self._client = json_api_client
        self.stdout = stdout
        self.stderr = stderr
        self.upload_func = {
            StorageURLScheme.GCS_STORAGE.value: self.upload_GCS_blob_storage,
            StorageURLScheme.AZURE_BLOB_STORAGE.value: self.upload_Azure_blob_storage,
        }

    def get_upload_func(self, bundle_url: str):
        """
        Return different upload fuction for different storage type
        """
        for k, v in self.upload_func.items():
            if bundle_url.startswith(k):
                return v
        return self.upload_Azure_blob_storage

    def upload_to_bundle_store(
        self,
        bundle: Dict,
        packed_source: Dict,
        use_azure_blob_beta: bool,
        destination_bundle_store=None,
    ):
        """
        Bypass server upload. Upload from client directly to different blob storage (Azure, GCS, Disk storage).
        Bypass server uploading is used in following situations:
        # 1. The server set CODALAB_DEFAULT_BUNDLE_STORE_NAME
        # 2. If the user specify `--store` and blob storage is on Azure
        """
        need_bypass = True
        bundle_store_uuid = None
        # 1) Read destination store from --store if user has specified it
        if destination_bundle_store is not None and destination_bundle_store != '':
            storage_info = self._client.fetch_one(
                'bundle_stores',
                params={
                    'name': destination_bundle_store,
                    'include': ['uuid', 'storage_type', 'url'],
                },
            )
            bundle_store_uuid = storage_info['uuid']
            if storage_info['storage_type'] in (StorageType.DISK_STORAGE.value,):
                need_bypass = False  # The user specify --store to upload to disk storage

        # 2) Pack the files to be uploaded
        source_ext = zip_util.get_archive_ext(packed_source['filename'])
        if packed_source['should_unpack'] and zip_util.path_is_archive(packed_source['filename']):
            unpack_before_upload = True
            is_dir = source_ext in zip_util.ARCHIVE_EXTS_DIR
        else:
            unpack_before_upload = False
            is_dir = False

        # 3) Create a bundle location for the bundle
        params = {'need_bypass': need_bypass, 'is_dir': is_dir}
        data = self._client.add_bundle_location(bundle['id'], bundle_store_uuid, params)[0].get(
            'attributes'
        )

        # 4) If bundle location has bundle_conn_str, we should bypass the server when uploading.
        if data.get('bundle_conn_str', None) is not None:
            # Mimic the rest server behavior
            # decided the bundle type (file/directory) and decide whether need to unpack
            bundle_conn_str = data.get('bundle_conn_str')
            index_conn_str = data.get('index_conn_str')
            bundle_url = data.get('bundle_url')
            bundle_read_str = data.get('bundle_read_url', bundle_url)
            try:
                progress = FileTransferProgress('Sent ', f=self.stderr)
                upload_func = self.get_upload_func(bundle_url)
                with closing(packed_source['fileobj']), progress:
                    upload_func(
                        fileobj=packed_source['fileobj'],
                        bundle_url=bundle_url,
                        bundle_conn_str=bundle_conn_str,
                        bundle_read_str=bundle_read_str,
                        index_conn_str=index_conn_str,
                        source_ext=source_ext,
                        should_unpack=unpack_before_upload,
                        json_api_client=self._client,
                        bundle_uuid=bundle['id'],
                        progress_callback=progress.update,
                    )
                self._client.update_bundle_state(bundle['id'], params={'success': True})
            except Exception as err:
                self._client.update_bundle_state(
                    bundle['id'],
                    params={'success': False, 'error_msg': f'Bypass server upload error. {err}',},
                )
                raise err
        else:
            # 5) Otherwise, upload the bundle directly through the server.
            progress = FileTransferProgress('Sent ', packed_source['filesize'], f=self.stderr)
            with closing(packed_source['fileobj']), progress:
                self._client.upload_contents_blob(
                    bundle['id'],
                    fileobj=packed_source['fileobj'],
                    params={
                        'filename': packed_source['filename'],
                        'unpack': packed_source['should_unpack'],
                        'state_on_success': State.READY,
                        'finalize_on_success': True,
                        'use_azure_blob_beta': use_azure_blob_beta,
                        'store': destination_bundle_store or '',
                    },
                    progress_callback=progress.update,
                    pass_self=True,
                    bundle_uuid=bundle['id'],
                )

    def upload_Azure_blob_storage(
        self,
        fileobj,
        bundle_url,
        bundle_conn_str,
        bundle_read_str,
        index_conn_str,
        source_ext,
        should_unpack,
        json_api_client,
        bundle_uuid,
        progress_callback=None,
    ):
        """
        Helper function for bypass server upload. Mimic behavior of BlobStorageUploader at client side.
        Change enviroment variable 'AZURE_STORAGE_CONNECTION_STRING' to upload to Azure.

        params:
        fileobj: The file object to upload.
        bundle_url: Url for bundle store, eg "azfs://devstoreaccount1/bundles/{bundle_uuid}/contents.gz".
        bundle_conn_str: Connection string for the contents file.
        bundle_read_str: Signed URL or bundle URL to read the content of bundle.
        index_conn_str: Connection string for the index.sqlite file.
        source_ext: Extension of the file.
        should_unpack: Unpack the file before upload iff True.
        json_api_client: A JsonApiClient object
        """
        BlobStorageUploader(
            bundle_model=None,
            bundle_store=None,
            destination_bundle_store=None,
            json_api_client=json_api_client,
        ).write_fileobj(
            source_ext,
            fileobj,
            bundle_url,
            should_unpack,
            bundle_conn_str,
            index_conn_str,
            bundle_uuid,
            progress_callback,
        )

    def upload_GCS_blob_storage(
        self,
        fileobj,
        bundle_url,
        bundle_conn_str,
        bundle_read_str,
        index_conn_str,
        source_ext,
        should_unpack,
        json_api_client,
        bundle_uuid,
        progress_callback=None,
    ):
        from codalab.lib import zip_util

        if should_unpack:
            output_fileobj = zip_util.unpack_to_archive(source_ext, fileobj)
        else:
            output_fileobj = GzipStream(fileobj)

        # Write archive file.
        upload_with_chunked_encoding(
            method='PUT',
            base_url=bundle_conn_str,
            headers={'Content-type': 'application/octet-stream'},
            fileobj=output_fileobj,
            query_params={},
            progress_callback=progress_callback,
            bundle_uuid=bundle_uuid,
            json_api_client=json_api_client,
        )
        # upload the index file
        with httpopen_with_retry(bundle_read_str) as ttf, tempfile.NamedTemporaryFile(
            suffix=".sqlite"
        ) as tmp_index_file:
            SQLiteIndexedTar(
                fileObject=ttf,
                tarFileName="contents",
                writeIndex=True,
                clearIndexCache=True,
                indexFilePath=tmp_index_file.name,
            )
            upload_with_chunked_encoding(
                method='PUT',
                base_url=index_conn_str,
                headers={'Content-type': 'application/octet-stream'},
                query_params={},
                fileobj=open(tmp_index_file.name, "rb"),
                progress_callback=None,
                bundle_uuid=bundle_uuid,
                json_api_client=self._client,
            )<|MERGE_RESOLUTION|>--- conflicted
+++ resolved
@@ -366,18 +366,12 @@
         return os.path.exists(self._bundle_store.get_bundle_location(bundle.uuid))
 
     def cleanup_existing_contents(self, bundle):
-<<<<<<< HEAD
         data_size = int(
             self._bundle_model.get_bundle_metadata([bundle.uuid], 'data_size')[bundle.uuid]
         )
         bundle_location = self._bundle_store.get_bundle_location(bundle.uuid)
         removed = self._bundle_store.cleanup(bundle_location, dry_run=False)
-        bundle_update = {'data_hash': None, 'metadata': {'data_size': 0}}
-=======
-        data_size = self._bundle_model.get_bundle_metadata(bundle.uuid, 'data_size')[bundle.uuid]
-        removed = self._bundle_store.cleanup(bundle.uuid, dry_run=False)
         bundle_update = {'metadata': {'data_size': 0}}
->>>>>>> d33626f2
         self._bundle_model.update_bundle(bundle, bundle_update)
         if removed:
             self._bundle_model.increment_user_disk_used(bundle.owner_id, -data_size)
