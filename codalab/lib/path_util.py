"""
path_util contains helpers for working with local filesystem paths.
There are a few classes of methods provided here:

  Functions to normalize paths and check that they are in normal form:
    normalize, check_isvalid, check_isdir, check_isfile, path_is_url

  Functions to list directories and to deal with subpaths of paths:
    safe_join, get_relative_path, ls, recursive_ls

  Functions to read files to compute hashes, write results to stdout, etc:
    getmtime, get_size, hash_directory, hash_file_contents

  Functions that modify that filesystem in controlled ways:
    copy, make_directory, set_write_permissions, rename, remove
"""
import errno
import hashlib
import itertools
import os
import shutil
import subprocess
import sys
from dataclasses import dataclass
from enum import Enum

from codalab.common import precondition, UsageError
from codalab.lib import file_util


# Block sizes and canonical strings used when hashing files.
BLOCK_SIZE = 0x40000
FILE_PREFIX = 'file'
LINK_PREFIX = 'link'


def path_error(message, path):
    """
    Raised when a user-supplied path causes an exception.
    """
    return UsageError(message + ': ' + path)


################################################################################
# Functions to normalize paths and check that they are in normal form.
################################################################################


def normalize(path):
    """
    Return the absolute path of the location specified by the given path.
    This path is returned in a "canonical form", without ~'s, .'s, ..'s.
    """
    if path == '-':
        return '/dev/stdin'
    elif path_is_url(path):
        return path
    else:
        return os.path.abspath(os.path.expanduser(path))


def check_isvalid(path, fn_name):
    """
    Raise a PreconditionViolation if the path is not absolute or normalized.
    Raise a UsageError if the file at that path does not exist.
    """
    precondition(os.path.isabs(path), '%s got relative path: %s' % (fn_name, path))
    # Broken symbolic links are valid paths, so we use lexists instead of exists.
    if not os.path.lexists(path):
        raise path_error('%s got non-existent path:' % (fn_name,), path)


def check_isdir(path, fn_name):
    """
    Check that the path is valid, then raise UsageError if the path is a file.
    """
    check_isvalid(path, fn_name)
    if not os.path.isdir(path):
        raise path_error('%s got non-directory:' % (fn_name,), path)


def check_isfile(path, fn_name):
    """
    Check that the path is valid, then raise UsageError if the path is a file.
    """
    check_isvalid(path, fn_name)
    if os.path.isdir(path):
        raise path_error('%s got directory:' % (fn_name,), path)


def path_is_url(path):
    if isinstance(path, str):
        for prefix in ['http', 'https', 'ftp']:
            if path.startswith(prefix + '://'):
                return True
    return False


################################################################################
# Functions to list directories and to deal with subpaths of paths.
################################################################################


def safe_join(*paths):
    """
    Join a sequence of paths but filter out any that are empty. Used for targets.
    Note that os.path.join has this functionality EXCEPT at the end of the list,
    which causes problems when a target subpath is empty.
    """
    return os.path.join(*[_f for _f in paths if _f])


def get_relative_path(root, path):
    """
    Return the relative path from root to path, which should be nested under root.
    """
    precondition(path.startswith(root), '%s is not under %s' % (path, root))
    return path[len(root) :]


def ls(path):
    """
    Return a (list of directories, list of files) in the given directory.
    """
    check_isdir(path, 'ls')
    (directories, files) = ([], [])
    for file_name in os.listdir(path):
        if os.path.isfile(os.path.join(path, file_name)):
            files.append(file_name)
        else:
            directories.append(file_name)
    return (directories, files)


def recursive_ls(path):
    """
    Return a (list of directories, list of files) in the given directory and
    all of its nested subdirectories. All paths returned are absolute.

    Symlinks are returned in the list of files, even if they point to directories.
    This makes it possible to distinguish between real and symlinked directories
    when computing the hash of a directory. This function will NOT descend into
    symlinked directories.
    """
    check_isdir(path, 'recursive_ls')
    (directories, files) = ([], [])
    for (root, _, file_names) in os.walk(path):
        assert os.path.isabs(root), 'Got relative root in os.walk: %s' % (root,)
        directories.append(root)
        for file_name in file_names:
            files.append(os.path.join(root, file_name))
        # os.walk ignores symlinks to directories, but we should count them as files.
        # However, we can't used the followlinks parameter, because a) we don't want
        # to descend into directories and b) we could end up in an infinite loop if
        # we were to pass that flag. Instead, we handle symlinks here:
        for subpath in os.listdir(root):
            full_subpath = os.path.join(root, subpath)
            if os.path.islink(full_subpath) and os.path.isdir(full_subpath):
                files.append(full_subpath)
    return (directories, files)


################################################################################
# Functions to read files to compute hashes, write results to stdout, etc.
################################################################################


def getmtime(path):
    """
    Like os.path.getmtime, but does not follow symlinks.
    """
    return os.lstat(path).st_mtime


def get_size(path, dirs_and_files=None):
    """
    Get the size (in bytes) of the file or directory at or under the given path.
    Does not include symlinked files and directories.
    """
    if os.path.islink(path) or not os.path.isdir(path):
        return os.lstat(path).st_size
    dirs_and_files = dirs_and_files or recursive_ls(path)
    return sum(os.lstat(path).st_size for path in itertools.chain(*dirs_and_files))


def hash_directory(path, dirs_and_files=None):
    """
    Return the hash of the contents of the folder at the given path.
    This hash is independent of the path itself - if you were to move the
    directory and call get_hash again, you would get the same result.
    """
    (directories, files) = dirs_and_files or recursive_ls(path)
    # Sort and then hash all directories and then compute a hash of the hashes.
    # This two-level hash is necessary so that the overall hash is unambiguous -
    # if we updated directory_hash with the directory names themselves, then
    # we'd be hashing the concatenation of these names, which could be generated
    # in multiple ways.
    directory_hash = hashlib.sha1()
    for directory in sorted(directories):
        relative_path = get_relative_path(path, directory)
        directory_hash.update(hashlib.sha1(relative_path.encode()).hexdigest().encode())
    # Use a similar two-level hashing scheme for all files, but incorporate a
    # hash of both the file name and contents.
    file_hash = hashlib.sha1()
    for file_name in sorted(files):
        relative_path = get_relative_path(path, file_name)
        file_hash.update(hashlib.sha1(relative_path.encode()).hexdigest().encode())
        file_hash.update(hash_file_contents(file_name).encode())
    # Return a hash of the two hashes.
    overall_hash = hashlib.sha1(directory_hash.hexdigest().encode())
    overall_hash.update(file_hash.hexdigest().encode())
    return overall_hash.hexdigest()


def hash_file_contents(path):
    """
    Return the hash of the file's contents, read in blocks of size BLOCK_SIZE.
    """
    message = 'hash_file called with relative path: %s' % (path,)
    precondition(os.path.isabs(path), message)
    if os.path.islink(path):
        contents_hash = hashlib.sha1(LINK_PREFIX.encode())
        contents_hash.update(os.readlink(path).encode())
    else:
        contents_hash = hashlib.sha1(FILE_PREFIX.encode())
        with open(path, 'rb') as file_handle:
            while True:
                data = file_handle.read(BLOCK_SIZE)
                if not data:
                    break
                contents_hash.update(data)
    return contents_hash.hexdigest()


################################################################################
# Functions that modify that filesystem in controlled ways.
################################################################################


def copy(source_path, dest_path, follow_symlinks=False, exclude_patterns=None):
    """
    Copy |source_path| to |dest_path|.
    Assume dest_path doesn't exist.
    |follow_symlinks|: whether to follow symlinks
    |exclude_patterns|: patterns to not copy
    Note: this only works in Linux.
    """
    if os.path.exists(dest_path):
        raise path_error('already exists', dest_path)

    if source_path == '/dev/stdin':
        with open(dest_path, 'wb') as dest:
            file_util.copy(
                sys.stdin,
                dest,
                autoflush=False,
                print_status='Copying %s to %s' % (source_path, dest_path),
            )
    else:
        if not follow_symlinks and os.path.islink(source_path):
            raise path_error('not following symlinks', source_path)
        if not os.path.exists(source_path):
            raise path_error('does not exist', source_path)
        command = [
            'rsync',
            '-pr%s' % ('L' if follow_symlinks else 'l'),
            source_path
            + ('/' if not os.path.islink(source_path) and os.path.isdir(source_path) else ''),
            dest_path,
        ]
        if exclude_patterns is not None:
            for pattern in exclude_patterns:
                command.extend(['--exclude', pattern])
        if subprocess.call(command) != 0:
            raise path_error('Unable to copy %s to' % source_path, dest_path)


def make_directory(path):
    """
    Create the directory at the given path.
    """
    try:
        os.mkdir(path)
    except OSError as e:
        if e.errno != errno.EEXIST:
            raise
    check_isdir(path, 'make_directory')


def set_write_permissions(path):
    # Recursively give give write permissions to |path|, so that we can operate
    # on it.
    if not os.path.islink(path):  # Don't need write permissions if symlink
        subprocess.call(['chmod', '-R', 'u+w', path])


def rename(old_path, new_path):
    # Allow write permissions, or else the move will fail.
    set_write_permissions(old_path)
    subprocess.call(['mv', old_path, new_path])


class StorageType(Enum):
    FILE_STORAGE = 0
    AZURE_BLOB_STORAGE = 1


@dataclass(frozen=True)
class LinkedBundlePath:
    """A LinkedBundlePath refers to a path that points to the location of a linked bundle within a specific storage location.
    It can either point directly to the bundle, or to a file that is located within that bundle.
    It is constructed by parsing a given bundle link URL by calling parse_bundle_url().

    Attributes:
        storage_type (StorageType): Which storage type is used to store this bundle.

        bundle_path (str): Path to the bundle contents in that particular storage.

        is_zip (bool): Whether this bundle is stored as a zip file on this storage medium stores folders. Only done currently by Azure Blob Storage.

        uses_beam (bool): Whether this bundle's storage type requires using Apache Beam to interact with it.
<<<<<<< HEAD
        
=======

>>>>>>> 981553af
        zip_subpath (str): If is_zip is True, returns the subpath within the zip file for the file that this BundlePath points to.

        bundle_uuid (str): UUID of the bundle that this path refers to.
    """

    storage_type: StorageType
    bundle_path: str
    is_zip: bool
    uses_beam: bool
    zip_subpath: str
    bundle_uuid: str


def parse_linked_bundle_url(url):
    """Parses a linked bundle URL. This bundle URL can refer to:
        - a single file: "azfs://storageclwsdev0/bundles/uuid/contents"
        - a single file that is stored within a zip file: "azfs://storageclwsdev0/bundles/uuid/contents.zip/file1"

        Returns a LinkedBundlePath instance to encode this information.
    """
    if url.startswith("azfs://"):
        uses_beam = True
        storage_type = StorageType.AZURE_BLOB_STORAGE
        url = url[len("azfs://") :]
        storage_account, container, bundle_uuid, contents_file, *remainder = url.split("/", 4)
        bundle_path = f"azfs://{storage_account}/{container}/{bundle_uuid}/{contents_file}"
        is_zip = contents_file.endswith(".zip")
        zip_subpath = remainder[0] if is_zip and len(remainder) else None
    else:
        storage_type = StorageType.FILE_STORAGE
        bundle_path = url
        is_zip = False
        uses_beam = False
        zip_subpath = None
        bundle_uuid = None
    return LinkedBundlePath(
        storage_type=storage_type,
        bundle_path=bundle_path,
        is_zip=is_zip,
        uses_beam=uses_beam,
        zip_subpath=zip_subpath,
        bundle_uuid=bundle_uuid,
    )


def remove(path):
    """
    Remove the given path, whether it is a directory, file, or link.
    """
    check_isvalid(path, 'remove')
    set_write_permissions(path)  # Allow permissions
    if os.path.islink(path):
        os.unlink(path)
    elif os.path.isdir(path):
        try:
            shutil.rmtree(path)
        except shutil.Error:
            pass
    else:
        os.remove(path)
    if os.path.exists(path):
        print('Failed to remove %s' % path)


def soft_link(source, path):
    """
    Create a symbolic link to source at path. This is basically the same as doing "ln -s $source $path"
    """
    check_isvalid(source, 'soft_link')
    os.symlink(source, path)<|MERGE_RESOLUTION|>--- conflicted
+++ resolved
@@ -319,11 +319,7 @@
         is_zip (bool): Whether this bundle is stored as a zip file on this storage medium stores folders. Only done currently by Azure Blob Storage.
 
         uses_beam (bool): Whether this bundle's storage type requires using Apache Beam to interact with it.
-<<<<<<< HEAD
-        
-=======
-
->>>>>>> 981553af
+
         zip_subpath (str): If is_zip is True, returns the subpath within the zip file for the file that this BundlePath points to.
 
         bundle_uuid (str): UUID of the bundle that this path refers to.
