'''
spec_util contains some simple methods to generate and check names and uuids.
'''
import re
import uuid

from codalab.common import (
  precondition,
  UsageError,
)


UUID_REGEX = re.compile('^0x[0-9a-f]{32}\Z')
UUID_PREFIX_REGEX = re.compile('^0x[0-9a-f]{1,31}\Z')

NAME_REGEX = re.compile('^[a-zA-Z_][a-zA-Z0-9_\.\-]*\Z')
ID_REGEX = re.compile('^[0-9]+\Z')

def generate_uuid():
    return '0x%s' % (uuid.uuid4().hex,)


def check_uuid(uuid):
    '''
    Raise a PreconditionViolation if the uuid does not conform to its regex.
    '''
    message = 'uuids must match %s, was %s' % (UUID_REGEX.pattern, uuid)
    precondition(UUID_REGEX.match(uuid), message)


def check_name(name):
    if not NAME_REGEX.match(name):
        raise UsageError('Names must match %s, was %s' % (NAME_REGEX.pattern, name))


def check_id(owner_id):
<<<<<<< HEAD
    if owner_id != None and type(owner_id) != int:
        raise UsageError('ID must be an integer.')
=======
    if owner_id != None and not ID_REGEX.match(owner_id):
        raise UsageError('IDs must match %s, was %s' % (ID_REGEX.pattern, name))
>>>>>>> 467a2563
<|MERGE_RESOLUTION|>--- conflicted
+++ resolved
@@ -34,10 +34,6 @@
 
 
 def check_id(owner_id):
-<<<<<<< HEAD
     if owner_id != None and type(owner_id) != int:
         raise UsageError('ID must be an integer.')
-=======
-    if owner_id != None and not ID_REGEX.match(owner_id):
-        raise UsageError('IDs must match %s, was %s' % (ID_REGEX.pattern, name))
->>>>>>> 467a2563
+