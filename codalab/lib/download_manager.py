--- conflicted
+++ resolved
@@ -349,18 +349,17 @@
         except download_util.PathException as e:
             raise UsageError(str(e))
 
-<<<<<<< HEAD
+
     def get_target_sas_url(self, target, **kwargs):
         """
         Get SAS url with read permission. Used for bypass server downloading from Azure blob storage.
         """
         return parse_linked_bundle_url(self._get_target_path(target)).bundle_path_sas_url(
             permission='r', **kwargs
-=======
+
     def get_target_download_url(self, target, **kwargs):
         return parse_linked_bundle_url(self._get_target_path(target)).bundle_path_download_url(
             **kwargs
->>>>>>> ddcf3027
         )
 
     def _send_read_message(self, worker, response_socket_id, target, read_args):
