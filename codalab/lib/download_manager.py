--- conflicted
+++ resolved
@@ -349,11 +349,7 @@
         except download_util.PathException as e:
             raise UsageError(str(e))
 
-<<<<<<< HEAD
-    def get_target_sas_url(self, target, **kwargs):
-=======
     def get_target_bypass_url(self, target, **kwargs):
->>>>>>> c0bef3dc
         """
         Get SAS url with read permission. Used for bypass server downloading from Azure blob storage.
         """
