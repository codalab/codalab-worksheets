import logging
import os
from contextlib import closing

from codalab.common import http_error_to_exception, precondition, UsageError, NotFoundError
from codalab.worker import download_util
from codalab.worker.bundle_state import State
from codalab.common import parse_linked_bundle_url

logger = logging.getLogger(__name__)


def retry_if_no_longer_running(f):
    """
    Decorator that retries a download if the bundle finishes running in the
    middle of the download, after the download message is sent but before it is
    handled.
    """

    def wrapper(*args, **kwargs):
        try:
            return f(*args, **kwargs)
        except Exception as e:
            if str(e) == download_util.BUNDLE_NO_LONGER_RUNNING_MESSAGE:
                # Retry just once, since by now the state should already be set
                # to READY / FAILED, unless there's some internal error.
                return f(*args, **kwargs)
            else:
                raise

    return wrapper


class DownloadManager(object):
    """
    Used for downloading the contents of bundles. The main purpose of this class
    is to fetch bundle data, whether it is available locally or needs to be
    downloaded from the worker.

    Note, this class does not check permissions in any way. The caller is
    responsible for doing all required permissions checks.
    """

    def __init__(self, bundle_model, worker_model, bundle_store):
        from codalab.worker import file_util

        self._bundle_model = bundle_model
        self._worker_model = worker_model
        self._bundle_store = bundle_store
        self.file_util = file_util

    @retry_if_no_longer_running
    def get_target_info(self, target, depth):
        """
        Returns information about an individual target inside the bundle,
        If the path is not found within the bundle files, checks whether the path
        points to one of the dependencies of the bundle, and if so, recursively
        tries to get the information for the path within that dependency bundle.

        :param target: a download_util.BundleTarget containing the bundle UUID and subpath

        Raises NotFoundError if the bundle or the path within the bundle is not found

        For information about the format of the return value, see
        worker.download_util.get_target_info.
        """
        try:
            return self._get_target_info_within_bundle(target, depth)
        except NotFoundError as err:
            # if path not in bundle, check if it matches one of its dependencies
            child_path_to_dep = {
                dep.child_path: dep
                for dep in self._bundle_model.get_bundle_dependencies(target.bundle_uuid)
            }
            matching_dep = child_path_to_dep.get(target.subpath.split(os.path.sep)[0])
            if matching_dep:
                # The path actually belongs to a dependency of this bundle
                # Get the subpath of the dependency, and the subpath requested in this call and join them
                # ie if dependency is key:dep-bundle/dep-subpath and the requested path is bundle/key/path-subpath
                # call get_target_info((dep-bundle, dep-subpath/path-subpath))
                parent_path = matching_dep.parent_path
                parent_subpath = target.subpath.split(os.path.sep)[1:]
                if parent_path:
                    new_path = os.path.sep.join([parent_path] + parent_subpath)
                else:
                    new_path = os.path.sep.join(parent_subpath)
                return self.get_target_info(
                    download_util.BundleTarget(matching_dep.parent_uuid, new_path), depth
                )
            raise err
        except Exception as ex:
            raise NotFoundError(str(ex))

    def _get_target_info_within_bundle(self, target, depth):
        """
        Helper for get_target_info that only checks for the target info within that bundle
        without considering the path might be pointing to one of the dependencies.
        Raises NotFoundError if the path is not found.
        """
        bundle_state = self._bundle_model.get_bundle_state(target.bundle_uuid)
        bundle_link_url = self._bundle_model.get_bundle_metadata(
            [target.bundle_uuid], "link_url"
        ).get(target.bundle_uuid)
        if bundle_link_url and not parse_linked_bundle_url(bundle_link_url).uses_beam:
            bundle_link_url = self._transform_link_path(bundle_link_url)
        # Raises NotFoundException if uuid is invalid
        if bundle_state == State.PREPARING:
            raise NotFoundError(
                "Bundle {} hasn't started running yet, files not available".format(
                    target.bundle_uuid
                )
            )
        elif bundle_state != State.RUNNING:
            bundle_path = bundle_link_url or self._bundle_store.get_bundle_location(
                target.bundle_uuid
            )
            try:
                return download_util.get_target_info(bundle_path, target, depth)
            except download_util.PathException as err:
                raise NotFoundError(str(err))
        else:
            # get_target_info calls are sent to the worker even on a shared file
            # system since 1) due to NFS caching the worker has more up to date
            # information on directory contents, and 2) the logic of hiding
            # the dependency paths doesn't need to be re-implemented here.
            worker = self._bundle_model.get_bundle_worker(target.bundle_uuid)
            response_socket_id = self._worker_model.allocate_socket(
                worker['user_id'], worker['worker_id']
            )
            try:
                read_args = {'type': 'get_target_info', 'depth': depth}
                self._send_read_message(worker, response_socket_id, target, read_args)
                with closing(self._worker_model.start_listening(response_socket_id)) as sock:
                    result = self._worker_model.get_json_message(sock, 60)
                if result is None:  # dead workers are a fact of life now
                    logging.info('Unable to reach worker, bundle state {}'.format(bundle_state))
                    raise NotFoundError(
                        'Unable to reach worker of running bundle with bundle state {}'.format(
                            bundle_state
                        )
                    )
                elif 'error_code' in result:
                    raise http_error_to_exception(result['error_code'], result['error_message'])
                target_info = result['target_info']
                # Deserialize dict response sent over JSON
                target_info['resolved_target'] = download_util.BundleTarget.from_dict(
                    target_info['resolved_target']
                )
                return target_info
            finally:
                self._worker_model.deallocate_socket(response_socket_id)

    @retry_if_no_longer_running
    def stream_tarred_gzipped_directory(self, target):
        """
        Returns a file-like object containing an archive of the given directory.
        If the directory is on the local bundle store or from a worker hosting a
        running bundle, it will be tarred and gzipped.
        If it is already an archive (such as .zip) on Blob Storage, that archive
        will be returned directly.

        Returns fileobj.
        """
        bundle_state = self._bundle_model.get_bundle_state(target.bundle_uuid)
        # Raises NotFoundException if uuid is invalid

        if bundle_state == State.PREPARING:
            raise NotFoundError(
                "Bundle {} hasn't started running yet, files not available".format(
                    target.bundle_uuid
                )
            )
        elif bundle_state != State.RUNNING:
            directory_path = self._get_target_path(target)
<<<<<<< HEAD
            if parse_linked_bundle_url(directory_path).uses_beam:
                # If streaming a folder within an Azure bundle, we need to download its contents,
                # re-archive the folder, and return the .tar.gz file.
                return file_util.open_file(directory_path)
            return file_util.tar_gzip_directory(directory_path)
=======
            return self.file_util.tar_gzip_directory(directory_path)
>>>>>>> ea60141a
        else:
            # stream_tarred_gzipped_directory calls are sent to the worker even
            # on a shared filesystem since
            # 1) due to NFS caching the worker has more up to date
            #   information on directory contents
            # 2) the logic of hiding
            #   the dependency paths doesn't need to be re-implemented here.
            worker = self._bundle_model.get_bundle_worker(target.bundle_uuid)
            response_socket_id = self._worker_model.allocate_socket(
                worker['user_id'], worker['worker_id']
            )
            try:
                read_args = {'type': 'stream_directory'}
                self._send_read_message(worker, response_socket_id, target, read_args)
                fileobj = self._get_read_response_stream(response_socket_id)
                return Deallocating(fileobj, self._worker_model, response_socket_id)
            except Exception:
                self._worker_model.deallocate_socket(response_socket_id)
                raise

    @retry_if_no_longer_running
    def stream_file(self, target, gzipped):
        """
        Returns a file-like object reading the given file. This file is gzipped
        if gzipped is True.
        """
        if self._is_available_locally(target):
            file_path = self._get_target_path(target)
            if gzipped:
                return self.file_util.gzip_file(file_path)
            else:
                return file_util.open_file(file_path)
        else:
            worker = self._bundle_model.get_bundle_worker(target.bundle_uuid)
            response_socket_id = self._worker_model.allocate_socket(
                worker['user_id'], worker['worker_id']
            )
            try:
                read_args = {'type': 'stream_file'}
                self._send_read_message(worker, response_socket_id, target, read_args)
                fileobj = self._get_read_response_stream(response_socket_id)
                if not gzipped:
                    fileobj = self.file_util.un_gzip_stream(fileobj)
                return Deallocating(fileobj, self._worker_model, response_socket_id)
            except Exception:
                self._worker_model.deallocate_socket(response_socket_id)
                raise

    @retry_if_no_longer_running
    def read_file_section(self, target, offset, length, gzipped):
        """
        Reads length bytes of the file at the given path in the bundle.
        The result is gzipped if gzipped is True.
        """
        if self._is_available_locally(target):
            file_path = self._get_target_path(target)
            bytestring = self.file_util.read_file_section(file_path, offset, length)
            if gzipped:
                bytestring = self.file_util.gzip_bytestring(bytestring)
            return bytestring
        else:
            worker = self._bundle_model.get_bundle_worker(target.bundle_uuid)
            response_socket_id = self._worker_model.allocate_socket(
                worker['user_id'], worker['worker_id']
            )
            try:
                read_args = {'type': 'read_file_section', 'offset': offset, 'length': length}
                self._send_read_message(worker, response_socket_id, target, read_args)
                bytestring = self._get_read_response(response_socket_id)
            finally:
                self._worker_model.deallocate_socket(response_socket_id)

            # Note: all data from the worker is gzipped (see `local_reader.py`).
            if not gzipped:
                bytestring = self.file_util.un_gzip_bytestring(bytestring)
            return bytestring

    @retry_if_no_longer_running
    def summarize_file(
        self, target, num_head_lines, num_tail_lines, max_line_length, truncation_text, gzipped
    ):
        """
        Summarizes the file at the given path in the bundle, returning bytes
        containing the given numbers of lines from beginning and end of the file.
        If the file needs to be truncated, places truncation_text at the
        truncation point.
        The return value is gzipped if gzipped is True.
        """
        if self._is_available_locally(target):
            file_path = self._get_target_path(target)
            # Note: summarize_file returns string, but make it bytes for consistency.
            bytestring = self.file_util.summarize_file(
                file_path, num_head_lines, num_tail_lines, max_line_length, truncation_text
            ).encode()
            if gzipped:
                bytestring = self.file_util.gzip_bytestring(bytestring)
            return bytestring
        else:
            worker = self._bundle_model.get_bundle_worker(target.bundle_uuid)
            response_socket_id = self._worker_model.allocate_socket(
                worker['user_id'], worker['worker_id']
            )
            try:
                read_args = {
                    'type': 'summarize_file',
                    'num_head_lines': num_head_lines,
                    'num_tail_lines': num_tail_lines,
                    'max_line_length': max_line_length,
                    'truncation_text': truncation_text,
                }
                self._send_read_message(worker, response_socket_id, target, read_args)
                bytestring = self._get_read_response(response_socket_id)
            finally:
                self._worker_model.deallocate_socket(response_socket_id)

            # Note: all data from the worker is gzipped (see `local_reader.py`).
            if not gzipped:
                bytestring = self.file_util.un_gzip_bytestring(bytestring)
            return bytestring

    def netcat(self, uuid, port, message):
        """
        Sends a raw bytestring into the specified port of a running bundle, then return the response.
        """
        worker = self._bundle_model.get_bundle_worker(uuid)
        response_socket_id = self._worker_model.allocate_socket(
            worker['user_id'], worker['worker_id']
        )
        try:
            self._send_netcat_message(worker, response_socket_id, uuid, port, message)
            bytestring = self._get_read_response(response_socket_id)
        finally:
            self._worker_model.deallocate_socket(response_socket_id)

        return bytestring

    def _is_available_locally(self, target):
        """Returns whether the target is "available locally." This means that the target is accessible from
        the current machine, so it applies more generally to return True if the URL is in Azure Blob Storage.
        """
        file_path = self._get_target_path(target)
        if parse_linked_bundle_url(file_path).uses_beam:
            # Return True if the URL is in Azure Blob Storage.
            return True
        if self._bundle_model.get_bundle_state(target.bundle_uuid) in [
            State.RUNNING,
            State.PREPARING,
        ]:
            return self._bundle_model.get_bundle_worker(target.bundle_uuid)['shared_file_system']
        return True

    def _transform_link_path(self, path):
        """Transforms a link file path to its properly mounted path.
        Every file path is mounted to a path with "/opt/codalab-worksheets-link-mounts"
        prepended to it.
        """
        return f"/opt/codalab-worksheets-link-mounts{path}"

    def _get_target_path(self, target):
        bundle_link_url = self._bundle_model.get_bundle_metadata(
            [target.bundle_uuid], "link_url"
        ).get(target.bundle_uuid)
        if bundle_link_url and not parse_linked_bundle_url(bundle_link_url).uses_beam:
            # If bundle_link_url points to a locally mounted volume, call _transform_link_path
            # to get the actual path where it can be accessed.
            bundle_link_url = self._transform_link_path(bundle_link_url)
        bundle_path = bundle_link_url or self._bundle_store.get_bundle_location(target.bundle_uuid)
        try:
            path = download_util.get_target_path(bundle_path, target)
            return path
        except download_util.PathException as e:
            raise UsageError(str(e))

    def _send_read_message(self, worker, response_socket_id, target, read_args):
        message = {
            'type': 'read',
            'socket_id': response_socket_id,
            'uuid': target.bundle_uuid,
            'path': target.subpath,
            'read_args': read_args,
        }
        if not self._worker_model.send_json_message(
            worker['socket_id'], message, 60
        ):  # dead workers are a fact of life now
            logging.info('Unable to reach worker')

    def _send_netcat_message(self, worker, response_socket_id, uuid, port, message):
        message = {
            'type': 'netcat',
            'socket_id': response_socket_id,
            'uuid': uuid,
            'port': port,
            'message': message,
        }
        if not self._worker_model.send_json_message(
            worker['socket_id'], message, 60
        ):  # dead workers are a fact of life now
            logging.info('Unable to reach worker')

    def _get_read_response_stream(self, response_socket_id):
        with closing(self._worker_model.start_listening(response_socket_id)) as sock:
            header_message = self._worker_model.get_json_message(sock, 60)
            precondition(header_message is not None, 'Unable to reach worker')
            if 'error_code' in header_message:
                raise http_error_to_exception(
                    header_message['error_code'], header_message['error_message']
                )

            fileobj = self._worker_model.get_stream(sock, 60)
            precondition(fileobj is not None, 'Unable to reach worker')
            return fileobj

    def _get_read_response(self, response_socket_id):
        with closing(self._get_read_response_stream(response_socket_id)) as fileobj:
            return fileobj.read()


class Deallocating(object):
    """
    Deallocates the socket when closed.
    """

    def __init__(self, fileobj, worker_model, socket_id):
        self._fileobj = fileobj
        self._worker_model = worker_model
        self._socket_id = socket_id

    def __getattr__(self, attr):
        return getattr(self._fileobj, attr)

    def close(self):
        self._fileobj.close()
        self._worker_model.deallocate_socket(self._socket_id)<|MERGE_RESOLUTION|>--- conflicted
+++ resolved
@@ -172,15 +172,11 @@
             )
         elif bundle_state != State.RUNNING:
             directory_path = self._get_target_path(target)
-<<<<<<< HEAD
             if parse_linked_bundle_url(directory_path).uses_beam:
                 # If streaming a folder within an Azure bundle, we need to download its contents,
                 # re-archive the folder, and return the .tar.gz file.
-                return file_util.open_file(directory_path)
-            return file_util.tar_gzip_directory(directory_path)
-=======
+                return self.file_util.open_file(directory_path)
             return self.file_util.tar_gzip_directory(directory_path)
->>>>>>> ea60141a
         else:
             # stream_tarred_gzipped_directory calls are sent to the worker even
             # on a shared filesystem since
