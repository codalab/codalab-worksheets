"""
worksheet_util contains the following public functions:
- request_lines: pops up an editor to allow for full-text editing of a worksheet.
- parse_worksheet_form: takes those lines and generates a set of items (triples)
- interpret_items: takes those triples and returns a structure that interprets all the directives in the worksheet item.

A worksheet contains a list of (worksheet) items, where each item includes
- bundle_uuid (only used if type == bundle)
- subworkheet_uuid (only used if type == worksheet)
- value (used for text and directive)
- type (one of the following)
  * markup: just plain plain text (markdown)
  * directive: special instructions for determining formatting
  * bundle: represents a bundle
  * worksheet: represents a worksheet
This is the representation in the DB.
In the code, we have full items of the form (bundle_info, subworkheet_info, value_obj, type).
In other words, there are two representations of worksheet items:
- (bundle_uuid, subworksheet_uuid, value, type) [inserted into the database]
- (bundle_info, subworksheet_info, value_obj, type) [used in the code]

A genpath (generalized path) is either:
- a bundle field (e.g., 'command')
- a metadata field (e.g., 'name')
- a path (starts with '/'), but can descend into a YAML file (e.g., /stats:train/errorRate)

See get_worksheet_lines for documentation on the specification of the directives.
"""
import copy
import os
import re
import sys
from itertools import izip


from codalab.common import PermissionError, UsageError
from codalab.lib import canonicalize, editor_util, formatting
from codalab.objects.permission import group_permissions_str, permission_str
from codalab.rest.worksheet_block_schemas import (
    FetchStatusSchema,
    BlockModes,
    MarkupBlockSchema,
    BundleContentsBlockSchema,
    BundleImageBlockSchema,
    TableBlockSchema,
    RecordsRowSchema,
    RecordsBlockSchema,
    GraphBlockSchema,
    SubworksheetsBlock,
    BundleUUIDSpecSchema,
)


# Note: this is part of the client's session, not server side.
CURRENT_WORKSHEET = '.'

# Types of (raw) worksheet items
TYPE_MARKUP = 'markup'
TYPE_DIRECTIVE = 'directive'
TYPE_BUNDLE = 'bundle'
TYPE_WORKSHEET = 'worksheet'

WORKSHEET_ITEM_TYPES = (TYPE_MARKUP, TYPE_DIRECTIVE, TYPE_BUNDLE, TYPE_WORKSHEET)


BUNDLE_REGEX = re.compile('^(\[(.*)\])?\s*\{([^{]*)\}$')
SUBWORKSHEET_REGEX = re.compile('^(\[(.*)\])?\s*\{\{(.*)\}\}$')

DIRECTIVE_CHAR = '%'
DIRECTIVE_REGEX = re.compile(r'^' + DIRECTIVE_CHAR + '\s*(.*)$')

# Default number of lines to pull for each display mode.
DEFAULT_CONTENTS_MAX_LINES = 10


def markup_item(x):
    return (None, None, x, TYPE_MARKUP)


def directive_item(x):
    return (None, None, x, TYPE_DIRECTIVE)


def bundle_item(x):
    return (x, None, '', TYPE_BUNDLE)  # TODO: replace '' with None when tables.py schema is updated


def subworksheet_item(x):
    return (
        None,
        x,
        '',
        TYPE_WORKSHEET,
    )  # TODO: replace '' with None when tables.py schema is updated


def bundle_line(description, uuid):
    return '[%s]{%s}' % (description, uuid)


def worksheet_line(description, uuid):
    return '[%s]{{%s}}' % (description, uuid)


############################################################


def get_worksheet_info_edit_command(raw_command_map):
    """
    Return a cli-command for editing worksheet-info. Return None if raw_command_map contents are invalid.
    Input:
        raw_command: a map containing the info to edit, new_value and the action to perform
    """
    key = raw_command_map.get('k')
    value = raw_command_map.get('v')
    action = raw_command_map.get('action')
    if key is None or not key or value is None or not action == 'worksheet-edit':
        return None
    return 'wedit -{k[0]} "{v}"'.format(**raw_command_map)


def convert_item_to_db(item):
    (bundle_info, subworksheet_info, value_obj, item_type) = item
    return (
        bundle_info['uuid'] if bundle_info else None,
        subworksheet_info['uuid'] if subworksheet_info else None,
        # TODO: change tables.py so that None's are allowed
        (formatting.tokens_to_string(value_obj) if item_type == TYPE_DIRECTIVE else value_obj)
        or '',
        item_type,
    )


def get_worksheet_lines(worksheet_info):
    """
    Generator that returns pretty-printed lines of text for the given worksheet.
    """
    lines = []
    for item in worksheet_info['items']:
        (bundle_info, subworksheet_info, value_obj, item_type) = item

        if item_type == TYPE_MARKUP:
            lines.append(value_obj)
        elif item_type == TYPE_DIRECTIVE:
            if len(value_obj) > 0 and value_obj[0] == DIRECTIVE_CHAR:
                # A comment directive
                lines.append('//' + ' '.join(value_obj[1:]))
            else:
                # A normal directive
                value = formatting.tokens_to_string(value_obj)
                value = (
                    DIRECTIVE_CHAR
                    + ('' if len(value) == 0 or value.startswith(DIRECTIVE_CHAR) else ' ')
                    + value
                )
                lines.append(value)
        elif item_type == TYPE_BUNDLE:
            if 'metadata' not in bundle_info:
                # This happens when we add bundles by uuid and don't actually make sure they exist
                # lines.append('ERROR: non-existent bundle %s' % bundle_info['uuid'])
                description = formatting.contents_str(None)
            else:
                metadata = bundle_info['metadata']
                # raise Exception(metadata)
                description = bundle_info['bundle_type']
                description += ' ' + metadata['name']
                deps = interpret_genpath(bundle_info, 'dependencies')
                if deps:
                    description += ' -- ' + deps
                command = bundle_info.get('command')
                if command:
                    description += ' : ' + command
            lines.append(bundle_line(description, bundle_info['uuid']))
        elif item_type == TYPE_WORKSHEET:
            lines.append(
                worksheet_line(
                    'worksheet ' + formatting.contents_str(subworksheet_info.get('name')),
                    subworksheet_info['uuid'],
                )
            )
        else:
            raise RuntimeError('Invalid worksheet item type: %s' % type)
    return lines


def get_formatted_metadata(cls, metadata, raw=False):
    """
    Input:
        cls: bundle subclass (e.g. DatasetBundle, RuunBundle, ProgramBundle)
        metadata: bundle metadata
        raw: boolean value indicating if the raw value needs to be returned
    Return a list of tuples containing the key and formatted value of metadata.
    """
    result = []
    for spec in cls.METADATA_SPECS:
        key = spec.key
        if not raw:
            if key not in metadata:
                continue
            if metadata[key] == '' or metadata[key] == []:
                continue
            value = apply_func(spec.formatting, metadata.get(key))
            if isinstance(value, list):
                value = ' | '.join(value)
        else:
            value = metadata.get(key)
        result.append((key, value))
    return result


def get_editable_metadata_fields(cls):
    """
    Input:
        cls: bundle subclass (e.g. DatasetBundle, RuunBundle, ProgramBundle)
        metadata: bundle metadata
    Return a list of metadata fields that are editable by the owner.
    """
    result = []
    for spec in cls.METADATA_SPECS:
        key = spec.key
        if not spec.generated:
            result.append(key)
    return result


def get_metadata_types(cls):
    """
    Return map from key -> type for the metadata fields in the given bundle class.
    e.g.
       'request_time' -> 'basestring'
       'time' -> 'duration'
       'tags' -> 'list'

    Possible types: 'int', 'float', 'list', 'bool', 'duration',
                    'size', 'date', 'basestring'

    Special types like 'duration' are only indicated when client-side
    formatting/serialization is necessary.
    """
    return {
        spec.key: (not issubclass(spec.type, basestring) and spec.formatting) or spec.type.__name__
        for spec in cls.METADATA_SPECS
    }


def request_lines(worksheet_info):
    """
    Input: worksheet_info
    Popup an editor, populated with the current worksheet contents.
    Return a list of new items (bundle_uuid, value, type) that the user typed into the editor.
    """
    # Construct a form template with the current value of the worksheet.
    template_lines = get_worksheet_lines(worksheet_info)
    template = ''.join([line + os.linesep for line in template_lines])

    lines = editor_util.open_and_edit(suffix='.md', template=template)
    # Process the result
    form_result = [line.rstrip('\n') for line in lines]
    if form_result == template_lines:
        raise UsageError('No change made; aborting')
    return form_result


def parse_worksheet_form(form_result, model, user, worksheet_uuid):
    """
    Input: form_result is a list of lines.
    Return (list of (bundle_info, subworksheet_info, value, type) tuples, commands to execute)
    """

    def get_line_type(line):
        if line.startswith('//'):
            return 'comment'
        elif BUNDLE_REGEX.match(line) is not None:
            return TYPE_BUNDLE
        elif SUBWORKSHEET_REGEX.match(line) is not None:
            return TYPE_WORKSHEET
        elif DIRECTIVE_REGEX.match(line) is not None:
            return TYPE_DIRECTIVE
        else:
            return TYPE_MARKUP

    line_types = [get_line_type(line) for line in form_result]

    # Extract bundle specs and resolve uuids in one batch
    bundle_lines = [
        (i, BUNDLE_REGEX.match(line).group(3))
        for i, line in enumerate(form_result)
        if line_types[i] == TYPE_BUNDLE
    ]
    # bundle_specs = (line_indices, bundle_specs)
    bundle_specs = zip(*bundle_lines) if len(bundle_lines) > 0 else [(), ()]
    # bundle_uuids = {line_i: bundle_uuid, ...}
    bundle_uuids = dict(
        zip(
            bundle_specs[0],
            canonicalize.get_bundle_uuids(model, user, worksheet_uuid, bundle_specs[1]),
        )
    )

    items = []
    for line_i, (line_type, line) in enumerate(izip(line_types, form_result)):
        if line_type == 'comment':
            comment = line[2:]
            items.append(directive_item([DIRECTIVE_CHAR, comment]))
        elif line_type == TYPE_BUNDLE:
            bundle_info = {
                'uuid': bundle_uuids[line_i]
            }  # info doesn't need anything other than uuid
            items.append(bundle_item(bundle_info))
        elif line_type == TYPE_WORKSHEET:
            subworksheet_spec = SUBWORKSHEET_REGEX.match(line).group(3)
            try:
                subworksheet_uuid = canonicalize.get_worksheet_uuid(
                    model, user, worksheet_uuid, subworksheet_spec
                )
                subworksheet_info = {
                    'uuid': subworksheet_uuid
                }  # info doesn't need anything other than uuid
                items.append(subworksheet_item(subworksheet_info))
            except UsageError as e:
                items.append(markup_item(e.message + ': ' + line))
        elif line_type == TYPE_DIRECTIVE:
            directive = DIRECTIVE_REGEX.match(line).group(1)
            items.append(directive_item(formatting.string_to_tokens(directive)))
        elif line_type == TYPE_MARKUP:
            items.append(markup_item(line))
        else:
            raise RuntimeError("Invalid line type %s: this should not happen." % line_type)

    return items


def is_file_genpath(genpath):
    # Return whether the genpath is a file (e.g., '/stdout') or not (e.g., 'command')
    return genpath.startswith('/')


def interpret_genpath(bundle_info, genpath):
    """
    Quickly interpret the genpaths (generalized path) that only require looking
    bundle_info (e.g., 'time', 'command').  The interpretation of generalized
    paths that require reading files is done by interpret_file_genpath.
    """
    # If genpath is referring to a file, then just returns instructions for
    # fetching that file rather than actually doing it.
    if is_file_genpath(genpath):
        return (bundle_info['uuid'], genpath)

    # Render dependencies
    deps = bundle_info.get('dependencies', [])
    anonymous = len(deps) == 1 and deps[0]['child_path'] == ''

    def render_dep(dep, show_key=True, show_uuid=False):
        if show_key and not anonymous:
            if show_uuid or dep['child_path'] != dep['parent_name']:
                a = dep['child_path'] + ':'
            else:
                a = ':'
        else:
            a = ''
        b = dep['parent_uuid'] if show_uuid else (dep['parent_name'] or '')
        c = '/' + dep['parent_path'] if dep['parent_path'] else ''
        return a + b + c

    # Special genpaths (dependencies, args)
    if genpath == 'dependencies':
        return ','.join([render_dep(dep) for dep in deps])
    elif genpath.startswith('dependencies/'):
        # Look up the particular dependency
        _, name = genpath.split('/', 1)
        for dep in deps:
            if dep['child_path'] == name:
                return render_dep(dep, show_key=False)
        return formatting.verbose_contents_str(None)
    elif genpath == 'args':
        # Arguments that we would pass to 'cl'
        args = []
        bundle_type = bundle_info.get('bundle_type')
        if bundle_type not in ('make', 'run'):
            return None
        args += [bundle_type]
        # Dependencies
        for dep in deps:
            args.append(render_dep(dep, show_uuid=True))
        # Command
        if bundle_info['command']:
            args.append(formatting.quote(bundle_info['command']))
        # Add request arguments from metadata
        metadata = bundle_info['metadata']
        for key, value in metadata.items():
            if key.startswith('request_') and value:
                key = key.replace('_', '-')
                if isinstance(value, bool):
                    args.append('--' + key)
                else:
                    args.extend(['--' + key, formatting.quote(str(value))])
        return ' '.join(args)
    elif genpath == 'summary':

        def friendly_render_dep(dep):
            key = dep['child_path'] or dep['parent_name']
            friendly_parent_name = formatting.verbose_contents_str(dep['parent_name'])
            value = (
                key
                + '{'
                + (friendly_parent_name + ':' if key != dep['parent_name'] else '')
                + dep['parent_uuid'][0:4]
                + '}'
            )
            return key, value

        # Nice easy-to-ready description of how this bundle got created.
        bundle_type = bundle_info.get('bundle_type')
        if bundle_type in ('dataset', 'program'):
            return '[uploaded]'
        if bundle_type == 'make':
            args = []
            for dep in deps:
                args.append(friendly_render_dep(dep)[1])
            return '= ' + ' '.join(args)
        elif bundle_type == 'run':
            command = bundle_info['command']
            for dep in deps:
                key, value = friendly_render_dep(dep)
                # Replace full-word occurrences of key in the command with an indicator of the dependency.
                # Of course, a string match in the command isn't necessary a semantic reference to the dependency,
                # and there are some dependencies which are not explicit in the command.
                # But this can be seen as a best-effort attempt.
                command = re.sub(r'\b%s\b' % key, value, command)
            return '! ' + command
    elif genpath == 'host_worksheets':
        if 'host_worksheets' in bundle_info:
            return ' '.join(
                '%s(%s)' % (info['name'], info['uuid']) for info in bundle_info['host_worksheets']
            )
    elif genpath == 'permission':
        if 'permission' in bundle_info:
            return permission_str(bundle_info['permission'])
    elif genpath == 'group_permissions':
        if 'group_permissions' in bundle_info:
            # FIXME(sckoo): we will be passing the old permissions format into this
            # which has been updated to accommodate the new formatting
            return group_permissions_str(bundle_info['group_permissions'])

    # Bundle field?
    value = bundle_info.get(genpath)
    if value is not None:
        return value

    # Metadata field?
    value = bundle_info.get('metadata', {}).get(genpath)
    if value is not None:
        return value

    return None


def format_metadata(metadata):
    """
    Format worksheet item metadata based on field type specified in the schema.
    """
    if metadata:
        unformatted_fields = [
            (name, func) for (_, name, func) in get_default_schemas()['default'] if func
        ]
        for (name, func) in unformatted_fields:
            if metadata.get(name):
                metadata[name] = apply_func(func, metadata[name])


def canonicalize_schema_item(args):
    """
    Users who type in schema items can specify a partial argument list.
    Return the canonicalize version (a triple).
    """
    if len(args) == 1:  # genpath
        return (os.path.basename(args[0]).split(":")[-1], args[0], None)
    elif len(args) == 2:  # name genpath
        return (args[0], args[1], None)
    elif len(args) == 3:  # name genpath post-processing
        return (args[0], args[1], args[2])
    else:
        raise UsageError('Invalid number of arguments: %s' % (args,))


def canonicalize_schema_items(items):
    return [canonicalize_schema_item(item) for item in items]


def apply_func(func, arg):
    """
    Apply post-processing function |func| to |arg|.
    |func| is a string representing a list of functions (which are to be
    applied to |arg| in succession).  Each function is either:
    - 'duration', 'date', 'size' for special formatting
    - '%...' for sprintf-style formatting
    - s/.../... for regular expression substitution
    - [a:b] for taking substrings
    """
    FUNC_DELIM = ' | '
    if isinstance(arg, tuple):
        # tuples are (bundle_uuid, genpath) which have not been fleshed out
        return arg + (func,)
    try:
        if func is None:
            return arg
        # String encoding of a function: size s/a/b
        for f in func.split(FUNC_DELIM):
            if f == 'str':
                arg = str(arg)
            elif f == 'date':
                arg = formatting.date_str(float(arg)) if arg is not None else None
            elif f == 'duration':
                arg = formatting.duration_str(float(arg)) if arg is not None else None
            elif f == 'size':
                arg = formatting.size_str(float(arg)) if arg is not None else None
            elif f.startswith('%'):
                arg = (f % float(arg)) if arg is not None else None
            elif f.startswith('s/'):  # regular expression: s/<old string>/<new string>
                esc_slash = '_ESC_SLASH_'  # Assume this doesn't occur in s
                # Preserve escaped characters: \/
                tokens = f.replace('\\/', esc_slash).split('/')
                if len(tokens) != 3:
                    return '<invalid regex: %s>' % f
                s = tokens[1].replace(esc_slash, '/')
                t = tokens[2].replace(esc_slash, '/')
                arg = re.sub(s, t, arg)
            elif f.startswith('['):  # substring
                m = re.match('\[(.*):(.*)\]', f)
                if m:
                    start = int(m.group(1) or 0)
                    end = int(m.group(2) or len(arg))
                    arg = arg[start:end]
                else:
                    return '<invalid function: %s>' % f
            elif f.startswith('add '):
                # 'add k v' checks if arg is a dictionary and updates it with arg[k] = v
                if isinstance(arg, dict):
                    k, v = f.split(' ')[1:]
                    arg[k] = v
                else:
                    return 'arg (%s) not a dictionary' % type(arg)
            elif f.startswith('key '):
                # 'key k' converts arg into a dictionary where arg[k] = arg
                arg = {f.split(' ')[1]: arg}
            else:
                return '<invalid function: %s>' % f
        return arg
    except:
        # Applying the function failed, so just return the arg.
        return arg


def get_default_schemas():
    # Single fields
    uuid = ['uuid[0:8]', 'uuid', '[0:8]']
    name = ['name']
    summary = ['summary']
    data_size = ['data_size', 'data_size', 'size']
    time = ['time', 'time', 'duration']
    state = ['state']
    description = ['description']
    created = ['created', 'created', 'date']

    schemas = {}

    # Schemas corresponding to one field
    schemas['uuid'] = [uuid]
    schemas['name'] = [name]
    schemas['summary'] = [summary]
    schemas['data_size'] = [data_size]
    schemas['time'] = [time]
    schemas['state'] = [state]
    schemas['description'] = [description]
    schemas['created'] = [created]

    # Schemas involving multiple fields
    schemas['default'] = [uuid, name, summary, data_size, state, description]
    schemas['program'] = [uuid, name, data_size, description]
    schemas['dataset'] = [uuid, name, data_size, description]
    schemas['make'] = [uuid, name, summary, data_size, state, description]
    schemas['run'] = [uuid, name, summary, data_size, time, state, description]

    for key in schemas:
        schemas[key] = canonicalize_schema_items(schemas[key])

    return schemas


def get_command(value_obj):  # For directives only
    return value_obj[0] if len(value_obj) > 0 else None


def interpret_items(schemas, raw_items):
    """
    schemas: initial mapping from name to list of schema items (columns of a table)
    raw_items: list of (raw) worksheet items (triples) to interpret
    Return {'items': interpreted_items, ...}, where interpreted_items is a list of:
    {
        'mode': display mode ('markup' | 'contents' | 'image' | 'html', etc.)
        'interpreted': one of
            - rendered string
            - target = (bundle_uuid, genpath)
            - (header = (col1, ..., coln), rows = [{col1:value1, ..., coln:valuen}, ...]) [for tables]
            - {keywords: [...]} for mode = 'search' or 'wsearch'
        'properties': dict of properties (e.g., width, maxlines, etc.),
        'bundle_info': bundle_info or list of bundle_infos,
        'subworksheet_info': subworksheet,
    }
    In addition, return an alignment between the raw items and the interpreted items.
    Each interpreted item has a focusIndex, and possibly consists of a list of
    table rows (indexed by subFocusIndex).  Here is an example:
      --- Raw ---                   --- Interpreted ---
      rawIndex                                         (focusIndex, subFocusIndex)
      0        % display table
      1        [bundle]             [table - row 0     (0, 0)
      2        [bundle]                    - row 1]    (0, 1)
      3
      4        hello                [markup            (1, 0)
      5        world                       ]
      6        [worksheet]          [worksheet]        (2, 0)
      7
    The mapping should be computed as follows:
    - Some raw items contribute directly to a particular interpreted item.
    - Others (blank lines, directives, schema definitions) don't.
    - Those that don't should get mapped to the next interpreted item.
    """
    raw_to_block = []  # rawIndex => (focusIndex, subFocusIndex)

    # Set default schema
    current_schema = None
    default_display = ('table', 'default')
    current_display = default_display
    blocks = []
    bundle_infos = []
    worksheet_infos = []

    def get_schema(args):  # args is a list of schema names
        args = args if len(args) > 0 else ['default']
        schema = []
        for arg in args:
            # If schema doesn't exist, then treat as item (e.g., uuid).
            schema += schemas.get(arg, canonicalize_schema_items([arg.split(':', 2)]))
        return schema

    def is_missing(info):
        return 'metadata' not in info

    def parse_properties(args):
        properties = {}
        for item in args:
            if '=' not in item:
                raise UsageError('Expected <key>=<value>, but got %s' % item)
            key, value = item.split('=', 1)
            properties[key] = value
        return properties

    def genpath_to_target(bundle_info, genpath):
        # bundle_info, '/stdout' => target = (uuid, 'stdout')
        if not is_file_genpath(genpath):
            raise UsageError('Not file genpath: %s' % genpath)
        # strip off the leading / from genpath to create a subpath in the target.
        return (bundle_info['uuid'], genpath[1:])

    def flush_bundles():
        """
        Having collected bundles in |bundle_infos|, flush them into |blocks|,
        potentially as a single table depending on the mode.
        """
        if len(bundle_infos) == 0:
            return

        def raise_genpath_usage_error():
            raise UsageError(
                'Expected \'% display '
                + mode
                + ' (genpath)\', but got \'% display '
                + ' '.join([mode] + args)
                + '\''
            )

        # Print out the curent bundles somehow
        mode = current_display[0]
        args = current_display[1:]
        if mode == 'hidden':
            pass
        elif mode == 'contents' or mode == 'image':
            for item_index, bundle_info in bundle_infos:
                if is_missing(bundle_info):
                    blocks.append(
                        MarkupBlockSchema().load({'text': 'ERROR: cannot access bundle'}).data
                    )
                    continue

                # Parse arguments
                if len(args) == 0:
                    raise_genpath_usage_error()
                # these two are required for the target
                (bundle_uuid, target_genpath) = genpath_to_target(bundle_info, args[0])
                properties = parse_properties(args[1:])

                block_object = {
                    'target_genpath': target_genpath,
                    'bundles_spec': BundleUUIDSpecSchema()
                    .load(BundleUUIDSpecSchema.create_json([bundle_info]))
                    .data,
                    'status': FetchStatusSchema.get_unknown_status(),
                }

                if mode == 'contents':
                    try:
                        block_object['max_lines'] = int(
                            properties.get('maxlines', DEFAULT_CONTENTS_MAX_LINES)
                        )
                    except ValueError:
                        raise UsageError("maxlines must be integer")
                    blocks.append(BundleContentsBlockSchema().load(block_object).data)
                elif mode == 'image':
                    block_object['width'] = properties.get('width', None)
                    block_object['height'] = properties.get('height', None)
                    blocks.append(BundleImageBlockSchema().load(block_object).data)
        elif mode == 'record':
            # display record schema =>
            # key1: value1
            # key2: value2
            # ...
            schema = get_schema(args)
            for item_index, bundle_info in bundle_infos:
                header = ('key', 'value')
                rows = []
                for (name, genpath, post) in schema:
                    rows.append(
                        RecordsRowSchema()
                        .load(
                            {
                                'key': name + ':',
                                'value': apply_func(post, interpret_genpath(bundle_info, genpath)),
                            }
                        )
                        .data
                    )
                blocks.append(
                    RecordsBlockSchema()
                    .load(
                        {
                            'bundles_spec': BundleUUIDSpecSchema()
                            .load(BundleUUIDSpecSchema.create_json([bundle_info]))
                            .data,
                            'status': FetchStatusSchema.get_unknown_status(),
                            'header': header,
                            'rows': rows,
                        }
                    )
                    .data
                )
        elif mode == 'table':
            # display table schema =>
            # key1       key2
            # b1_value1  b1_value2
            # b2_value1  b2_value2
            schema = get_schema(args)
            header = tuple(name for (name, genpath, post) in schema)
            rows = []
            processed_bundle_infos = []
            for item_index, bundle_info in bundle_infos:
                if 'metadata' in bundle_info:
                    rows.append(
                        {
                            name: apply_func(post, interpret_genpath(bundle_info, genpath))
                            for (name, genpath, post) in schema
                        }
                    )
                    processed_bundle_infos.append(copy.deepcopy(bundle_info))
                else:
                    # The front-end relies on the name metadata field existing
                    processed_bundle_info = copy.deepcopy(bundle_info)
                    processed_bundle_info['metadata'] = {'name': '<invalid>'}
                    rows.append(
                        {
                            name: apply_func(
                                post, interpret_genpath(processed_bundle_info, genpath)
                            )
                            for (name, genpath, post) in schema
                        }
                    )
                    processed_bundle_infos.append(processed_bundle_info)
            blocks.append(
                TableBlockSchema()
                .load(
                    {
                        'bundles_spec': BundleUUIDSpecSchema()
                        .load(BundleUUIDSpecSchema.create_json(processed_bundle_infos))
                        .data,
                        'status': FetchStatusSchema.get_unknown_status(),
                        'header': header,
                        'rows': rows,
                    }
                )
                .data
            )

        elif mode == 'graph':
            # display graph <genpath> <properties>
            if len(args) == 0:
                raise_genpath_usage_error()
            # trajectories is list of {
            #   'uuid': ...,
            #   'display_name': ..., # What to show as the description of a bundle
            #   'target': (bundle_uuid, subpath)
            # }
            properties = parse_properties(args[1:])

            trajectories = [
                {
                    'bundle_uuid': bundle_info['uuid'],
                    'display_name': interpret_genpath(
                        bundle_info, properties.get('display_name', 'name')
                    ),
                    'target_genpath': genpath_to_target(bundle_info, args[0])[1],
                }
                for item_index, bundle_info in bundle_infos
            ]

            try:
                max_lines = int(properties.get('maxlines', DEFAULT_CONTENTS_MAX_LINES))
            except ValueError:
                raise UsageError("maxlines must be integer")

            blocks.append(
                GraphBlockSchema()
                .load(
                    {
                        'trajectories': trajectories,
                        'bundles_spec': BundleUUIDSpecSchema()
                        .load(BundleUUIDSpecSchema.create_json([bundle_infos[0][1]]))
                        .data,  # Only show the first one for now
                        # 'bundles_spec': BundleUUIDSpecSchema().load(BundleUUIDSpecSchema.create_json(
                        #     [copy.deepcopy(bundle_info) for item_index, bundle_info in bundle_infos]).data,
                        'max_lines': max_lines,
                        'xlabel': properties.get('xlabel', None),
                        'ylabel': properties.get('ylabel', None),
                    }
                )
                .data
            )
        else:
            raise UsageError('Unknown display mode: %s' % mode)
        bundle_infos[:] = []  # Clear

    def flush_worksheets():
        if len(worksheet_infos) == 0:
            return

        blocks.append(
            SubworksheetsBlock().load({'subworksheet_infos': copy.deepcopy(worksheet_infos)}).data
        )

        worksheet_infos[:] = []

    # Go through all the raw items...
    last_was_empty_line = False
    for raw_index, item in enumerate(raw_items):
        new_last_was_empty_line = True
        try:
            (bundle_info, subworksheet_info, value_obj, item_type) = item

            is_bundle = item_type == TYPE_BUNDLE
            is_search = item_type == TYPE_DIRECTIVE and get_command(value_obj) == 'search'
            is_directive = item_type == TYPE_DIRECTIVE
            is_worksheet = item_type == TYPE_WORKSHEET

            if not is_bundle:
                flush_bundles()

            if not is_worksheet:
                flush_worksheets()

            # Reset display to minimize long distance dependencies of directives
            if not (is_bundle or is_search):
                current_display = default_display

            # Reset schema to minimize long distance dependencies of directives
            if not is_directive:
                current_schema = None

            if item_type == TYPE_BUNDLE:
                raw_to_block.append((len(blocks), len(bundle_infos)))
                bundle_infos.append((raw_index, bundle_info))
            elif item_type == TYPE_WORKSHEET:
                raw_to_block.append((len(blocks), len(worksheet_infos)))
                worksheet_infos.append(subworksheet_info)
            elif item_type == TYPE_MARKUP:
<<<<<<< HEAD
                new_last_was_empty_line = (value_obj == '')
                if len(blocks) > 0 and blocks[-1]['mode'] == BlockModes.markup_block and \
                   not last_was_empty_line and not new_last_was_empty_line:
=======
                new_last_was_empty_line = value_obj == ''
                if (
                    len(blocks) > 0
                    and blocks[-1]['mode'] == TYPE_MARKUP
                    and not last_was_empty_line
                    and not new_last_was_empty_line
                ):
>>>>>>> 896cd348
                    # Join with previous markup item
                    blocks[-1]['text'] += '\n' + value_obj
                elif not new_last_was_empty_line:
                    blocks.append(
                        MarkupBlockSchema().load({'id': len(blocks), 'text': value_obj}).data
                    )
                # Important: set raw_to_block after so we can focus on current item.
                if new_last_was_empty_line:
                    raw_to_block.append(None)
                else:
                    raw_to_block.append((len(blocks) - 1, 0))
            elif item_type == TYPE_DIRECTIVE:
                command = get_command(value_obj)
                if command == '%' or command == '' or command is None:
                    # Comment
                    pass
                elif command == 'schema':
                    # Start defining new schema
                    if len(value_obj) < 2:
                        raise UsageError("`schema` missing name")
                    name = value_obj[1]
                    schemas[name] = current_schema = []
                elif command == 'addschema':
                    # Add to schema
                    if current_schema is None:
                        raise UsageError("`addschema` must be preceded by `schema` directive")
                    if len(value_obj) < 2:
                        raise UsageError("`addschema` missing name")
                    name = value_obj[1]
                    current_schema += schemas[name]
                elif command == 'add':
                    # Add to schema
                    if current_schema is None:
                        raise UsageError("`add` must be preceded by `schema` directive")
                    schema_item = canonicalize_schema_item(value_obj[1:])
                    current_schema.append(schema_item)
                elif command == 'display':
                    # Set display
                    current_display = value_obj[1:]
                else:
                    raise UsageError("unknown directive `%s`" % command)

                raw_to_block.append(None)
            else:
                raise RuntimeError('Unknown worksheet item type: %s' % item_type)

            # Flush bundles once more at the end
            if raw_index == len(raw_items) - 1:
                flush_bundles()
                flush_worksheets()

        except UsageError as e:
            current_schema = None
            bundle_infos[:] = []
            worksheet_infos[:] = []
            blocks.append(
                MarkupBlockSchema()
                .load({'text': 'Error on line %d: %s' % (raw_index, e.message)})
                .data
            )

            raw_to_block.append((len(blocks) - 1, 0))

        except StandardError:
            current_schema = None
            bundle_infos[:] = []
            worksheet_infos[:] = []
            import traceback

            traceback.print_exc()
            blocks.append(
                MarkupBlockSchema()
                .load({'text': 'Unexpected error while parsing line %d' % raw_index})
                .data
            )

            raw_to_block.append((len(blocks) - 1, 0))

        finally:
            last_was_empty_line = new_last_was_empty_line

    # TODO: fix inconsistencies resulting from UsageErrors thrown in flush_bundles()
    if len(raw_to_block) != len(raw_items):
        print >>sys.stderr, "WARNING: Length of raw_to_block does not match length of raw_items"

    # Package the result
    block_to_raw = {}
    next_interpreted_index = None
    # Go in reverse order so we can assign raw items that map to None to the next interpreted item
    for raw_index, interpreted_index in reversed(list(enumerate(raw_to_block))):
        if interpreted_index is None:  # e.g., blank line, directive
            interpreted_index = next_interpreted_index
            raw_to_block[raw_index] = interpreted_index
        else:
            interpreted_index_str = str(interpreted_index[0]) + ',' + str(interpreted_index[1])
            if interpreted_index_str not in block_to_raw:  # Bias towards the last item
                block_to_raw[interpreted_index_str] = raw_index
        next_interpreted_index = interpreted_index

    # Return the result
    result = {}
    result['blocks'] = blocks
    result['raw_to_block'] = raw_to_block
    result['block_to_raw'] = block_to_raw
    return result


def check_worksheet_not_frozen(worksheet):
    if worksheet.frozen:
        raise PermissionError(
            'Cannot mutate frozen worksheet %s(%s).' % (worksheet.uuid, worksheet.name)
        )<|MERGE_RESOLUTION|>--- conflicted
+++ resolved
@@ -890,19 +890,13 @@
                 raw_to_block.append((len(blocks), len(worksheet_infos)))
                 worksheet_infos.append(subworksheet_info)
             elif item_type == TYPE_MARKUP:
-<<<<<<< HEAD
-                new_last_was_empty_line = (value_obj == '')
-                if len(blocks) > 0 and blocks[-1]['mode'] == BlockModes.markup_block and \
-                   not last_was_empty_line and not new_last_was_empty_line:
-=======
                 new_last_was_empty_line = value_obj == ''
                 if (
                     len(blocks) > 0
-                    and blocks[-1]['mode'] == TYPE_MARKUP
+                    and blocks[-1]['mode'] == BlockModes.markup_block
                     and not last_was_empty_line
                     and not new_last_was_empty_line
                 ):
->>>>>>> 896cd348
                     # Join with previous markup item
                     blocks[-1]['text'] += '\n' + value_obj
                 elif not new_last_was_empty_line:
