--- conflicted
+++ resolved
@@ -678,7 +678,7 @@
         # strip off the leading / from genpath to create a subpath in the target.
         return (bundle_info['uuid'], genpath[1:])
 
-    def flush_bundles(sort_key):
+    def flush_bundles():
         """
         Having collected bundles in |bundle_infos|, flush them into |blocks|,
         potentially as a single table depending on the mode.
@@ -767,7 +767,6 @@
                             'status': FetchStatusSchema.get_unknown_status(),
                             'header': header,
                             'rows': rows,
-                            'sort_keys': [sort_key],
                         }
                     )
                     .data
@@ -821,14 +820,10 @@
                         'status': FetchStatusSchema.get_unknown_status(),
                         'header': header,
                         'rows': rows,
-<<<<<<< HEAD
-                        'sort_keys': [sort_key],
-=======
                         'sort_keys': [
                             processed_bundle_info["sort_key"]
                             for processed_bundle_info in processed_bundle_infos
                         ],
->>>>>>> 3533d6d6
                     }
                 )
                 .data
@@ -882,22 +877,18 @@
             raise UsageError('Unknown display mode: %s' % mode)
         bundle_infos[:] = []  # Clear
 
-    def flush_worksheets(sort_key):
+    def flush_worksheets():
         if len(worksheet_infos) == 0:
             return
 
         blocks.append(
             SubworksheetsBlock()
-<<<<<<< HEAD
-            .load({'subworksheet_infos': copy.deepcopy(worksheet_infos), 'sort_keys': [sort_key]})
-=======
             .load(
                 {
                     'subworksheet_infos': copy.deepcopy(worksheet_infos),
                     'sort_keys': [worksheet_info["sort_key"] for worksheet_info in worksheet_infos],
                 }
             )
->>>>>>> 3533d6d6
             .data
         )
 
@@ -916,10 +907,10 @@
             is_worksheet = item_type == TYPE_WORKSHEET
 
             if not is_bundle:
-                flush_bundles(sort_key)
+                flush_bundles()
 
             if not is_worksheet:
-                flush_worksheets(sort_key)
+                flush_worksheets()
 
             # Reset display to minimize long distance dependencies of directives
             if not (is_bundle or is_search):
@@ -1022,8 +1013,8 @@
 
             # Flush bundles once more at the end
             if raw_index == len(raw_items) - 1:
-                flush_bundles(sort_key)
-                flush_worksheets(sort_key)
+                flush_bundles()
+                flush_worksheets()
 
         except UsageError as e:
             current_schema = None
