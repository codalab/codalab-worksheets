--- conflicted
+++ resolved
@@ -905,12 +905,9 @@
 
     # Go through all the raw items...
     last_was_empty_line = False
-<<<<<<< HEAD
     bundle_block_start_index = -1  # records line for
-=======
     current_schema_name = None
     current_schema_ids = []
->>>>>>> 9d4caa0d
     for raw_index, item in enumerate(raw_items):
         new_last_was_empty_line = True
         try:
