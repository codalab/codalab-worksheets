"""
A CodaLabManager instance stores all the information needed for the CLI, which
is synchronized with a set of JSON files in the CodaLab directory.  It contains
two types of information:

- Configuration (permanent):
  * Aliases: name (e.g., "main") -> address (e.g., http://codalab.org:2900)
- State (transient):
  * address -> username, auth_info
  * session_name -> address, worksheet_uuid

This class provides helper methods that initialize each of the main CodaLab
classes based on the configuration in this file:

  codalab_home: returns the CodaLab home directory
  bundle_store: returns a BundleStore
  cli: returns a BundleCLI
  client: returns a JsonApiClient
  model: returns a BundleModel

Imports in this file are deferred to as late as possible because some of these
modules (ex: the model) depend on heavy-weight library imports (ex: sqlalchemy).

As an added benefit of the lazy importing and initialization, note that a config
file that specifies enough information to construct some of these classes is
still valid. For example, the config file for a remote client will not need to
include any server configuration.
"""
import datetime
import getpass
import json
import os
import psutil
import re
import sys
import textwrap
import time
from distutils.util import strtobool

from codalab.client.json_api_client import JsonApiClient
from codalab.common import CODALAB_VERSION, PermissionError, UsageError
from codalab.lib.bundle_store import MultiDiskBundleStore, MultiDiskBundleStoreWithBlobStorage
from codalab.lib.crypt_util import get_random_string
from codalab.lib.download_manager import DownloadManager
from codalab.lib.emailer import SMTPEmailer, ConsoleEmailer
from codalab.lib.print_util import pretty_print_json
from codalab.lib.upload_manager import UploadManager
from codalab.lib import formatting
from codalab.model.worker_model import WorkerModel
from codalab.lib.beam.filesystems import AZURE_BLOB_ACCOUNT_NAME

MAIN_BUNDLE_SERVICE = 'https://worksheets.codalab.org'


def cached(fn):
    def inner(self):
        if fn.__name__ not in self.cache:
            self.cache[fn.__name__] = fn(self)
        return self.cache[fn.__name__]

    return inner


def write_pretty_json(data, path):
    with open(path, 'w') as f:
        pretty_print_json(data, f)


def read_json_or_die(path):
    with open(path, 'r') as f:
        string = f.read()
    try:
        return json.loads(string)
    except ValueError as e:
        print("Invalid JSON in %s:\n%s" % (path, string))
        print(e)
        sys.exit(1)


def prompt_bool(prompt, default=None):
    if default is None:
        prompt = "%s [yn] " % prompt
    elif default is True:
        prompt = "%s [Yn] " % prompt
    elif default is False:
        prompt = "%s [yN] " % prompt
    else:
        raise ValueError("default must be None, True, or False")

    while True:
        response = input(prompt).strip()
        if default is not None and len(response) == 0:
            return default
        try:
            return bool(strtobool(response))
        except ValueError:
            print("Please enter y(es) or n(o).")
            continue


def prompt_str(prompt, default=None):
    if default is not None:
        prompt = "%s [default: %s] " % (prompt, default)
    else:
        prompt = "%s " % (prompt,)

    while True:
        response = input(prompt).strip()
        if len(response) > 0:
            return response
        elif default is not None:
            return default


def print_block(text):
    print(textwrap.dedent(text))


class CodaLabManager(object):
    '''
    temporary: don't use config files
    '''

    def __init__(self, temporary=False, config={}, clients={}):
        self.cache = {}
        self.temporary = temporary

        if self.temporary:
            self.config = config
            self.state = {'auth': {}, 'sessions': {}}
            self.clients = clients
            return

        # Read config file, creating if it doesn't exist.
        if not os.path.exists(self.config_path):
            self.init_config()
        self.config = read_json_or_die(self.config_path)

        # TODO: get rid of this
        # Substitute environment variables
        codalab_cli = os.path.dirname(os.path.dirname(os.path.dirname(os.path.abspath(__file__))))

        def replace(x):
            if isinstance(x, str):
                return x.replace('$CODALAB_CLI', codalab_cli)
            if isinstance(x, dict):
                return dict((k, replace(v)) for k, v in x.items())
            return x

        self.config = replace(self.config)

        # Read state file, creating if it doesn't exist.
        if not os.path.exists(self.state_path):
            write_pretty_json(
                {
                    'auth': {},  # address -> {username, auth_token}
                    'sessions': {},  # session_name -> {address, worksheet_uuid, last_modified}
                },
                self.state_path,
            )
        self.state = read_json_or_die(self.state_path)

        self.clients = {}  # map from address => client

    def init_config(self, dry_run=False):
        '''
        Initialize configuration for a simple client.
        For the server, see config_gen in the codalab-worksheets repo.
        '''
        print_block(
            r"""
           ____          _       _            _
         / ____|___   __| | __ _| |     T T  | |__
        | |    / _ \ / _` |/ _` | |     |o|  | '_ \
        | |___| (_) | (_| | (_| | |___ /__o\ | |_) |
         \_____\___/ \__,_|\__,_|_____/_____\|_.__/

        Welcome to the CodaLab CLI!

        Your CodaLab configuration and state will be stored in: {0.codalab_home}
        """.format(
                self
            )
        )

        config = {
            'cli': {'default_address': MAIN_BUNDLE_SERVICE, 'verbose': 1},
            'server': {
                'rest_host': 'localhost',
                'rest_port': 2900,
                'class': 'MySQLModel',
                'engine_url': 'mysql://codalab@localhost:3306/codalab_bundles',
                'auth': {'class': 'RestOAuthHandler'},
                'verbose': 1,
            },
            'aliases': {'main': MAIN_BUNDLE_SERVICE, 'localhost': 'http://localhost'},
            'workers': {
                'default_cpu_image': 'codalab/default-cpu:latest',
                'default_gpu_image': 'codalab/default-gpu:latest',
            },
        }

        # Generate secret key
        config['server']['secret_key'] = get_random_string(
            48, "=+/abcdefghijklmnopqrstuvwxyz" "ABCDEFGHIJKLMNOPQRSTUVWXYZ0123456789"
        )

        if not dry_run:
            write_pretty_json(config, self.config_path)

        return config

    @property  # type: ignore
    @cached
    def config_path(self):
        return os.getenv('CODALAB_CONFIG', os.path.join(self.codalab_home, 'config.json'))

    @property  # type: ignore
    @cached
    def state_path(self):
        return os.getenv('CODALAB_STATE', os.path.join(self.codalab_home, 'state.json'))

    @property  # type: ignore
    @cached
    def codalab_home(self):
        from codalab.lib import path_util

        # Default to this directory in the user's home directory.
        # In the future, allow customization based on.
        home = os.getenv('CODALAB_HOME', '~/.codalab')
        home = path_util.normalize(home)
        path_util.make_directory(home)
        return home

    @property  # type: ignore
    @cached
    def worker_socket_dir(self):
        from codalab.lib import path_util

        directory = os.path.join(self.codalab_home, 'worker_sockets')
        path_util.make_directory(directory)
        return directory

    @cached
    def bundle_store(self):
        """
        Returns the bundle store backing this CodaLab instance. The type of the store object
        depends on what the user has configured, but if no bundle store is configured manually then it defaults to a
        MultiDiskBundleStore.
        """
        store_type = self.config.get('bundle_store', 'MultiDiskBundleStoreWithBlobStorage')
        if store_type == MultiDiskBundleStore.__name__:
<<<<<<< HEAD
            return MultiDiskBundleStore(self.model(), self.codalab_home)
        elif store_type == MultiDiskBundleStoreWithBlobStorage.__name__:
            return MultiDiskBundleStoreWithBlobStorage(
                self.model(), self.codalab_home, AZURE_BLOB_ACCOUNT_NAME
            )
=======
            return MultiDiskBundleStore(self.model(), self.codalab_home, AZURE_BLOB_ACCOUNT_NAME)
>>>>>>> be5d92d0
        else:
            print("Invalid bundle store type \"%s\"", store_type, file=sys.stderr)
            sys.exit(1)

    def apply_alias(self, key):
        return self.config['aliases'].get(key, key)

    @cached
    def session_name(self):
        """
        Return the current session name.
        """
        if self.temporary:
            return 'temporary'

        # If specified in the environment, then return that.
        session = os.getenv('CODALAB_SESSION')
        if session:
            return session

        # Otherwise, go up process hierarchy to the *highest up shell* out of
        # the consecutive shells.  Include Python and Ruby so we can script from inside them.
        #   cl bash python bash screen bash gnome-terminal init
        #                  ^
        #                  | return this
        # This way, it's easy to write scripts that have embedded 'cl' commands
        # which modify the current session.
        process = psutil.Process().parent()
        session = 'top'
        max_depth = 10
        while process and max_depth:
            try:
                name = os.path.basename(process.cmdline()[0])
                # When a shell is invoked as a login shell, its process command
                # will be preceded by a dash '-'.
                if (
                    re.match(r'-?(sh|bash|csh|tcsh|zsh|python|ruby|powershell|cmd)(\.exe)?', name)
                    is None
                ):
                    break
                session = str(process.pid)
                process = process.parent()
                max_depth -= 1
            except psutil.AccessDenied:
                # If we hit a root process, just stop searching upwards
                break
        return session

    @cached
    def session(self):
        """
        Return the current session.
        """
        sessions = self.state['sessions']
        name = self.session_name()
        if name not in sessions:
            # New session: set the address and worksheet uuid to the default (main if not specified)
            cli_config = self.config.get('cli', {})
            address = cli_config.get('default_address', MAIN_BUNDLE_SERVICE)
            worksheet_uuid = cli_config.get('default_worksheet_uuid', '')
            sessions[name] = {'address': address, 'worksheet_uuid': worksheet_uuid}
        return sessions[name]

    @cached
    def default_user_info(self):
        info = self.config['server'].get(
            'default_user_info', {'time_quota': '1y', 'disk_quota': '1t', 'parallel_run_quota': 3}
        )
        return {
            'time_quota': formatting.parse_duration(info['time_quota']),
            'disk_quota': formatting.parse_size(info['disk_quota']),
            'parallel_run_quota': info['parallel_run_quota'],
        }

    @cached
    def model(self):
        """
        Return a model. Called by the server.
        """
        model_class = self.config['server']['class']
        model = None
        if model_class == 'MySQLModel':
            from codalab.model.mysql_model import MySQLModel

            model = MySQLModel(
                engine_url=self.config['server']['engine_url'],
                default_user_info=self.default_user_info(),
                root_user_id=self.root_user_id(),
                system_user_id=self.system_user_id(),
            )
        elif model_class == 'SQLiteModel':
            from codalab.model.sqlite_model import SQLiteModel

            model = SQLiteModel(
                default_user_info=self.default_user_info(),
                root_user_id=self.root_user_id(),
                system_user_id=self.system_user_id(),
            )
        else:
            raise UsageError('Unexpected model class: %s, expected MySQLModel' % (model_class,))
        return model

    @cached
    def worker_model(self):
        return WorkerModel(self.model().engine, self.worker_socket_dir)

    @cached
    def upload_manager(self):
        return UploadManager(self.model(), self.bundle_store())

    @cached
    def download_manager(self):
        return DownloadManager(self.model(), self.worker_model(), self.bundle_store())

    @cached
    def rest_oauth_handler(self):
        from codalab.server.auth import RestOAuthHandler

        address = 'http://%s:%d' % (
            self.config['server']['rest_host'],
            self.config['server']['rest_port'],
        )
        return RestOAuthHandler(address, self.rest_extra_headers(address))

    def rest_extra_headers(self, address):
        return self.config.get('cli', {}).get('extra_headers', {}).get(address, {})

    @property  # type: ignore
    @cached
    def emailer(self):
        if 'email' in self.config:
            # Default to authless SMTP (supported by some servers) if user/password is unspecified.
            return SMTPEmailer(
                host=self.config['email']['host'],
                user=self.config['email'].get('username', 'noreply@codalab.org'),
                password=self.config['email'].get('password', None),
                use_tls=self.config['email'].get('use_tls', True),
                port=self.config['email'].get('port', 587),
                default_sender=self.config['email'].get(
                    'sender_from', 'CodaLab <noreply@codalab.org>'
                ),
                server_email=self.config['email'].get('sender_email', 'noreply@codalab.org'),
            )
        else:
            return ConsoleEmailer()

    def root_user_name(self):
        return self.config['server'].get('root_user_name', 'codalab')

    def root_user_id(self):
        return self.config['server'].get('root_user_id', '0')

    def system_user_id(self):
        return self.config['server'].get('system_user_id', '-1')

    def current_client(self):
        return self.client(self.session()['address'])

    def client(self, address):
        """
        Return a client given the address.
        """
        # Return cached client
        if address in self.clients:
            return self.clients[address]

        # Load any additional headers for this address from the config
        extra_headers = self.rest_extra_headers(address)

        # Create RestOAuthHandler that authenticates directly with
        # OAuth endpoints on the REST server
        from codalab.server.auth import RestOAuthHandler

        auth_handler = RestOAuthHandler(address, extra_headers)

        # Create JsonApiClient with a callback to get access tokens
        client = JsonApiClient(
            address,
            lambda: self._authenticate(address, auth_handler),
            extra_headers,
            self.check_version,
        )

        # Cache and return client
        self.clients[address] = client
        return client

    @property
    def cli_verbose(self):
        return self.config.get('cli', {}).get('verbose', 0)

    def _authenticate(self, cache_key, auth_handler):
        """
        Authenticate with the given client. This will prompt user for password
        unless valid credentials are already available. Client state will be
        updated if new tokens are generated.

        :param cache_key: key by which to cache the access token, typically
                          the address of the CodaLab instance
        :param auth_handler: AuthHandler through which to authenticate
        :return: access token
        """
        auth = self.state['auth'].get(cache_key, {})

        def _cache_token(token_info, username=None):
            '''
            Helper to update state with new token info and optional username.
            Returns the latest access token.
            '''
            # Make sure this is in sync with auth.py.
            token_info['expires_at'] = time.time() + float(token_info['expires_in'])
            del token_info['expires_in']
            auth['token_info'] = token_info
            if username is not None:
                auth['username'] = username
            self.save_state()
            return token_info['access_token']

        # Check the cache for a valid token
        if 'token_info' in auth:
            token_info = auth['token_info']
            expires_at = token_info.get('expires_at', 0.0)

            # If token is not nearing expiration (more than 10 minutes left), just return it.
            if expires_at >= (time.time() + 10 * 60):
                return token_info['access_token']

            # Otherwise, let's refresh the token.
            token_info = auth_handler.generate_token(
                'refresh_token', auth['username'], token_info['refresh_token']
            )
            if token_info is not None:
                return _cache_token(token_info)

        # If we get here, a valid token is not already available.
        auth = self.state['auth'][cache_key] = {}

        username = os.environ.get('CODALAB_USERNAME')
        password = os.environ.get('CODALAB_PASSWORD')
        if username is None or password is None:
            print('Requesting access at %s' % cache_key)
        if username is None:
            sys.stdout.write('Username: ')  # Use write to avoid extra space
            sys.stdout.flush()
            username = sys.stdin.readline().rstrip()
        if password is None:
            password = getpass.getpass()

        token_info = auth_handler.generate_token('credentials', username, password)
        if token_info is None:
            raise PermissionError("Invalid username or password.")
        return _cache_token(token_info, username)

    def get_current_worksheet_uuid(self):
        """
        Return a worksheet_uuid for the current worksheet, or None if there is none.

        This method uses the current parent-process id to return the same result
        across multiple invocations in the same shell.
        """
        session = self.session()
        client = self.client(session['address'])
        worksheet_uuid = session.get('worksheet_uuid', None)
        if not worksheet_uuid:
            worksheet_uuid = client.fetch_one('worksheets', params={'specs': '/'})['uuid']
        return client, worksheet_uuid

    def set_current_worksheet_uuid(self, address, worksheet_uuid):
        """
        Set the current worksheet to the given worksheet_uuid.
        """
        session = self.session()
        session['address'] = address
        if worksheet_uuid:
            session['worksheet_uuid'] = worksheet_uuid
        else:
            if 'worksheet_uuid' in session:
                del session['worksheet_uuid']
        self.save_state()

    def check_version(self, server_version):
        # Enforce checking version at most once every 24 hours
        epoch_str = formatting.datetime_str(datetime.datetime.utcfromtimestamp(0))
        last_check_str = self.state.get('last_check_version_datetime', epoch_str)
        last_check_dt = formatting.parse_datetime(last_check_str)
        now = datetime.datetime.utcnow()
        if (now - last_check_dt) < datetime.timedelta(days=1):
            return
        self.state['last_check_version_datetime'] = formatting.datetime_str(now)
        self.save_state()

        # Print notice if server version is newer
        if list(map(int, server_version.split('.'))) > list(map(int, CODALAB_VERSION.split('.'))):
            message = (
                "NOTICE: "
                "The instance you are connected to is running CodaLab v{}. "
                "You are currently using an older v{} of the CLI. "
                "Please update codalab using\n"
                "   pip install -U codalab\n"
            ).format(server_version, CODALAB_VERSION)
            sys.stderr.write(message)

    def logout(self, address):
        """Clear credentials associated with given address."""
        if address in self.state['auth']:
            del self.state['auth'][address]
            self.save_state()

    def save_config(self):
        if self.temporary:
            return
        write_pretty_json(self.config, self.config_path)

    def save_state(self):
        if self.temporary:
            return
        write_pretty_json(self.state, self.state_path)<|MERGE_RESOLUTION|>--- conflicted
+++ resolved
@@ -250,15 +250,7 @@
         """
         store_type = self.config.get('bundle_store', 'MultiDiskBundleStoreWithBlobStorage')
         if store_type == MultiDiskBundleStore.__name__:
-<<<<<<< HEAD
-            return MultiDiskBundleStore(self.model(), self.codalab_home)
-        elif store_type == MultiDiskBundleStoreWithBlobStorage.__name__:
-            return MultiDiskBundleStoreWithBlobStorage(
-                self.model(), self.codalab_home, AZURE_BLOB_ACCOUNT_NAME
-            )
-=======
             return MultiDiskBundleStore(self.model(), self.codalab_home, AZURE_BLOB_ACCOUNT_NAME)
->>>>>>> be5d92d0
         else:
             print("Invalid bundle store type \"%s\"", store_type, file=sys.stderr)
             sys.exit(1)
