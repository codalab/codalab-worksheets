import os
import re
import sys
from collections import OrderedDict
from typing import Callable, Any

from codalab.lib import path_util, spec_util
from codalab.worker.bundle_state import State
from functools import reduce
from codalab.common import StorageType, StorageFormat


def require_partitions(f: Callable[['MultiDiskBundleStore', Any], Any]):
    """Decorator added to MultiDiskBundleStore methods that require a disk to
    be added to the deployment for tasks to succeed. Prints a helpful error
    message prompting the user to add a new disk.
    """

    def wrapper(*args, **kwargs):
        self = args[0]
        if len(self.nodes) < 1:
            print(
                """
Error: No partitions available.
To use MultiDiskBundleStore, you must add at least one partition. Try the following:

    $ cl help bs-add-partition
""",
                file=sys.stderr,
            )
            sys.exit(1)
        else:
            return f(*args, **kwargs)

    return wrapper


class BundleStore(object):
    """
    Base class for a bundle store.
    """

    def __init__(self, bundle_model, codalab_home):
        self._bundle_model = bundle_model
        self.codalab_home = path_util.normalize(codalab_home)

    def get_bundle_location(self, uuid, bundle_store_uuid=None):
        raise NotImplementedError

    def cleanup(self, uuid, dry_run):
        raise NotImplementedError


class _MultiDiskBundleStoreBase(BundleStore):
    """
    A base class that contains logic for only storing bundles in multiple disks.
    This bundle store shouldn't be directly configured in CodaLab --
    instead, the MultiDiskBundleStore class is used by default, which inherits
    from this class and adds more functionality for Blob Storage, etc.

    This class is responsible for taking a set of locations and load-balancing the placement of
    bundle data between the locations.

    Use case: we store bundles in multiple disks, and they can be distributed in any arbitrary way.
    Due to efficiency reasons, it builds up an LRU cache of bundle locations over time. When retrieving
    a bundle that isn't recorded in the cache, the bundle store performs a linear search over all the locations.
    """

    # Location where MultiDiskBundleStore data and temp data is kept relative to CODALAB_HOME
    DATA_SUBDIRECTORY = 'bundles'
    CACHE_SIZE = 1 * 1000 * 1000  # number of entries to cache

    def __init__(self, bundle_model, codalab_home):
        BundleStore.__init__(self, bundle_model, codalab_home)

        self.partitions = os.path.join(self.codalab_home, 'partitions')
        path_util.make_directory(self.partitions)

        self.refresh_partitions()
        if self.__get_num_partitions() == 0:  # Ensure at least one partition exists.
            self.add_partition(None, 'default')

        self.lru_cache = OrderedDict()

    def refresh_partitions(self):
        nodes, _ = path_util.ls(self.partitions)
        self.nodes = nodes

    def get_node_avail(self, node):
        # get absolute free space
        st = os.statvfs(node)
        free = st.f_bavail * st.f_frsize
        return free

    @require_partitions
    def get_bundle_location(self, uuid, bundle_store_uuid=None):
        """
        get_bundle_location: look for bundle in the cache, or if not in cache, go through every partition.
        If not in any partition, return disk with largest free space.
        """
        if uuid in self.lru_cache:
            disk = self.lru_cache.pop(uuid)
        else:
            disk = None
            for n in self.nodes:  # go through every partition
                bundle_path = os.path.join(
                    self.partitions, n, MultiDiskBundleStore.DATA_SUBDIRECTORY, uuid
                )
                if os.path.exists(bundle_path):
                    disk = n
                    break

            if disk is None:
                # return disk with largest free space
                disk = max(
                    self.nodes,
                    key=lambda x: self.get_node_avail(
                        os.path.join(self.partitions, x, MultiDiskBundleStore.DATA_SUBDIRECTORY)
                    ),
                )

        if len(self.lru_cache) >= self.CACHE_SIZE:
            self.lru_cache.popitem(last=False)
        self.lru_cache[uuid] = disk
        return os.path.join(self.partitions, disk, MultiDiskBundleStore.DATA_SUBDIRECTORY, uuid)

    def add_partition(self, target, new_partition_name):
        """
        MultiDiskBundleStore specific method. Add a new partition to the bundle
        store, which is actually a symlink to the target directory, which the
        user has configured as the mountpoint for some desired partition.
        If `target` is None, then make the `new_partition_name` the actual directory.
        """
        if target is not None:
            target = os.path.abspath(target)
        new_partition_location = os.path.join(self.partitions, new_partition_name)

        print("Adding new partition as %s..." % new_partition_location, file=sys.stderr)
        if target is None:
            path_util.make_directory(new_partition_location)
        else:
            path_util.soft_link(target, new_partition_location)

        # Where the bundles are stored
        mdata = os.path.join(new_partition_location, MultiDiskBundleStore.DATA_SUBDIRECTORY)

        try:
            path_util.make_directory(mdata)
        except Exception as e:
            print(e, file=sys.stderr)
            print(
                "Could not make directory %s on partition %s, aborting" % (mdata, target),
                file=sys.stderr,
            )
            sys.exit(1)

        self.refresh_partitions()

        print(
            "Successfully added partition '%s' to the pool." % new_partition_name, file=sys.stderr
        )

    def __get_num_partitions(self):
        """
        Returns the current number of disks being used by this MultiDiskBundleStore.
        This is calculated as the number of directories in self.partitions
        """
        return reduce(lambda dirs, _: len(dirs), path_util.ls(self.partitions))

    @require_partitions
    def rm_partition(self, partition):
        """
        Deletes the given partition entry from the bundle store, and purges the lru cache. Does not move any bundles.
        """

        if self.__get_num_partitions() == 1:
            """
            Prevent foot-shooting
            """
            print(
                "Error, cannot remove last partition. If you really wish to delete CodaLab, please run the following command:",
                file=sys.stderr,
            )
            print("      rm -rf %s" % self.codalab_home, file=sys.stderr)
            return

        partition_abs_path = os.path.join(self.partitions, partition)

        try:
            print(partition_abs_path)
            path_util.check_isvalid(partition_abs_path, 'rm-partition')
        except Exception:
            print(
                "Partition with name '%s' does not exist. Run `cl ls-partitions` to see a list of mounted partitions."
                % partition,
                file=sys.stderr,
            )
            sys.exit(1)

        print("Unlinking partition %s from CodaLab deployment..." % partition, file=sys.stderr)
        path_util.remove(partition_abs_path)
        self.refresh_partitions()
        print("Partition removed successfully from bundle store pool", file=sys.stderr)
        print(
            "Warning: this does not affect the bundles in the removed partition or any entries in the bundle database",
            file=sys.stdout,
        )
        self.lru_cache = OrderedDict()

    def ls_partitions(self):
        """List all partitions available for storing bundles and how many bundles are currently stored."""
        partitions, _ = path_util.ls(self.partitions)
        print('%d %s' % (len(partitions), 'partition' if len(partitions) == 1 else 'partitions'))
        for d in partitions:
            partition_path = os.path.join(self.partitions, d)
            real_path = os.readlink(partition_path)
            bundles = reduce(
                lambda x, y: x + y,
                path_util.ls(os.path.join(partition_path, MultiDiskBundleStore.DATA_SUBDIRECTORY)),
            )
            print(
                (
                    '- %-016s\n\tmountpoint: %s\n\t%d %s'
                    % (d, real_path, len(bundles), 'bundle' if len(bundles) == 1 else 'bundles')
                )
            )

    def cleanup(self, uuid, dry_run):
        '''
        Remove the bundle with given UUID from on-disk storage.
        '''
        absolute_path = self.get_bundle_location(uuid)
        print("cleanup: data %s" % absolute_path, file=sys.stderr)
        if not dry_run:
            path_util.remove(absolute_path)

    def health_check(self, model, force=False, compute_data_hash=False, repair_hashes=False):
        """
        MultiDiskBundleStore.health_check(): In the MultiDiskBundleStore, bundle contents are stored on disk, and
        occasionally the disk gets out of sync with the database, in which case we make repairs in the following ways:

            1. Deletes bundles with corresponding UUID not in the database.
            3. Deletes any files not beginning with UUID string.
            4. For each bundle marked READY or FAILED, ensure that its dependencies are not located in the bundle
               directory. If they are then delete the dependencies.
            5. For bundle <UUID> marked READY or FAILED, <UUID>.cid or <UUID>.status, or the <UUID>(-internal).sh files
               should not exist.
        |force|: Perform any destructive operations on the bundle store the health check determines are necessary. False by default
        |compute_data_hash|: If True, compute the data_hash for every single bundle ourselves and see if it's consistent with what's in
                             the database. False by default.
        """
        UUID_REGEX = re.compile(r'^(%s)' % spec_util.UUID_STR)

        def _delete_path(loc):
            cmd = 'rm -r \'%s\'' % loc
            print(cmd)
            if force:
                path_util.remove(loc)

        def _get_uuid(path):
            fname = os.path.basename(path)
            try:
                return UUID_REGEX.match(fname).groups()[0]
            except Exception:
                return None

        def _is_bundle(path):
            """Returns whether the given path is a bundle directory/file"""
            return _get_uuid(path) == os.path.basename(path)

        def _check_bundle_paths(bundle_paths, db_bundle_by_uuid):
            """
            Takes in a list of bundle paths and a mapping of UUID to BundleModel, and returns a list of paths and
            subpaths that need to be removed.
            """
            to_delete = []
            # Batch get information for all bundles stored on-disk

            for bundle_path in bundle_paths:
                uuid = _get_uuid(bundle_path)
                # Screen for bundles stored on disk that are no longer in the database
                bundle = db_bundle_by_uuid.get(uuid, None)
                if bundle is None:
                    to_delete += [bundle_path]
                    continue
                # Delete dependencies stored inside of READY or FAILED bundles
                if bundle.state in [State.READY, State.FAILED]:
                    dep_paths = [
                        os.path.join(bundle_path, dep.child_path) for dep in bundle.dependencies
                    ]
                    to_delete += list(filter(os.path.exists, dep_paths))
            return to_delete

        def _check_other_paths(other_paths, db_bundle_by_uuid):
            """
            Given a list of non-bundle paths, and a mapping of UUID to BundleModel, returns a list of paths to delete.
            """
            to_delete = []
            for path in other_paths:
                uuid = _get_uuid(path)
                bundle = db_bundle_by_uuid.get(uuid, None)
                if bundle is None:
                    to_delete += [path]
                    continue
                ends_with_ext = (
                    path.endswith('.cid') or path.endswith('.status') or path.endswith('.sh')
                )
                if bundle.state in [State.READY, State.FAILED]:
                    if ends_with_ext:
                        to_delete += [path]
                        continue
                    elif '.' in path:
                        print('WARNING: File %s is likely junk.' % path, file=sys.stderr)
            return to_delete

        partitions, _ = path_util.ls(self.partitions)
        trash_count = 0

        for partition in partitions:
            print('Looking for trash in partition %s...' % partition, file=sys.stderr)
            partition_path = os.path.join(
                self.partitions, partition, MultiDiskBundleStore.DATA_SUBDIRECTORY
            )
            entries = list(
                map(
                    lambda f: os.path.join(partition_path, f),
                    reduce(lambda d, f: d + f, path_util.ls(partition_path)),
                )
            )
            bundle_paths = list(filter(_is_bundle, entries))
            other_paths = set(entries) - set(bundle_paths)

            uuids = list(map(_get_uuid, bundle_paths))
            db_bundles = model.batch_get_bundles(uuid=uuids)
            db_bundle_by_uuid = dict()
            for bundle in db_bundles:
                db_bundle_by_uuid[bundle.uuid] = bundle

            # Check both bundles and non-bundles and remove each
            for to_delete in _check_bundle_paths(bundle_paths, db_bundle_by_uuid):
                trash_count += 1
                _delete_path(to_delete)
            for to_delete in _check_other_paths(other_paths, db_bundle_by_uuid):
                trash_count += 1
                _delete_path(to_delete)

            # Check for each bundle if we need to compute its data_hash
            data_hash_recomputed = 0

            print('Checking data_hash of bundles in partition %s...' % partition, file=sys.stderr)
            for bundle_path in bundle_paths:
                uuid = _get_uuid(bundle_path)
                bundle = db_bundle_by_uuid.get(uuid, None)
                if bundle is None:
                    continue
                if compute_data_hash or bundle.data_hash is None:
                    dirs_and_files = (
                        path_util.recursive_ls(bundle_path)
                        if os.path.isdir(bundle_path)
                        else ([], [bundle_path])
                    )
                    data_hash = '0x%s' % path_util.hash_directory(bundle_path, dirs_and_files)
                    if bundle.data_hash is None:
                        data_hash_recomputed += 1
                        print(
                            'Giving bundle %s data_hash %s' % (bundle_path, data_hash),
                            file=sys.stderr,
                        )
                        if force:
                            db_update = dict(data_hash=data_hash)
                            model.update_bundle(bundle, db_update)
                    elif compute_data_hash and data_hash != bundle.data_hash:
                        data_hash_recomputed += 1
                        print(
                            'Bundle %s should have data_hash %s, actual digest is %s'
                            % (bundle_path, bundle.data_hash, data_hash),
                            file=sys.stderr,
                        )
                        if repair_hashes and force:
                            db_update = dict(data_hash=data_hash)
                            model.update_bundle(bundle, db_update)

        if force:
            print('\tDeleted %d objects from the bundle store' % trash_count, file=sys.stderr)
            print('\tRecomputed data_hash for %d bundles' % data_hash_recomputed, file=sys.stderr)
        else:
            print('Dry-Run Statistics, re-run with --force to perform updates:', file=sys.stderr)
            print('\tObjects marked for deletion: %d' % trash_count, file=sys.stderr)
            print(
                '\tBundles that need data_hash recompute: %d' % data_hash_recomputed,
                file=sys.stderr,
            )


class MultiDiskBundleStore(_MultiDiskBundleStoreBase):
    """
    A multi-disk bundle store that also supports storing bundles in a CodaLab-managed
    Blob Storage container.

    If bundles are indicated to be stored in a custom BundleStore, they are retrieved from
    that bundle store. Otherwise, their storage type is determined by the legacy "storage_type"
    column, which indicates if they are in Blob Storage or from the underlying disk bundle store.

    In Blob Storage, each bundle is stored in the format:
    azfs://{container name}/bundles/{bundle uuid}/contents.tar.gz if a directory,
    azfs://{container name}/bundles/{bundle uuid}/contents.gz if a file.

    In GCS, each bundle is stored in the format:
    gs://{bucket name}/{bundle uuid}/contents.tar.gz if a directory,
    gs://{bucket name}/{bundle uuid}/contents.gz if a file.

    If the bundle is a directory, the entire contents of the bundle is stored in the .tar.gz file;
    otherwise, if the bundle is a single file, the file is stored in the .gz file as an archive
    member with name equal to the bundle uuid and is_dir is set to False in the database.

    See this design doc for more information about Blob Storage design:
    https://docs.google.com/document/d/1l4kOqi9irBjOApmn4E6vlzsjAXDJbetIyVw8gMRHrpU/edit#
    """

    def __init__(self, bundle_model, codalab_home, azure_blob_account_name):
        _MultiDiskBundleStoreBase.__init__(self, bundle_model, codalab_home)

        self._azure_blob_account_name = azure_blob_account_name

    def get_bundle_location(self, uuid, bundle_store_uuid=None):
        """
        Get the bundle location.
        Arguments:
            uuid (str): uuid of the bundle.
            bundle_store_uuid (str): uuid of a specific BundleLocation to use when retrieving the bundle's location.
                If unspecified, will pick an optimal location.
        Returns: a string with the path to the bundle.
        """
        bundle_locations = self._bundle_model.get_bundle_locations(uuid)
        if bundle_store_uuid:
            assert len(bundle_locations) >= 1
        storage_type, is_dir = self._bundle_model.get_bundle_storage_info(uuid)
        if len(bundle_locations) >= 1:
            # Use the BundleLocations stored with the bundle, along with some
            # precedence rules, to determine where the bundle is stored.
            selected_location = None
            selected_location_priority = 999
            for location in bundle_locations:
                # Highest precedence: bundle_store_uuid specified in this function.
                PRIORITY = 1
                if (
                    location["bundle_store_uuid"] == bundle_store_uuid
                    and PRIORITY < selected_location_priority
                ):
                    selected_location = location
                    selected_location_priority = PRIORITY
                # Next precedence: prefer blob storage over disk storage.
                PRIORITY = 2
                if (
<<<<<<< HEAD
                    location["storage_type"] == StorageType.AZURE_BLOB_STORAGE.value
=======
                    location["storage_type"]
                    in (StorageType.AZURE_BLOB_STORAGE.value, StorageType.GCS_STORAGE.value)
>>>>>>> c2514fa7
                    and PRIORITY < selected_location_priority
                ):
                    selected_location = location
                    selected_location_priority = PRIORITY
                # Last precedence: pick whatever storage is available.
                PRIORITY = 3
                if PRIORITY < selected_location_priority:
                    selected_location = location
                    selected_location_priority = PRIORITY
            assert selected_location is not None

            # Now get the BundleLocation.
            # TODO: refactor this into a class-based system so different storage types can implement this method.
            if selected_location["storage_type"] == StorageType.AZURE_BLOB_STORAGE.value:
                assert (
                    selected_location["storage_format"] == StorageFormat.COMPRESSED_V1.value
                )  # Only supported format on Blob Storage
                file_name = "contents.tar.gz" if is_dir else "contents.gz"
                url = selected_location["url"]  # Format: "azfs://[container name]/bundles"
                assert url.startswith("azfs://")
                return f"{url}/{uuid}/{file_name}"
<<<<<<< HEAD
=======
            elif selected_location["storage_type"] == StorageType.GCS_STORAGE.value:
                assert (
                    selected_location["storage_format"] == StorageFormat.COMPRESSED_V1.value
                )  # Only supported format on GCS
                file_name = "contents.tar.gz" if is_dir else "contents.gz"
                url = selected_location["url"]  # Format: "gs://[bucket name]"
                assert url.startswith("gs://")
                return f"{url}/{uuid}/{file_name}"
>>>>>>> c2514fa7
            else:
                assert (
                    selected_location["storage_format"] == StorageFormat.UNCOMPRESSED.value
                )  # Only supported format on disk
                return _MultiDiskBundleStoreBase.get_bundle_location(self, uuid)
        # If no BundleLocations are available, use the legacy "storage_type" column to determine where the bundle is stored.
        elif storage_type == StorageType.AZURE_BLOB_STORAGE.value:
            file_name = "contents.tar.gz" if is_dir else "contents.gz"
            return f"azfs://{self._azure_blob_account_name}/bundles/{uuid}/{file_name}"
        return _MultiDiskBundleStoreBase.get_bundle_location(self, uuid)<|MERGE_RESOLUTION|>--- conflicted
+++ resolved
@@ -452,12 +452,8 @@
                 # Next precedence: prefer blob storage over disk storage.
                 PRIORITY = 2
                 if (
-<<<<<<< HEAD
-                    location["storage_type"] == StorageType.AZURE_BLOB_STORAGE.value
-=======
                     location["storage_type"]
                     in (StorageType.AZURE_BLOB_STORAGE.value, StorageType.GCS_STORAGE.value)
->>>>>>> c2514fa7
                     and PRIORITY < selected_location_priority
                 ):
                     selected_location = location
@@ -479,8 +475,6 @@
                 url = selected_location["url"]  # Format: "azfs://[container name]/bundles"
                 assert url.startswith("azfs://")
                 return f"{url}/{uuid}/{file_name}"
-<<<<<<< HEAD
-=======
             elif selected_location["storage_type"] == StorageType.GCS_STORAGE.value:
                 assert (
                     selected_location["storage_format"] == StorageFormat.COMPRESSED_V1.value
@@ -489,7 +483,6 @@
                 url = selected_location["url"]  # Format: "gs://[bucket name]"
                 assert url.startswith("gs://")
                 return f"{url}/{uuid}/{file_name}"
->>>>>>> c2514fa7
             else:
                 assert (
                     selected_location["storage_format"] == StorageFormat.UNCOMPRESSED.value
