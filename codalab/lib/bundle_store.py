import os
import re
import sys
from collections import OrderedDict
from typing import Callable, Any

from codalab.lib import path_util, spec_util
from codalab.worker.bundle_state import State
from functools import reduce
from codalab.common import StorageType


def require_partitions(f: Callable[['MultiDiskBundleStore', Any], Any]):
    """Decorator added to MultiDiskBundleStore methods that require a disk to
    be added to the deployment for tasks to succeed. Prints a helpful error
    message prompting the user to add a new disk.
    """

    def wrapper(*args, **kwargs):
        self = args[0]
        if len(self.nodes) < 1:
            print(
                """
Error: No partitions available.
To use MultiDiskBundleStore, you must add at least one partition. Try the following:

    $ cl help bs-add-partition
""",
                file=sys.stderr,
            )
            sys.exit(1)
        else:
            return f(*args, **kwargs)

    return wrapper


class BundleStore(object):
<<<<<<< HEAD
    """
    Base class for a bundle store.
    """

    def __init__(self, bundle_model, codalab_home):
        self._bundle_model = bundle_model
        self.codalab_home = path_util.normalize(codalab_home)

    def get_bundle_location(self, uuid):
        raise NotImplementedError

    def cleanup(self, uuid, dry_run):
        raise NotImplementedError


class MultiDiskBundleStore(BundleStore):
=======
>>>>>>> be5d92d0
    """
    Base class for a bundle store.
    """

    def __init__(self, bundle_model, codalab_home):
        self._bundle_model = bundle_model
        self.codalab_home = path_util.normalize(codalab_home)

    def get_bundle_location(self, uuid):
        raise NotImplementedError

    def cleanup(self, uuid, dry_run):
        raise NotImplementedError


class _MultiDiskBundleStoreBase(BundleStore):
    """
    A base class that contains logic for only storing bundles in multiple disks.
    This bundle store shouldn't be directly configured in CodaLab --
    instead, the MultiDiskBundleStore class is used by default, which inherits
    from this class and adds more functionality for Blob Storage, etc.

    This class is responsible for taking a set of locations and load-balancing the placement of
    bundle data between the locations.

    Use case: we store bundles in multiple disks, and they can be distributed in any arbitrary way.
    Due to efficiency reasons, it builds up an LRU cache of bundle locations over time. When retrieving
    a bundle that isn't recorded in the cache, the bundle store performs a linear search over all the locations.
    """

    # Location where MultiDiskBundleStore data and temp data is kept relative to CODALAB_HOME
    DATA_SUBDIRECTORY = 'bundles'
    CACHE_SIZE = 1 * 1000 * 1000  # number of entries to cache

    def __init__(self, bundle_model, codalab_home):
        BundleStore.__init__(self, bundle_model, codalab_home)

        self.partitions = os.path.join(self.codalab_home, 'partitions')
        path_util.make_directory(self.partitions)

        self.refresh_partitions()
        if self.__get_num_partitions() == 0:  # Ensure at least one partition exists.
            self.add_partition(None, 'default')

        self.lru_cache = OrderedDict()

    def refresh_partitions(self):
        nodes, _ = path_util.ls(self.partitions)
        self.nodes = nodes

    def get_node_avail(self, node):
        # get absolute free space
        st = os.statvfs(node)
        free = st.f_bavail * st.f_frsize
        return free

    @require_partitions
    def get_bundle_location(self, uuid):
        """
        get_bundle_location: look for bundle in the cache, or if not in cache, go through every partition.
        If not in any partition, return disk with largest free space.
        """
        if uuid in self.lru_cache:
            disk = self.lru_cache.pop(uuid)
        else:
            disk = None
            for n in self.nodes:  # go through every partition
                bundle_path = os.path.join(
                    self.partitions, n, MultiDiskBundleStore.DATA_SUBDIRECTORY, uuid
                )
                if os.path.exists(bundle_path):
                    disk = n
                    break

            if disk is None:
                # return disk with largest free space
                disk = max(
                    self.nodes,
                    key=lambda x: self.get_node_avail(
                        os.path.join(self.partitions, x, MultiDiskBundleStore.DATA_SUBDIRECTORY)
                    ),
                )

        if len(self.lru_cache) >= self.CACHE_SIZE:
            self.lru_cache.popitem(last=False)
        self.lru_cache[uuid] = disk
        return os.path.join(self.partitions, disk, MultiDiskBundleStore.DATA_SUBDIRECTORY, uuid)

    def add_partition(self, target, new_partition_name):
        """
        MultiDiskBundleStore specific method. Add a new partition to the bundle
        store, which is actually a symlink to the target directory, which the
        user has configured as the mountpoint for some desired partition.
        If `target` is None, then make the `new_partition_name` the actual directory.
        """
        if target is not None:
            target = os.path.abspath(target)
        new_partition_location = os.path.join(self.partitions, new_partition_name)

        print("Adding new partition as %s..." % new_partition_location, file=sys.stderr)
        if target is None:
            path_util.make_directory(new_partition_location)
        else:
            path_util.soft_link(target, new_partition_location)

        # Where the bundles are stored
        mdata = os.path.join(new_partition_location, MultiDiskBundleStore.DATA_SUBDIRECTORY)

        try:
            path_util.make_directory(mdata)
        except Exception as e:
            print(e, file=sys.stderr)
            print(
                "Could not make directory %s on partition %s, aborting" % (mdata, target),
                file=sys.stderr,
            )
            sys.exit(1)

        self.refresh_partitions()

        print(
            "Successfully added partition '%s' to the pool." % new_partition_name, file=sys.stderr
        )

    def __get_num_partitions(self):
        """
        Returns the current number of disks being used by this MultiDiskBundleStore.
        This is calculated as the number of directories in self.partitions
        """
        return reduce(lambda dirs, _: len(dirs), path_util.ls(self.partitions))

    @require_partitions
    def rm_partition(self, partition):
        """
        Deletes the given partition entry from the bundle store, and purges the lru cache. Does not move any bundles.
        """

        if self.__get_num_partitions() == 1:
            """
            Prevent foot-shooting
            """
            print(
                "Error, cannot remove last partition. If you really wish to delete CodaLab, please run the following command:",
                file=sys.stderr,
            )
            print("      rm -rf %s" % self.codalab_home, file=sys.stderr)
            return

        partition_abs_path = os.path.join(self.partitions, partition)

        try:
            print(partition_abs_path)
            path_util.check_isvalid(partition_abs_path, 'rm-partition')
        except Exception:
            print(
                "Partition with name '%s' does not exist. Run `cl ls-partitions` to see a list of mounted partitions."
                % partition,
                file=sys.stderr,
            )
            sys.exit(1)

        print("Unlinking partition %s from CodaLab deployment..." % partition, file=sys.stderr)
        path_util.remove(partition_abs_path)
        self.refresh_partitions()
        print("Partition removed successfully from bundle store pool", file=sys.stderr)
        print(
            "Warning: this does not affect the bundles in the removed partition or any entries in the bundle database",
            file=sys.stdout,
        )
        self.lru_cache = OrderedDict()

    def ls_partitions(self):
        """List all partitions available for storing bundles and how many bundles are currently stored."""
        partitions, _ = path_util.ls(self.partitions)
        print('%d %s' % (len(partitions), 'partition' if len(partitions) == 1 else 'partitions'))
        for d in partitions:
            partition_path = os.path.join(self.partitions, d)
            real_path = os.readlink(partition_path)
            bundles = reduce(
                lambda x, y: x + y,
                path_util.ls(os.path.join(partition_path, MultiDiskBundleStore.DATA_SUBDIRECTORY)),
            )
            print(
                (
                    '- %-016s\n\tmountpoint: %s\n\t%d %s'
                    % (d, real_path, len(bundles), 'bundle' if len(bundles) == 1 else 'bundles')
                )
            )

    def cleanup(self, uuid, dry_run):
        '''
        Remove the bundle with given UUID from on-disk storage.
        '''
        absolute_path = self.get_bundle_location(uuid)
        print("cleanup: data %s" % absolute_path, file=sys.stderr)
        if not dry_run:
            path_util.remove(absolute_path)

    def health_check(self, model, force=False, compute_data_hash=False, repair_hashes=False):
        """
        MultiDiskBundleStore.health_check(): In the MultiDiskBundleStore, bundle contents are stored on disk, and
        occasionally the disk gets out of sync with the database, in which case we make repairs in the following ways:

            1. Deletes bundles with corresponding UUID not in the database.
            3. Deletes any files not beginning with UUID string.
            4. For each bundle marked READY or FAILED, ensure that its dependencies are not located in the bundle
               directory. If they are then delete the dependencies.
            5. For bundle <UUID> marked READY or FAILED, <UUID>.cid or <UUID>.status, or the <UUID>(-internal).sh files
               should not exist.
        |force|: Perform any destructive operations on the bundle store the health check determines are necessary. False by default
        |compute_data_hash|: If True, compute the data_hash for every single bundle ourselves and see if it's consistent with what's in
                             the database. False by default.
        """
        UUID_REGEX = re.compile(r'^(%s)' % spec_util.UUID_STR)

        def _delete_path(loc):
            cmd = 'rm -r \'%s\'' % loc
            print(cmd)
            if force:
                path_util.remove(loc)

        def _get_uuid(path):
            fname = os.path.basename(path)
            try:
                return UUID_REGEX.match(fname).groups()[0]
            except Exception:
                return None

        def _is_bundle(path):
            """Returns whether the given path is a bundle directory/file"""
            return _get_uuid(path) == os.path.basename(path)

        def _check_bundle_paths(bundle_paths, db_bundle_by_uuid):
            """
            Takes in a list of bundle paths and a mapping of UUID to BundleModel, and returns a list of paths and
            subpaths that need to be removed.
            """
            to_delete = []
            # Batch get information for all bundles stored on-disk

            for bundle_path in bundle_paths:
                uuid = _get_uuid(bundle_path)
                # Screen for bundles stored on disk that are no longer in the database
                bundle = db_bundle_by_uuid.get(uuid, None)
                if bundle is None:
                    to_delete += [bundle_path]
                    continue
                # Delete dependencies stored inside of READY or FAILED bundles
                if bundle.state in [State.READY, State.FAILED]:
                    dep_paths = [
                        os.path.join(bundle_path, dep.child_path) for dep in bundle.dependencies
                    ]
                    to_delete += list(filter(os.path.exists, dep_paths))
            return to_delete

        def _check_other_paths(other_paths, db_bundle_by_uuid):
            """
            Given a list of non-bundle paths, and a mapping of UUID to BundleModel, returns a list of paths to delete.
            """
            to_delete = []
            for path in other_paths:
                uuid = _get_uuid(path)
                bundle = db_bundle_by_uuid.get(uuid, None)
                if bundle is None:
                    to_delete += [path]
                    continue
                ends_with_ext = (
                    path.endswith('.cid') or path.endswith('.status') or path.endswith('.sh')
                )
                if bundle.state in [State.READY, State.FAILED]:
                    if ends_with_ext:
                        to_delete += [path]
                        continue
                    elif '.' in path:
                        print('WARNING: File %s is likely junk.' % path, file=sys.stderr)
            return to_delete

        partitions, _ = path_util.ls(self.partitions)
        trash_count = 0

        for partition in partitions:
            print('Looking for trash in partition %s...' % partition, file=sys.stderr)
            partition_path = os.path.join(
                self.partitions, partition, MultiDiskBundleStore.DATA_SUBDIRECTORY
            )
            entries = list(
                map(
                    lambda f: os.path.join(partition_path, f),
                    reduce(lambda d, f: d + f, path_util.ls(partition_path)),
                )
            )
            bundle_paths = list(filter(_is_bundle, entries))
            other_paths = set(entries) - set(bundle_paths)

            uuids = list(map(_get_uuid, bundle_paths))
            db_bundles = model.batch_get_bundles(uuid=uuids)
            db_bundle_by_uuid = dict()
            for bundle in db_bundles:
                db_bundle_by_uuid[bundle.uuid] = bundle

            # Check both bundles and non-bundles and remove each
            for to_delete in _check_bundle_paths(bundle_paths, db_bundle_by_uuid):
                trash_count += 1
                _delete_path(to_delete)
            for to_delete in _check_other_paths(other_paths, db_bundle_by_uuid):
                trash_count += 1
                _delete_path(to_delete)

            # Check for each bundle if we need to compute its data_hash
            data_hash_recomputed = 0

            print('Checking data_hash of bundles in partition %s...' % partition, file=sys.stderr)
            for bundle_path in bundle_paths:
                uuid = _get_uuid(bundle_path)
                bundle = db_bundle_by_uuid.get(uuid, None)
                if bundle is None:
                    continue
                if compute_data_hash or bundle.data_hash is None:
                    dirs_and_files = (
                        path_util.recursive_ls(bundle_path)
                        if os.path.isdir(bundle_path)
                        else ([], [bundle_path])
                    )
                    data_hash = '0x%s' % path_util.hash_directory(bundle_path, dirs_and_files)
                    if bundle.data_hash is None:
                        data_hash_recomputed += 1
                        print(
                            'Giving bundle %s data_hash %s' % (bundle_path, data_hash),
                            file=sys.stderr,
                        )
                        if force:
                            db_update = dict(data_hash=data_hash)
                            model.update_bundle(bundle, db_update)
                    elif compute_data_hash and data_hash != bundle.data_hash:
                        data_hash_recomputed += 1
                        print(
                            'Bundle %s should have data_hash %s, actual digest is %s'
                            % (bundle_path, bundle.data_hash, data_hash),
                            file=sys.stderr,
                        )
                        if repair_hashes and force:
                            db_update = dict(data_hash=data_hash)
                            model.update_bundle(bundle, db_update)

        if force:
            print('\tDeleted %d objects from the bundle store' % trash_count, file=sys.stderr)
            print('\tRecomputed data_hash for %d bundles' % data_hash_recomputed, file=sys.stderr)
        else:
            print('Dry-Run Statistics, re-run with --force to perform updates:', file=sys.stderr)
            print('\tObjects marked for deletion: %d' % trash_count, file=sys.stderr)
            print(
                '\tBundles that need data_hash recompute: %d' % data_hash_recomputed,
                file=sys.stderr,
            )


<<<<<<< HEAD
class MultiDiskBundleStoreWithBlobStorage(MultiDiskBundleStore):
=======
class MultiDiskBundleStore(_MultiDiskBundleStoreBase):
>>>>>>> be5d92d0
    """
    A multi-disk bundle store that also supports storing bundles in a CodaLab-managed
    Blob Storage container.

    If bundles are indicated to be stored in Blob Storage, they are retrieved from Blob
    Storage. Otherwise, the bundle is retrieved from the underlying disk bundle store.

    In Blob Storage, each bundle is stored in the format:
    azfs://{container name}/bundles/{bundle uuid}/contents.tar.gz.

    If the bundle is a directory, the entire contents of the bundle is stored in the .tar.gz file;
    otherwise, if the bundle is a single file, the file is stored in the .tar.gz file as an archive
    member with name equal to the bundle uuid and is_dir is set to False in the database.
    """

    def __init__(self, bundle_model, codalab_home, azure_blob_account_name):
<<<<<<< HEAD
        MultiDiskBundleStore.__init__(self, bundle_model, codalab_home)
=======
        _MultiDiskBundleStoreBase.__init__(self, bundle_model, codalab_home)
>>>>>>> be5d92d0

        self._azure_blob_account_name = azure_blob_account_name

    def get_bundle_location(self, uuid):
        storage_type, is_dir = self._bundle_model.get_bundle_storage_info(uuid)
        if storage_type == StorageType.AZURE_BLOB_STORAGE.value:
            return f"azfs://{self._azure_blob_account_name}/bundles/{uuid}/contents.tar.gz"
        else:
<<<<<<< HEAD
            return MultiDiskBundleStore.get_bundle_location(self, uuid)
=======
            return _MultiDiskBundleStoreBase.get_bundle_location(self, uuid)
>>>>>>> be5d92d0
<|MERGE_RESOLUTION|>--- conflicted
+++ resolved
@@ -36,25 +36,6 @@
 
 
 class BundleStore(object):
-<<<<<<< HEAD
-    """
-    Base class for a bundle store.
-    """
-
-    def __init__(self, bundle_model, codalab_home):
-        self._bundle_model = bundle_model
-        self.codalab_home = path_util.normalize(codalab_home)
-
-    def get_bundle_location(self, uuid):
-        raise NotImplementedError
-
-    def cleanup(self, uuid, dry_run):
-        raise NotImplementedError
-
-
-class MultiDiskBundleStore(BundleStore):
-=======
->>>>>>> be5d92d0
     """
     Base class for a bundle store.
     """
@@ -411,11 +392,7 @@
             )
 
 
-<<<<<<< HEAD
-class MultiDiskBundleStoreWithBlobStorage(MultiDiskBundleStore):
-=======
 class MultiDiskBundleStore(_MultiDiskBundleStoreBase):
->>>>>>> be5d92d0
     """
     A multi-disk bundle store that also supports storing bundles in a CodaLab-managed
     Blob Storage container.
@@ -432,11 +409,7 @@
     """
 
     def __init__(self, bundle_model, codalab_home, azure_blob_account_name):
-<<<<<<< HEAD
-        MultiDiskBundleStore.__init__(self, bundle_model, codalab_home)
-=======
         _MultiDiskBundleStoreBase.__init__(self, bundle_model, codalab_home)
->>>>>>> be5d92d0
 
         self._azure_blob_account_name = azure_blob_account_name
 
@@ -445,8 +418,4 @@
         if storage_type == StorageType.AZURE_BLOB_STORAGE.value:
             return f"azfs://{self._azure_blob_account_name}/bundles/{uuid}/contents.tar.gz"
         else:
-<<<<<<< HEAD
-            return MultiDiskBundleStore.get_bundle_location(self, uuid)
-=======
-            return _MultiDiskBundleStoreBase.get_bundle_location(self, uuid)
->>>>>>> be5d92d0
+            return _MultiDiskBundleStoreBase.get_bundle_location(self, uuid)