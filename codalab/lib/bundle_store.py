--- conflicted
+++ resolved
@@ -400,11 +400,7 @@
 
     If the bundle is a directory, the entire contents of the bundle is stored in the .tar.gz file;
     otherwise, if the bundle is a single file, the file is stored in the .tar.gz file as an archive
-<<<<<<< HEAD
-    member with name equal to the bundle id and is_dir is set to False in the database.
-=======
     member with name equal to the bundle uuid and is_dir is set to False in the database.
->>>>>>> f0116cbe
     """
 
     def __init__(self, bundle_model, codalab_home, azure_blob_account_name):
