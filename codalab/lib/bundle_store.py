--- conflicted
+++ resolved
@@ -483,12 +483,4 @@
         elif storage_type == StorageType.AZURE_BLOB_STORAGE.value:
             file_name = "contents.tar.gz" if is_dir else "contents.gz"
             return f"azfs://{self._azure_blob_account_name}/bundles/{uuid}/{file_name}"
-<<<<<<< HEAD
-        # if storage_type == StorageType.GCS_STORAGE.value:
-        #     file_name = "contents.tar.gz" if is_dir else "contents.gz"
-        #     return f"gcs://{self.gcp_account_name}/bundles/{uuid}/{file_name}"
-        else:
-            return _MultiDiskBundleStoreBase.get_bundle_location(self, uuid)
-=======
-        return _MultiDiskBundleStoreBase.get_bundle_location(self, uuid)
->>>>>>> f864bb2f
+        return _MultiDiskBundleStoreBase.get_bundle_location(self, uuid)