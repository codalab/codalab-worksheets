--- conflicted
+++ resolved
@@ -8,11 +8,7 @@
 
 # Increment this on the develop branch when develop is merged into master.
 # http://semver.org/
-<<<<<<< HEAD
-CODALAB_VERSION = '0.1.5'
-=======
 CODALAB_VERSION = '0.1.6'
->>>>>>> b8cb6e80
 
 class IntegrityError(ValueError):
     """
