--- conflicted
+++ resolved
@@ -667,13 +667,7 @@
         elif is_wsearch:
             worksheet_infos = search_worksheets(keywords)
             for worksheet_info in worksheet_infos:
-<<<<<<< HEAD
-                subworksheet_block = subworksheet_item(worksheet_info)
-                raw_items.append(subworksheet_block + (None, None))
-
-=======
                 raw_items.append(subworksheet_item(worksheet_info) + (None, None))
->>>>>>> 2357b657
         return raw_items
     else:
         # Not a search query
