--- conflicted
+++ resolved
@@ -146,7 +146,7 @@
                 elif isinstance(item['bundle_info'], dict):
                     infos = [item['bundle_info']]
                 for bundle_info in infos:
-                    target_info = self.get_target_info((bundle_info['uuid'], ''))
+                    target_info = self.get_top_level_contents((bundle_info['uuid'], ''))
                     bundle_info['target_info'] = target_info
                     try:
                         if isinstance(bundle_info, dict):
@@ -172,21 +172,6 @@
         Otherwise, get stdout and stderr.
         For each file, return a truncated version.
         """
-<<<<<<< HEAD
-        def get_lines(name):
-            lines = self.head_target((uuid, name), self.HEAD_MAX_LINES)
-            if lines is not None:
-                lines = ''.join(map(base64.b64decode, lines))
-
-            return formatting.verbose_contents_str(lines)
-
-        info = self.get_target_info((uuid, ''), 2)  # List files
-        if info is None:
-            return info
-        if info['type'] == 'file':
-            info['file_contents'] = get_lines('')
-        else:
-=======
         def get_summary(info, name):
             if info['type'] == 'file':
                 TRUNCATION_TEXT = (
@@ -208,7 +193,6 @@
         if info['type'] == 'file' or info['type'] == 'link':
             info['file_contents'] = get_summary(info, '')
         elif info['type'] == 'directory':
->>>>>>> 31fd8285
             # Read contents of stdout and stderr.
             info['stdout'] = None
             info['stderr'] = None
@@ -218,24 +202,11 @@
                     info[name] = get_summary(item, name)
         return info
 
-<<<<<<< HEAD
-    def get_target_info(self, target, depth=1):
-        info = self.client.get_target_info(target, depth)
-        if info == None:
-            return None
-        contents = info.get('contents')
-        # Render the sizes
-        if contents:
-            for item in contents:
-                if 'size' in item:
-                    item['size_str'] = formatting.size_str(item['size'])
-=======
     def get_top_level_contents(self, target):
         info = self.client.get_target_info(target, 1)
         if info is not None and info['type'] == 'directory':
             for item in info['contents']:
                 item['size_str'] = formatting.size_str(item['size'])
->>>>>>> 31fd8285
         return info
 
     # Create an instance of a CLI.
@@ -321,7 +292,6 @@
 class RemoteBundleService(object):
     '''
     Adapts the RemoteBundleClient for REST calls.
-
     TODO(klopyrev): This version should eventually go away once the file upload
     logic is cleaned up. See below where this class is used for more information.
     '''
