--- conflicted
+++ resolved
@@ -18,36 +18,6 @@
 )
 
 
-<<<<<<< HEAD
-class UserSchema(Schema):
-    id = fields.String(attribute='user_id')
-    user_name = fields.String()
-    first_name = fields.String(allow_none=True)
-    last_name = fields.String(allow_none=True)
-    affiliation = fields.String(allow_none=True)
-    url = fields.Url(allow_none=True)
-    date_joined = fields.LocalDateTime("%c")
-
-    class Meta:
-        type_ = 'users'
-
-
-class AuthenticatedUserSchema(UserSchema):
-    email = fields.String()
-    time_quota = fields.Integer()
-    time_used = fields.Integer()
-    disk_quota = fields.Integer()
-    disk_used = fields.Integer()
-    last_login = fields.LocalDateTime("%c")
-
-
-# Email must be updated through the /account/changeemail interface
-USER_READ_ONLY_FIELDS = ('email', 'time_quota', 'time_used', 'disk_quota',
-                         'disk_used', 'date_joined', 'last_login', 'send_notifications')
-
-
-=======
->>>>>>> cb8b7583
 @get('/user', apply=AuthenticatedPlugin(), skip=UserVerifiedPlugin)
 def fetch_authenticated_user():
     """Fetch authenticated user."""
