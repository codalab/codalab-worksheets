"""
Login and signup views.
Handles create new user accounts and authenticating users.
"""
from bottle import request, response, template, local, redirect, default_app, get, post

from codalab.lib import crypt_util, spec_util
from codalab.lib.server_util import redirect_with_query, query_get_bool
from codalab.lib.spec_util import NAME_REGEX
from codalab.common import UsageError
from codalab.objects.user import User
from codalab.server.authenticated_plugin import AuthenticatedPlugin, UserVerifiedPlugin
from codalab.server.cookie import LoginCookie


def send_verification_key(username, email, key):
    # Send verification key to given email address
    hostname = request.get_header('X-Forwarded-Host') or request.get_header('Host')
    local.emailer.send_email(
        subject="Verify your CodaLab account",
        body=template('email_verification_body', user=username, current_site=hostname, key=key),
        recipient=email,
    )


@get('/account/logout', name='logout', skip=UserVerifiedPlugin)
def do_logout():
    LoginCookie.clear()
    redirect_uri = request.query.get('redirect_uri')
    return redirect(redirect_uri)


@post('/account/login')
def do_login():
    success_uri = request.forms.get('success_uri')
    error_uri = request.forms.get('error_uri')
    username = request.forms.get('username')
    password = request.forms.get('password')

    user = local.model.get_user(username=username)
    if not (user and user.check_password(password)):
        return redirect_with_query(error_uri, {
            "error": "Login/password did not match.",
            "next": success_uri,
        })

    # Update last login
    local.model.update_user_last_login(user.user_id)

    # Save cookie in client
    cookie = LoginCookie(user.user_id, max_age=30 * 24 * 60 * 60)
    cookie.save()

    # Redirect client to next page
    if success_uri:
        return redirect(success_uri)
    else:
        return redirect('/')


@post('/account/signup')
def do_signup():
<<<<<<< HEAD
    if request.user.is_authenticated:
        return redirect(default_app().get_url('success', message="You are already logged into your account."))

=======
>>>>>>> 4abf1e46
    success_uri = request.forms.get('success_uri')
    error_uri = request.forms.get('error_uri')
    username = request.forms.get('username')
    email = request.forms.get('email')
    first_name = request.forms.get('first_name')
    last_name = request.forms.get('last_name')
    password = request.forms.get('password')
    affiliation = request.forms.get('affiliation')

    errors = []
    if request.user.is_authenticated:
        errors.append("You are already logged in as %s, please log out before "
                      "creating a new account." % request.user.user_name)

    if request.forms.get('confirm_password') != password:
        errors.append("Passwords do not match.")

    if not spec_util.NAME_REGEX.match(username):
        errors.append("Username must only contain letter, digits, hyphens, underscores, and periods.")

    try:
        User.validate_password(password)
    except UsageError as e:
        errors.append(e.message)
        
    # Only do a basic validation of email -- the only guaranteed way to check
    # whether an email address is valid is by sending an actual email.
    if not spec_util.BASIC_EMAIL_REGEX.match(email):
        errors.append("Email address is invalid.")

    if local.model.user_exists(username, email):
        errors.append("User with this username or email already exists.")

    if not NAME_REGEX.match(username):
        errors.append("Username characters must be alphanumeric, underscores, periods, or dashes.")

    if errors:
        return redirect_with_query(error_uri, {
            'error': ' '.join(errors),
            'next': success_uri,
            'email': email,
            'username': username,
            'first_name': first_name,
            'last_name': last_name,
            'affiliation': affiliation
        })

    # If user leaves it blank, empty string is obtained - make it of NoneType.
    if not affiliation:
        affiliation = None

    # Create unverified user
    SEND_SOME_NOTIFICATIONS = 2
    _, verification_key = local.model.add_user(
        username, email, first_name, last_name, 
        password, affiliation, SEND_SOME_NOTIFICATIONS
    )

    # Send key
    send_verification_key(username, email, verification_key)

    # Redirect to success page
    return redirect_with_query(success_uri, {
        'email': email
    })


@get('/account/verify/<key>', skip=UserVerifiedPlugin)
def do_verify(key):
    if local.model.verify_user(key):
        return redirect('/account/verify/success')
    else:
        return redirect('/account/verify/error')


@get('/account/resend', name='resend_key', skip=UserVerifiedPlugin)
def resend_key():
    if request.user.is_verified:
        return redirect('/account/verify/success')
    key = local.model.get_verification_key(request.user.user_id)
    send_verification_key(request.user.user_name, request.user.email, key)
    return redirect_with_query('/account/signup/success', {
        'email': request.user.email,
    })


@get('/account/css', skip=UserVerifiedPlugin)
def css():
    response.content_type = 'text/css'
    if request.user.is_authenticated:
        return template('user_authenticated_css', username=request.user.user_name)
    else:
        return template('user_not_authenticated_css')


@get('/account/reset', apply=AuthenticatedPlugin())
def request_reset():
    """
    Password reset endpoint for authenticated users.
    """
    # Generate reset code
    reset_code = local.model.new_user_reset_code(request.user.user_id)

    # Send code
    hostname = request.get_header('X-Forwarded-Host') or request.get_header('Host')
    user_name = request.user.first_name or request.user.user_name
    local.emailer.send_email(
        subject="CodaLab password reset link",
        body=template('password_reset_body', user=user_name, current_site=hostname, code=reset_code),
        recipient=request.user.email,
    )

    # Redirect to success page
    return redirect('/account/reset/sent')


@post('/account/reset')
def request_reset():
    """
    Password reset form POST endpoint.
    """
    email = request.forms.get('email')
    user = local.model.get_user(username=email)
    if user is None:
        # Redirect back to form page
        return redirect_with_query('/account/reset', {
            'error': "User with email %s not found." % email
        })

    # Generate reset code
    reset_code = local.model.new_user_reset_code(user.user_id)

    # Send code
    hostname = request.get_header('X-Forwarded-Host') or request.get_header('Host')
    user_name = user.first_name or user.user_name
    local.emailer.send_email(
        subject="CodaLab password reset link",
        body=template('password_reset_body', user=user_name, current_site=hostname, code=reset_code),
        recipient=email,
    )

    # Redirect to success page
    return redirect('/account/reset/sent')


@get('/account/reset/verify/<code>')
def verify_reset_code(code):
    """
    Target endpoint for password reset code links.
    Does an initial verification of the reset code and redirects to the
    frontend page with the appropriate parameters.
    """
    if local.model.get_reset_code_user_id(code, delete=False) is not None:
        redirect_with_query('/account/reset/verified', {
            'code_valid': True,
            'code': code,
        })
    else:
        redirect_with_query('/account/reset/verified', {
            'code_valid': False,
        })


@post('/account/reset/finalize')
def reset_password():
    """
    Final password reset form POST endpoint.
    """
    code = request.forms.get('code')
    password = request.forms.get('password')
    confirm_password = request.forms.get('confirm_password')

    # Validate password
    if confirm_password != password:
        return redirect_with_query('/account/reset/verified', {
            'code_valid': True,
            'code': code,
            'error': "Passwords do not match."
        })
    try:
        User.validate_password(password)
    except UsageError as e:
        return redirect_with_query('/account/reset/verified', {
            'code_valid': True,
            'code': code,
            'error': e.message
        })

    # Verify reset code again and get user_id
    user_id = local.model.get_reset_code_user_id(code, delete=True)
    if user_id is None:
        return redirect_with_query('/account/reset/verified', {
            'code_valid': False,
        })

    # Update user password
    user_info = local.model.get_user_info(user_id)
    user_info['password'] = User.encode_password(password, crypt_util.get_random_string()),
    local.model.update_user_info(user_info)

    return redirect('/account/reset/complete')


@post('/account/changeemail', apply=AuthenticatedPlugin(), skip=UserVerifiedPlugin)
def request_reset():
    """
    Email change form POST endpoint.
    """
    email = request.forms.get('email').strip()

    if email == request.user.email:
        return redirect_with_query('/account/changeemail', {
            'error': "Your email address is already %s." % email
        })

    if not spec_util.BASIC_EMAIL_REGEX.match(email):
        return redirect_with_query('/account/changeemail', {
            'error': "Invalid email address."
        })

    if local.model.user_exists(None, email):
        return redirect_with_query('/account/changeemail', {
            'error': "User with this email already exists."
        })

    local.model.update_user_info({
        'user_id': request.user.user_id,
        'email': email,
        'is_verified': False,
    })

    key = local.model.get_verification_key(request.user.user_id)
    send_verification_key(request.user.user_name, request.user.email, key)

    return redirect('/account/changeemail/sent')
<|MERGE_RESOLUTION|>--- conflicted
+++ resolved
@@ -60,12 +60,9 @@
 
 @post('/account/signup')
 def do_signup():
-<<<<<<< HEAD
     if request.user.is_authenticated:
         return redirect(default_app().get_url('success', message="You are already logged into your account."))
 
-=======
->>>>>>> 4abf1e46
     success_uri = request.forms.get('success_uri')
     error_uri = request.forms.get('error_uri')
     username = request.forms.get('username')
