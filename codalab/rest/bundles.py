--- conflicted
+++ resolved
@@ -479,19 +479,15 @@
     """
     Update a bundle store that the user can access.
     """
-<<<<<<< HEAD
     return local.model.update_bundle_store(
         request.user, 
-        id,
+        uuid,
         request.forms.get('name'), 
         request.forms.get('storage_type'), 
         request.forms.get('storage_format'), 
         request.forms.get('url'), 
         request.forms.get('authentication')
     )
-=======
-    return local.model.update_bundle_store(request.user, uuid)
->>>>>>> c3c04dac
 
 @get('/bundle_stores/<id:re:%s>', apply=AuthenticatedProtectedPlugin())
 def _fetch_bundle_store(uuid):
