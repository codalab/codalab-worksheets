--- conflicted
+++ resolved
@@ -21,11 +21,7 @@
     NotFoundError,
 )
 from codalab.lib import canonicalize, spec_util, worksheet_util, bundle_util
-<<<<<<< HEAD
-from codalab.lib.beam.filesystems import LOCAL_USING_AZURITE, get_base_conn_str
-=======
 from codalab.lib.beam.filesystems import LOCAL_USING_AZURITE, get_azure_bypass_conn_str
->>>>>>> c0bef3dc
 from codalab.lib.server_util import (
     RequestSource,
     bottle_patch as patch,
@@ -465,33 +461,16 @@
     Adds a new BundleLocation to a bundle. If need to generate sas token, generate Azure SAS token and connection string. Request body must contain the fields in BundleLocationSchema.
 
     Query parameters:
-<<<<<<< HEAD
-    - `need_sas`: (Optional) Bool. If true, if will return SAS token
-    - `is_dir`: (Optional) Bool. Whether the uploaded file is directory.
-    """
-    check_bundles_have_all_permission(local.model, request.user, [bundle_uuid])
-    need_sas = query_get_bool('need_sas', default=False)
-=======
     - `need_bypass`: (Optional) Bool. If true, if will return SAS token (for Azure) or signed url (for GCS) to bypass server upload.
     - `is_dir`: (Optional) Bool. Whether the uploaded file is directory.
     """
     check_bundles_have_all_permission(local.model, request.user, [bundle_uuid])
     need_bypass = query_get_bool('need_bypass', default=False)
->>>>>>> c0bef3dc
     is_dir = query_get_bool('is_dir', default=False)
 
     bundle = local.model.get_bundle(bundle_uuid)
     new_location = BundleLocationSchema(many=True).load(request.json).data[0]
     logging.info(
-<<<<<<< HEAD
-        f"Try to bypass server upload, need_sas: {need_sas}, is_dir: {is_dir}, new_location: {new_location}"
-    )
-    # Scenario 1: User does not sepcify destination store, but rest-server set default storage name.
-    # Should bypass server and upload to default Azure store.
-    if (
-        new_location.get('bundle_store_uuid', None) is None
-        and os.environ.get('CODALAB_DEFAULT_BUNDLE_STORE_NAME') is not None
-=======
         f"Try to bypass server upload, need_bypass: {need_bypass}, is_dir: {is_dir}, new_location: {new_location}"
     )
     # Scenario 1: User does not specify destination store, but rest-server set default storage name.
@@ -499,7 +478,6 @@
     if (
         new_location.get('bundle_store_uuid', None) is None
         and os.environ.get('CODALAB_DEFAULT_BUNDLE_STORE_NAME')
->>>>>>> c0bef3dc
         and os.environ.get('CODALAB_DEFAULT_BUNDLE_STORE_NAME') != ''
     ):
         default_store_name = os.environ.get('CODALAB_DEFAULT_BUNDLE_STORE_NAME')
@@ -519,64 +497,40 @@
         else:  # default storage is disk, do not support bypass server
             bundle_url = None
 
-<<<<<<< HEAD
-    # Scenario 2: User does not specify destination store, and rest-server does not use Azure as default storage.
-=======
     # Scenario 2: User does not specify destination store, and rest-server does not specify a default bundle store name.
->>>>>>> c0bef3dc
     # Should go throught rest server and upload to disk storage.
     elif new_location.get('bundle_store_uuid', None) is None:
         bundle_url = None
 
-<<<<<<< HEAD
-    # Scenario 3: User specify destination store. Should upload to the specified storage.
-=======
     # Scenario 3: User specifies destination store. Should upload to the specified storage.
->>>>>>> c0bef3dc
     else:
         local.model.add_bundle_location(
             new_location['bundle_uuid'], new_location['bundle_store_uuid']
         )
-<<<<<<< HEAD
-        local.model.update_bundle(  # get_bundle_location() function uses this field
-=======
         local.model.update_bundle(
->>>>>>> c0bef3dc
             bundle, {'is_dir': is_dir},
         )
         bundle_url = local.bundle_store.get_bundle_location(bundle_uuid)
     data = BundleLocationSchema(many=True).dump([new_location]).data
     logging.info(f"Bypass server upload, the URL is {bundle_url}")
-<<<<<<< HEAD
-    if need_sas:
-        if bundle_url is None:
-=======
     if need_bypass:
         if bundle_url is None:
             # Not support bypass server upload: user specifies neeed_bypass, but the server does not set default storage as Azure or GCS
->>>>>>> c0bef3dc
             bundle_conn_str, index_conn_str = None, None
         elif bundle_url.startswith(StorageURLScheme.AZURE_BLOB_STORAGE.value):
             # generate the SAS token and Azure connection string, and send it back to the client
             bundle_sas_token = local.upload_manager.get_bundle_sas_token(bundle_url)
             index_sas_token = local.upload_manager.get_index_sas_token(bundle_url)
-<<<<<<< HEAD
-            base_conn_str = get_base_conn_str()
-            if LOCAL_USING_AZURITE and get_request_source() == RequestSource.CLI:
-                # For test locally. Manually typing `cl upload`
-=======
             base_conn_str = get_azure_bypass_conn_str()
             if LOCAL_USING_AZURITE and get_request_source() == RequestSource.CLI:
                 # For test CLI locally. When developers want to test CLI using dockers running locally,
                 # they are accessing the azurite container from local network, which need to using localhost
                 # instead of the name of docker. When running tests using CI, we are accessing azurite
                 # from another docker, which need to use the docker container's name.
->>>>>>> c0bef3dc
                 base_conn_str = base_conn_str.replace("azurite", "localhost", 1)
             bundle_conn_str = f"{base_conn_str};SharedAccessSignature={bundle_sas_token};"
             index_conn_str = f"{base_conn_str};SharedAccessSignature={index_sas_token};"
 
-<<<<<<< HEAD
         elif bundle_url.startswith(StorageURLScheme.GCS_STORAGE.value):
             bundle_read_url = local.upload_manager.get_bundle_signed_url(bundle_url, method="GET",)
             # For GCS storage, the connection string is signed url
@@ -588,8 +542,6 @@
             )
             data['data'][0]['attributes']['bundle_read_url'] = bundle_read_url
 
-=======
->>>>>>> c0bef3dc
         data['data'][0]['attributes']['bundle_conn_str'] = bundle_conn_str
         data['data'][0]['attributes']['index_conn_str'] = index_conn_str
         data['data'][0]['attributes']['bundle_url'] = bundle_url
@@ -1098,11 +1050,7 @@
     if should_redirect_url:
         # Redirect to SAS URL on Blob Storage.
         assert fileobj is None  # We should not be returning any other contents.
-<<<<<<< HEAD
-        download_url = local.download_manager.get_target_sas_url(
-=======
         download_url = local.download_manager.get_target_bypass_url(
->>>>>>> c0bef3dc
             target,
             # We pass these parameters to set the Content-Type, Content-Encoding, and
             # Content-Disposition headers that are set on the Blob Storage response.
