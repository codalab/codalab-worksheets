--- conflicted
+++ resolved
@@ -212,7 +212,6 @@
 
     return document
 
-    # todo -- validate input against Marshmallow schema similar to POST endpoint
 
 @post('/bundles', apply=AuthenticatedProtectedPlugin())
 def _create_bundles():
@@ -428,7 +427,47 @@
     return dict(data=uuids_to_locations)
 
 
-<<<<<<< HEAD
+@get('/bundles/<bundle_uuid:re:%s>/locations/', apply=AuthenticatedProtectedPlugin())
+def _fetch_bundle_locations(bundle_uuid: str):
+    """
+    Returns a list of BundleLocations associated with the given bundle.
+
+    Query parameters:
+    - `bundle_uuid`: Bundle UUID to get the locations for
+    """
+    bundle_locations = local.model.get_bundle_locations(bundle_uuid)
+    return BundleLocationListSchema(many=True).dump(bundle_locations).data
+
+
+@post('/bundles/<bundle_uuid:re:%s>/locations/', apply=AuthenticatedProtectedPlugin())
+def _add_bundle_location(bundle_uuid: str):
+    """
+    Adds a new BundleLocation to a bundle. Request body must contain the fields in BundleLocationSchema.
+
+    Query parameters:
+    - `bundle_uuid`: Bundle UUID corresponding to the new location
+    """
+    new_location = BundleLocationSchema(many=False).load(request.json).data
+    local.model.add_bundle_location(new_location['bundle_uuid'], new_location['bundle_store_uuid'])
+    return BundleLocationSchema(many=False).dump(new_location).data
+
+
+@get(
+    '/bundles/<bundle_uuid:re:%s>/locations/<bundle_store_uuid:re:%s>/',
+    apply=AuthenticatedProtectedPlugin(),
+)
+def _fetch_bundle_location(bundle_uuid: str, bundle_store_uuid: str):
+    """
+    Get info about a specific BundleLocation.
+
+    Query parameters:
+    - `bundle_uuid`: Bundle UUID to get the location for
+    - `bundle_store_uuid`: Bundle Store UUID to get the location for
+    """
+    bundle_location = local.model.get_bundle_location(bundle_uuid, bundle_store_uuid)
+    return BundleLocationListSchema(many=False).dump(bundle_location).data
+
+
 @get('/bundle_stores', apply=AuthenticatedProtectedPlugin())
 def _fetch_bundle_stores():
     """
@@ -465,7 +504,7 @@
     """
     updated_bundle_store = BundleStoreSchema(strict=True).load(request.json).data
     return local.model.update_bundle_store(
-        request.user, 
+        request.user,
         uuid,
         updated_bundle_store
     )
@@ -485,51 +524,10 @@
 @delete('/bundle_stores/<uuid:re:%s>' % spec_util.UUID_STR, apply=AuthenticatedProtectedPlugin())
 def _delete_bundle_store(uuid):
     """
-    Delete the bundle store that the user can access. Note that you can’t delete a bundle store 
+    Delete the bundle store that the user can access. Note that you can’t delete a bundle store
     unless there are no BundleLocations associated with it.
     """
     return local.model.delete_bundle_store(request.user, uuid)
-=======
-@get('/bundles/<bundle_uuid:re:%s>/locations/', apply=AuthenticatedProtectedPlugin())
-def _fetch_bundle_locations(bundle_uuid: str):
-    """
-    Returns a list of BundleLocations associated with the given bundle.
-
-    Query parameters:
-    - `bundle_uuid`: Bundle UUID to get the locations for
-    """
-    bundle_locations = local.model.get_bundle_locations(bundle_uuid)
-    return BundleLocationListSchema(many=True).dump(bundle_locations).data
-
-
-@post('/bundles/<bundle_uuid:re:%s>/locations/', apply=AuthenticatedProtectedPlugin())
-def _add_bundle_location(bundle_uuid: str):
-    """
-    Adds a new BundleLocation to a bundle. Request body must contain the fields in BundleLocationSchema.
-
-    Query parameters:
-    - `bundle_uuid`: Bundle UUID corresponding to the new location
-    """
-    new_location = BundleLocationSchema(many=False).load(request.json).data
-    local.model.add_bundle_location(new_location['bundle_uuid'], new_location['bundle_store_uuid'])
-    return BundleLocationSchema(many=False).dump(new_location).data
-
-
-@get(
-    '/bundles/<bundle_uuid:re:%s>/locations/<bundle_store_uuid:re:%s>/',
-    apply=AuthenticatedProtectedPlugin(),
-)
-def _fetch_bundle_location(bundle_uuid: str, bundle_store_uuid: str):
-    """
-    Get info about a specific BundleLocation.
-
-    Query parameters:
-    - `bundle_uuid`: Bundle UUID to get the location for
-    - `bundle_store_uuid`: Bundle Store UUID to get the location for
-    """
-    bundle_location = local.model.get_bundle_location(bundle_uuid, bundle_store_uuid)
-    return BundleLocationListSchema(many=False).dump(bundle_location).data
->>>>>>> 39db8463
 
 
 @get('/bundles/<uuid:re:%s>/contents/info/' % spec_util.UUID_STR, name='fetch_bundle_contents_info')
