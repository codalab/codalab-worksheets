--- conflicted
+++ resolved
@@ -505,11 +505,7 @@
     storage_type = new_bundle_store.get('storage_type')
     storage_format = new_bundle_store.get('storage_format')
     if storage_format is None:
-<<<<<<< HEAD
-        if storage_type == StorageType.AZURE_BLOB_STORAGE.value:
-=======
         if storage_type in (StorageType.AZURE_BLOB_STORAGE.value, StorageType.GCS_STORAGE.value):
->>>>>>> c2514fa7
             storage_format = StorageFormat.COMPRESSED_V1.value
         elif storage_type == StorageType.DISK_STORAGE.value:
             storage_format = StorageFormat.UNCOMPRESSED.value
@@ -525,7 +521,6 @@
         new_bundle_store.get('url'),
         new_bundle_store.get('authentication'),
     )
-<<<<<<< HEAD
     bundle_store = local.model.get_bundle_store(request.user.user_id, uuid)
     return BundleStoreSchema(many=True).dump([bundle_store]).data
 
@@ -570,46 +565,6 @@
         user_id=data['data']['attributes']['owner']
     ).user_name
     return data
-=======
-    bundle_store = local.model.get_bundle_store(request.user.user_id, uuid)
-    return BundleStoreSchema(many=True).dump([bundle_store]).data
-
-
-# TODO: Endpoint not tested / used, reenable when we use it.
-# @put('/bundle_stores/<uuid:re:%s>' % spec_util.UUID_STR, apply=AuthenticatedProtectedPlugin())
-# def _update_bundle_store(uuid):
-#     """
-#     Update a bundle store that the user can access.
-#     Query Parameters:
-#     - `uuid`: uuid of bundle store
-#     JSON Parameters (needs to contain at least one of these):
-#         - `name`: name of bundle store
-#         - `storage_type`: type of storage being used for bundle store (GCP, AWS, etc)
-#         - `storage_format`: the format in which storage is being stored (UNCOMPRESSED, COMPRESSED_V1, etc)
-#         - `url`: a self-referential URL that points to the bundle store.
-#         - `authentication`: key for authentication that the bundle store uses.
-#     """
-#     update = BundleStoreSchema(strict=True, many=True).load(request.json).data[0]
-#     updated_bundle_store = local.model.update_bundle_store(request.user.user_id, uuid, update)
-#     return BundleStoreSchema(many=True).dump(updated_bundle_store).data
-
-# TODO: Endpoint not tested / used, reenable when we use it.
-# @get('/bundle_stores/<uuid:re:%s>' % spec_util.UUID_STR, apply=AuthenticatedProtectedPlugin())
-# def _fetch_bundle_store(uuid):
-#     """
-#     Fetch the bundle store corresponding to the specified uuid.
-
-#     Returns a single bundle store, with the following parameters:
-#     - `uuid`: bundle store UUID
-#     - `owner_id`: owner of bundle store
-#     - `name`: name of bundle store
-#     - `storage_type`: type of storage being used for bundle store (GCP, AWS, etc)
-#     - `storage_format`: the format in which storage is being stored (UNCOMPRESSED, COMPRESSED_V1, etc)
-#     - `url`: a self-referential URL that points to the bundle store.
-#     """
-#     bundle_store = local.model.get_bundle_store(request.user.user_id, uuid)
-#     return BundleStoreSchema(many=True).dump(bundle_store).data
->>>>>>> c2514fa7
 
 
 @delete('/bundle_stores', apply=AuthenticatedProtectedPlugin())
@@ -1011,13 +966,7 @@
     )
     store_name = request.query.get('store')
     store = (
-<<<<<<< HEAD
-        local.model.get_bundle_store(request.user.user_id, name=store_name)
-        if store_name is not None
-        else None
-=======
         local.model.get_bundle_store(request.user.user_id, name=store_name) if store_name else None
->>>>>>> c2514fa7
     )
     final_state = request.query.get('state_on_success', default=State.READY)
     if finalize_on_success and final_state not in State.FINAL_STATES:
