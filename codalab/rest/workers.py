--- conflicted
+++ resolved
@@ -36,12 +36,8 @@
         request.json["dependencies"],
         request.json.get("shared_file_system", False),
         request.json.get("tag_exclusive", False),
-<<<<<<< HEAD
-        request.json.get("exit_after_num_runs"),
+        request.json.get("exit_after_num_runs", DEFAULT_EXIT_AFTER_NUM_RUNS),
         request.json.get("is_terminating"),
-=======
-        request.json.get("exit_after_num_runs", DEFAULT_EXIT_AFTER_NUM_RUNS),
->>>>>>> 771c2d57
     )
 
     for run in request.json["runs"]:
