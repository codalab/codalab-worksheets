--- conflicted
+++ resolved
@@ -24,11 +24,6 @@
     Waits for a message for the worker for WAIT_TIME_SECS seconds. Returns the
     message or None if there isn't one.
     """
-<<<<<<< HEAD
-    logger.error("worker checking in")
-    WAIT_TIME_SECS = 5.0
-=======
->>>>>>> 5e972549
 
     # Old workers might not have all the fields, so allow subsets to be missing.
     local.worker_model.worker_checkin(
