--- conflicted
+++ resolved
@@ -6,7 +6,6 @@
 import json
 import os
 import subprocess
-import time
 from datetime import datetime
 
 from bottle import abort, get, local, post, put, request, response
@@ -14,10 +13,11 @@
 from codalab.lib import spec_util
 from codalab.objects.permission import check_bundle_have_run_permission
 from codalab.server.authenticated_plugin import AuthenticatedPlugin
-from codalabworker.worker import VERSION
-
-
-@post('/workers/<worker_id>/checkin', name='worker_checkin', apply=AuthenticatedPlugin())
+
+
+@post(
+    "/workers/<worker_id>/checkin", name="worker_checkin", apply=AuthenticatedPlugin()
+)
 def checkin(worker_id):
     """
     Checks in with the bundle service, storing information about the worker.
@@ -29,30 +29,21 @@
     socket_id = local.worker_model.worker_checkin(
         request.user.user_id,
         worker_id,
-        request.json['tag'],
-        request.json['cpus'],
-        request.json['gpus'],
-        request.json['memory_bytes'],
-        request.json['dependencies'],
+        request.json["tag"],
+        request.json["cpus"],
+        request.json["gpus"],
+        request.json["memory_bytes"],
+        request.json["dependencies"],
     )
 
-    for uuid, run in request.json['runs'].items():
-<<<<<<< HEAD
-        bundle = local.model.get_bundle(uuid)
-        local.model.bundle_checkin(
-            bundle, run, request.user.user_id, worker_id, request.json['hostname']
-        )
-=======
+    for uuid, run in request.json["runs"].items():
         try:
             bundle = local.model.get_bundle(uuid)
-            local.model.bundle_checkin(bundle,
-                                       run,
-                                       request.user.user_id,
-                                       worker_id,
-                                       request.json['hostname'])
+            local.model.bundle_checkin(
+                bundle, run, request.user.user_id, worker_id, request.json["hostname"]
+            )
         except Exception:
             pass
->>>>>>> 5b8965f4
 
     with closing(local.worker_model.start_listening(socket_id)) as sock:
         return local.worker_model.get_json_message(sock, WAIT_TIME_SECS)
@@ -63,13 +54,15 @@
     Checks if the authenticated user running a worker with the given ID can
     reply to messages on the given socket ID.
     """
-    if not local.worker_model.has_reply_permission(request.user.user_id, worker_id, socket_id):
-        abort(httplib.FORBIDDEN, 'Not your socket ID!')
-
-
-@post(
-    '/workers/<worker_id>/reply/<socket_id:int>',
-    name='worker_reply_json',
+    if not local.worker_model.has_reply_permission(
+        request.user.user_id, worker_id, socket_id
+    ):
+        abort(httplib.FORBIDDEN, "Not your socket ID!")
+
+
+@post(
+    "/workers/<worker_id>/reply/<socket_id:int>",
+    name="worker_reply_json",
     apply=AuthenticatedPlugin(),
 )
 def reply(worker_id, socket_id):
@@ -81,8 +74,8 @@
 
 
 @post(
-    '/workers/<worker_id>/reply_data/<socket_id:int>',
-    name='worker_reply_blob',
+    "/workers/<worker_id>/reply_data/<socket_id:int>",
+    name="worker_reply_blob",
     apply=AuthenticatedPlugin(),
 )
 def reply_data(worker_id, socket_id):
@@ -96,17 +89,17 @@
 
     The contents of the second message go in the body of the HTTP request.
     """
-    if not 'header_message' in request.query:
-        abort(httplib.BAD_REQUEST, 'Missing header message.')
+    if "header_message" not in request.query:
+        abort(httplib.BAD_REQUEST, "Missing header message.")
 
     try:
         header_message = json.loads(request.query.header_message)
     except ValueError:
-        abort(httplib.BAD_REQUEST, 'Header message should be in JSON format.')
+        abort(httplib.BAD_REQUEST, "Header message should be in JSON format.")
 
     check_reply_permission(worker_id, socket_id)
     local.worker_model.send_json_message(socket_id, header_message, 60, autoretry=False)
-    local.worker_model.send_stream(socket_id, request['wsgi.input'], 60)
+    local.worker_model.send_stream(socket_id, request["wsgi.input"], 60)
 
 
 def check_run_permission(bundle):
@@ -114,12 +107,12 @@
     Checks whether the current user can run the bundle.
     """
     if not check_bundle_have_run_permission(local.model, request.user.user_id, bundle):
-        abort(httplib.FORBIDDEN, 'User does not have permission to run bundle.')
-
-
-@post(
-    '/workers/<worker_id>/start_bundle/<uuid:re:%s>' % spec_util.UUID_STR,
-    name='worker_start_bundle',
+        abort(httplib.FORBIDDEN, "User does not have permission to run bundle.")
+
+
+@post(
+    "/workers/<worker_id>/start_bundle/<uuid:re:%s>" % spec_util.UUID_STR,
+    name="worker_start_bundle",
     apply=AuthenticatedPlugin(),
 )
 def start_bundle(worker_id, uuid):
@@ -130,22 +123,22 @@
     """
     bundle = local.model.get_bundle(uuid)
     check_run_permission(bundle)
-    response.content_type = 'application/json'
+    response.content_type = "application/json"
     if local.model.start_bundle(
         bundle,
         request.user.user_id,
         worker_id,
-        request.json['hostname'],
-        request.json['start_time'],
+        request.json["hostname"],
+        request.json["start_time"],
     ):
-        print('Started bundle %s' % uuid)
+        print("Started bundle %s" % uuid)
         return json.dumps(True)
     return json.dumps(False)
 
 
 @put(
-    '/workers/<worker_id>/update_bundle_metadata/<uuid:re:%s>' % spec_util.UUID_STR,
-    name='worker_update_bundle_metadata',
+    "/workers/<worker_id>/update_bundle_metadata/<uuid:re:%s>" % spec_util.UUID_STR,
+    name="worker_update_bundle_metadata",
     apply=AuthenticatedPlugin(),
 )
 def update_bundle_metadata(worker_id, uuid):
@@ -156,58 +149,64 @@
     check_run_permission(bundle)
     allowed_keys = set(
         [
-            'run_status',
-            'time',
-            'time_user',
-            'time_system',
-            'memory',
-            'memory_max',
-            'data_size',
-            'last_updated',
-            'docker_image',
+            "run_status",
+            "time",
+            "time_user",
+            "time_system",
+            "memory",
+            "memory_max",
+            "data_size",
+            "last_updated",
+            "docker_image",
         ]
     )
     metadata_update = {}
     for key, value in request.json.iteritems():
         if key in allowed_keys:
             metadata_update[key] = value
-    local.model.update_bundle(bundle, {'metadata': metadata_update})
-
-
-@get('/workers/info', name='workers_info', apply=AuthenticatedPlugin())
+    local.model.update_bundle(bundle, {"metadata": metadata_update})
+
+
+@get("/workers/info", name="workers_info", apply=AuthenticatedPlugin())
 def workers_info():
     if request.user.user_id != local.model.root_user_id:
-        abort(httplib.UNAUTHORIZED, 'User is not root user')
+        abort(httplib.UNAUTHORIZED, "User is not root user")
 
     data = local.worker_model.get_workers()
 
     # edit entries in data to make them suitable for human reading
     for worker in data:
         # checkin_time: seconds since epoch
-        worker['checkin_time'] = int(
-            (worker['checkin_time'] - datetime.utcfromtimestamp(0)).total_seconds()
+        worker["checkin_time"] = int(
+            (worker["checkin_time"] - datetime.utcfromtimestamp(0)).total_seconds()
         )
-        del worker['dependencies']
-
-        running_bundles = local.model.batch_get_bundles(uuid=worker['run_uuids'])
-        worker['cpus_in_use'] = sum(bundle.metadata.request_cpus for bundle in running_bundles)
-        worker['gpus_in_use'] = sum(bundle.metadata.request_gpus for bundle in running_bundles)
-
-    return {'data': data}
-
-
-@get('/workers/code.tar.gz', name='worker_download_code')
+        del worker["dependencies"]
+
+        running_bundles = local.model.batch_get_bundles(uuid=worker["run_uuids"])
+        worker["cpus_in_use"] = sum(
+            bundle.metadata.request_cpus for bundle in running_bundles
+        )
+        worker["gpus_in_use"] = sum(
+            bundle.metadata.request_gpus for bundle in running_bundles
+        )
+
+    return {"data": data}
+
+
+@get("/workers/code.tar.gz", name="worker_download_code")
 def code():
     """
     Returns .tar.gz archive containing the code of the worker.
     """
-    response.set_header('Content-Disposition', 'attachment; filename="code.tar.gz"')
-    response.set_header('Content-Type', 'application/gzip')
-    codalab_cli = os.path.dirname(os.path.dirname(os.path.dirname(os.path.abspath(__file__))))
-    code_dir = os.path.join(codalab_cli, 'worker', 'codalabworker')
-    args = ['tar', 'czf', '-', '-C', code_dir]
+    response.set_header("Content-Disposition", 'attachment; filename="code.tar.gz"')
+    response.set_header("Content-Type", "application/gzip")
+    codalab_cli = os.path.dirname(
+        os.path.dirname(os.path.dirname(os.path.abspath(__file__)))
+    )
+    code_dir = os.path.join(codalab_cli, "worker", "codalabworker")
+    args = ["tar", "czf", "-", "-C", code_dir]
     for filename in os.listdir(code_dir):
-        if filename.endswith('.py') or filename.endswith('.sh'):
+        if filename.endswith(".py") or filename.endswith(".sh"):
             args.append(filename)
     proc = subprocess.Popen(args, stdout=subprocess.PIPE)
     result = proc.stdout.read()
