# Main entry point for CodaLab cl-server.
import os
import sys
import time
import subprocess
import argparse

from watchdog.observers import Observer
from watchdog.events import FileSystemEventHandler
from codalab.lib.codalab_manager import CodaLabManager


class ClFileWatcherEventHandler(FileSystemEventHandler):
    SERVER_PROCESS = None

    def __init__(self, argv):
        super(ClFileWatcherEventHandler, self).__init__()
        self.argv = argv
        self.restart()

    def restart(self):
        if self.SERVER_PROCESS:
            self.SERVER_PROCESS.kill()

        self.SERVER_PROCESS = subprocess.Popen(self.argv)

    def on_any_event(self, event):
<<<<<<< HEAD
        extensions_to_watch = ('.js', '.py', '.html', '.css', '.tpl')
        file_extension = os.path.splitext(event.src_path)[1]

=======
        pass
        # Disabled for now to fix https://github.com/codalab/codalab-worksheets/issues/4429.
        # extensions_to_watch = ('.js', '.py', '.html', '.css', '.tpl')
        # file_extension = os.path.splitext(event.src_path)[1]
>>>>>>> 2969c01b
        # if file_extension in extensions_to_watch:
        #     print("Saw file change: %s -- restarting!" % (os.path.basename(event.src_path)))
        #     self.restart()


def run_server_with_watch():
    modified_argv = list(sys.argv)
    modified_argv.remove('--watch')
    event_handler = ClFileWatcherEventHandler(modified_argv)
    # Listen to root dir (/codalab/bin/../../)
    path = os.path.join(os.path.dirname(__file__), '../../')
    observer = Observer()
    observer.schedule(event_handler, path, recursive=True)
    observer.start()
    try:
        while True:
            time.sleep(10)
    except KeyboardInterrupt:
        observer.stop()
    observer.join()


def main():
    parser = argparse.ArgumentParser()
    parser.add_argument('--watch', help='Restart the server on code changes.', action='store_true')
    parser.add_argument(
        '-p',
        '--processes',
        help='Number of processes to use. A production deployment should '
        'use more than 1 process to make the best use of multiple '
        'CPUs.',
        type=int,
        default=1,
    )
    parser.add_argument(
        '-t',
        '--threads',
        help='Number of threads to use. The server will be able to handle '
        '(--processes) x (--threads) requests at the same time.',
        type=int,
        default=50,
    )
    parser.add_argument(
        '-d', '--debug', help='Run the development server for debugging.', action='store_true'
    )
    args = parser.parse_args()

    if args.watch:
        run_server_with_watch()
    else:
        from codalab.server.rest_server import run_rest_server

        run_rest_server(CodaLabManager(), args.debug, args.processes, args.threads)


if __name__ == '__main__':
    main()<|MERGE_RESOLUTION|>--- conflicted
+++ resolved
@@ -25,20 +25,7 @@
         self.SERVER_PROCESS = subprocess.Popen(self.argv)
 
     def on_any_event(self, event):
-<<<<<<< HEAD
-        extensions_to_watch = ('.js', '.py', '.html', '.css', '.tpl')
-        file_extension = os.path.splitext(event.src_path)[1]
-
-=======
         pass
-        # Disabled for now to fix https://github.com/codalab/codalab-worksheets/issues/4429.
-        # extensions_to_watch = ('.js', '.py', '.html', '.css', '.tpl')
-        # file_extension = os.path.splitext(event.src_path)[1]
->>>>>>> 2969c01b
-        # if file_extension in extensions_to_watch:
-        #     print("Saw file change: %s -- restarting!" % (os.path.basename(event.src_path)))
-        #     self.restart()
-
 
 def run_server_with_watch():
     modified_argv = list(sys.argv)
