--- conflicted
+++ resolved
@@ -4,108 +4,6 @@
 from codalab.lib.codalab_manager import CodaLabManager
 
 
-<<<<<<< HEAD
-class ClFileWatcherEventHandler(FileSystemEventHandler):
-    SERVER_PROCESS = None
-
-    def __init__(self, argv):
-        super(ClFileWatcherEventHandler, self).__init__()
-        self.argv = argv
-        self.restart()
-
-    def restart(self):
-        if self.SERVER_PROCESS:
-            self.SERVER_PROCESS.kill()
-
-        self.SERVER_PROCESS = subprocess.Popen(self.argv)
-
-    def on_any_event(self, event):
-        extensions_to_watch = ('.js', '.py', '.html', '.css', '.tpl')
-        file_extension = os.path.splitext(event.src_path)[1]
-
-        if file_extension in extensions_to_watch:
-            print("Saw file change: %s -- restarting!" % (os.path.basename(event.src_path)))
-            self.restart()
-
-
-def run_server_with_watch():
-    modified_argv = list(sys.argv)
-    modified_argv[0] = 'cl'
-    modified_argv.remove('--watch')
-    event_handler = ClFileWatcherEventHandler(modified_argv)
-    # Listen to root dir (/codalab/bin/../../)
-    path = os.path.join(os.path.dirname(__file__), '../../')
-    observer = Observer()
-    observer.schedule(event_handler, path, recursive=True)
-    observer.start()
-    try:
-        while True:
-            time.sleep(10)
-    except KeyboardInterrupt:
-        observer.stop()
-    observer.join()
-
-
-# Don't format command args
-# fmt: off
-@Commands.command(
-    'server',
-    help='Start an instance of a CodaLab bundle service with a REST API.',
-    arguments=(
-        Commands.Argument(
-            '--watch', help='Restart the server on code changes.',
-            action='store_true'),
-        Commands.Argument(
-            '-p', '--processes',
-            help='Number of processes to use. A production deployment should '
-                 'use more than 1 process to make the best use of multiple '
-                 'CPUs.',
-            type=int, default=1),
-        Commands.Argument(
-            '-t', '--threads',
-            help='Number of threads to use. The server will be able to handle '
-                 '(--processes) x (--threads) requests at the same time.',
-            type=int, default=50),
-        Commands.Argument(
-            '-d', '--debug', help='Run the development server for debugging.',
-            action='store_true')
-    ),
-)
-# fmt: on
-def do_rest_server_command(bundle_cli, args):
-    bundle_cli._fail_if_headless(args)
-    # Force initialization of the bundle store, so that the misc_temp directory is created
-    bundle_cli.manager.bundle_store()
-    if args.watch:
-        run_server_with_watch()
-    else:
-        from codalab.server.rest_server import run_rest_server
-        run_rest_server(bundle_cli.manager, args.debug, args.processes, args.threads)
-
-
-@Commands.command(
-    'bundle-manager',
-    help = 'Start the bundle manager that executes run and make bundles.',
-    arguments=(
-        Commands.Argument(
-            '--sleep-time',
-            help='Number of seconds to wait between successive actions.',
-            type=float, default=0.5),
-    ),
-)
-def do_bundle_manager_command(bundle_cli, args):
-    bundle_cli._fail_if_headless(args)
-    from codalab.server.bundle_manager import BundleManager
-    manager = BundleManager.create(bundle_cli.manager)
-
-    # Register a signal handler to ensure safe shutdown.
-    for sig in [signal.SIGTERM, signal.SIGINT, signal.SIGHUP]:
-        signal.signal(sig, lambda signup, frame: manager.signal())
-
-    manager.run(args.sleep_time)
-
-=======
->>>>>>> be834eff
 def main():
     cli = BundleCLI(CodaLabManager())
     try:
