--- conflicted
+++ resolved
@@ -26,14 +26,10 @@
         'data_hash',
         'state',
         'owner_id',
-<<<<<<< HEAD
         'frozen',
-        'is_anonymous',
-=======
         'is_anonymous',
         'storage_type',
         'is_dir',
->>>>>>> b033dd8b
     )
     # Bundle subclasses should have the following class-level attributes:
     #   - BUNDLE_TYPE: a string bundle type
