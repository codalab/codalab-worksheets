import logging

from codalab.worker.bundle_manager import BundleManager
from codalab.worker.worker_info_accessor import WorkerInfoAccessor
from codalabworker.bundle_state import State
from codalab.lib.formatting import size_str, duration_str


logger = logging.getLogger(__name__)


class DefaultBundleManager(BundleManager):
    def _schedule_run_bundles(self):
        """
        This method implements a state machine. The states are:

        STAGED, no worker_run DB entry:
            Ready to send run message to available worker.
        STARTING, has worker_run DB entry:
            Run message sent, waiting for the run to start.
        RUNNING, has worker_run DB entry:
            Worker reported that the run has started.
        READY / FAILED, no worker_run DB entry:
            Finished.
        """
        workers = WorkerInfoAccessor(self._worker_model.get_workers())

        # Handle some exceptional cases.
        self._cleanup_dead_workers(workers)
        self._restage_stuck_starting_bundles(workers)
        self._bring_offline_stuck_running_bundles(workers)
        self._fail_on_too_many_resources()
        self._acknowledge_recently_finished_bundles(workers)

        # Schedule, preferring user-owned workers.
        self._schedule_run_bundles_on_workers(workers, user_owned=True)
        self._schedule_run_bundles_on_workers(workers, user_owned=False)

    def _check_resource_failure(
        self,
        value,
        user_fail_string=None,
        global_fail_string=None,
        user_max=None,
        global_max=None,
        pretty_print=lambda x: str(x),
    ):
        """
        Returns a failure message in case a certain resource limit is not respected.
        If value > user_max, user_fail_string is formatted with value and user_max in that order
        If value > global_max, global_fail_strintg is formatted with value and global_max in that order
        Pretty print is applied to both the value and max values before they're passed on to the functions
        The strings should expect string inputs for formatting and pretty_print should convert values to strings
        """
        if value:
            if user_max and value > user_max:
                return user_fail_string % (pretty_print(value), pretty_print(user_max))
            elif global_max and value > global_max:
                return global_fail_string % (pretty_print(value), pretty_print(global_max))
        return None

    def _fail_on_too_many_resources(self):
        """
        Fails bundles that request more resources than available for the given user.
        Note: allow more resources than available on any worker because new
        workers might get spun up in response to the presence of this run.
        """
        for bundle in self._model.batch_get_bundles(state=State.STAGED, bundle_type='run'):
            failures = []

            failures.append(
                self._check_resource_failure(
<<<<<<< HEAD
                    self._compute_request_cpus(bundle),
                    global_fail_string='No workers available with %s CPUs, max available: %s',
                    global_max=max([worker['cpus'] for worker in workers_list]),
                )
            )

            failures.append(
                self._check_resource_failure(
                    self._compute_request_gpus(bundle),
                    global_fail_string='No workers available with %s GPUs, max available: %s',
                    global_max=max([worker['gpus'] for worker in workers_list]),
                )
            )

            failures.append(
                self._check_resource_failure(
=======
>>>>>>> 3f452f19
                    self._compute_request_disk(bundle),
                    user_fail_string='Requested more disk (%s) than user disk quota left (%s)',
                    user_max=self._model.get_user_disk_quota_left(bundle.owner_id),
                    global_fail_string='Maximum job disk size (%s) exceeded (%s)',
                    global_max=self._max_request_disk,
                    pretty_print=size_str,
                )
            )

            failures.append(
                self._check_resource_failure(
                    self._compute_request_time(bundle),
                    user_fail_string='Requested more time (%s) than user time quota left (%s)',
                    user_max=self._model.get_user_time_quota_left(bundle.owner_id),
                    global_fail_string='Maximum job time (%s) exceeded (%s)',
                    global_max=self._max_request_time,
                    pretty_print=duration_str,
                )
            )

            failures.append(
                self._check_resource_failure(
                    self._compute_request_memory(bundle),
                    global_fail_string='Requested more memory (%s) than maximum limit (%s)',
                    global_max=self._max_request_memory,
                    pretty_print=size_str,
                )
            )

            failures = [f for f in failures if f is not None]

            if len(failures) > 0:
                failure_message = '. '.join(failures)
                logger.info('Failing %s: %s', bundle.uuid, failure_message)

                self._model.update_bundle(
                    bundle,
                    {'state': State.FAILED, 'metadata': {'failure_message': failure_message}},
                )<|MERGE_RESOLUTION|>--- conflicted
+++ resolved
@@ -70,25 +70,6 @@
 
             failures.append(
                 self._check_resource_failure(
-<<<<<<< HEAD
-                    self._compute_request_cpus(bundle),
-                    global_fail_string='No workers available with %s CPUs, max available: %s',
-                    global_max=max([worker['cpus'] for worker in workers_list]),
-                )
-            )
-
-            failures.append(
-                self._check_resource_failure(
-                    self._compute_request_gpus(bundle),
-                    global_fail_string='No workers available with %s GPUs, max available: %s',
-                    global_max=max([worker['gpus'] for worker in workers_list]),
-                )
-            )
-
-            failures.append(
-                self._check_resource_failure(
-=======
->>>>>>> 3f452f19
                     self._compute_request_disk(bundle),
                     user_fail_string='Requested more disk (%s) than user disk quota left (%s)',
                     user_max=self._model.get_user_disk_quota_left(bundle.owner_id),
