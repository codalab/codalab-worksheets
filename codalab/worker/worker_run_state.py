--- conflicted
+++ resolved
@@ -453,11 +453,7 @@
 
         return run_state._replace(
             stage=RunStage.RUNNING,
-<<<<<<< HEAD
-            run_status='Running job in container',
-=======
             run_status='Running job in container.',
->>>>>>> 7cd7df18
             container_id=container_id,
             container=None,
             docker_image=image_state.digest,
@@ -486,11 +482,7 @@
             )
 
         def check_resource_utilization(run_state: RunState):
-<<<<<<< HEAD
-            (cpu_usage, memory_usage,) = self.bundle_runtime.get_container_stats_with_docker_stats(
-=======
             cpu_usage, memory_usage = self.bundle_runtime.get_container_stats_with_docker_stats(
->>>>>>> 7cd7df18
                 run_state.container_id
             )
             run_state = run_state._replace(cpu_usage=cpu_usage, memory_usage=memory_usage)
