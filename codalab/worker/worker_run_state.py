--- conflicted
+++ resolved
@@ -281,19 +281,6 @@
 
         for dep in run_state.bundle.dependencies:
             full_child_path = os.path.normpath(os.path.join(run_state.bundle_path, dep.child_path))
-<<<<<<< HEAD
-            if not full_child_path.startswith(run_state.bundle_path):
-                # Dependencies should end up in their bundles (ie prevent using relative paths like ..
-                # to get out of their parent bundles
-                message = 'Invalid key for dependency: %s' % (dep.child_path)
-                logger.error(message)
-                return run_state._replace(stage=RunStage.CLEANING_UP, failure_message=message)
-            docker_dependency_path = os.path.join(docker_dependencies_path, dep.child_path)
-            if self.shared_file_system:
-                # TODO: make this not fs-specific.
-                # On a shared FS, we know where the dep is stored and can get the contents directly
-                dependency_path = os.path.realpath(os.path.join(dep.location, dep.parent_path))
-=======
             to_mount = []
             dependency_path = self._get_dependency_path(run_state, dep)
 
@@ -309,7 +296,6 @@
                         )
                     )
                     self.paths_to_remove.append(child_path)
->>>>>>> e286c622
             else:
                 to_mount.append(
                     DependencyToMount(
