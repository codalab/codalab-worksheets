import docker
import logging
import os
import threading
import time
import traceback

import codalab.worker.docker_utils as docker_utils

from collections import namedtuple
from pathlib import Path

from codalab.lib.formatting import size_str, duration_str
from codalab.worker.file_util import remove_path, get_path_size
from codalab.worker.bundle_state import State, DependencyKey
from codalab.worker.fsm import DependencyStage, StateTransitioner
from codalab.worker.worker_thread import ThreadDict

logger = logging.getLogger(__name__)


class RunStage(object):
    """
    Defines the finite set of possible stages and transition functions
    Note that it is important that each state be able to be re-executed
    without unintended adverse effects (which happens upon worker resume)
    """

    WORKER_STATE_TO_SERVER_STATE = {}

    """
    This stage involves setting up the directory structure for the run
    and preparing to start the container
    """
    PREPARING = 'RUN_STAGE.PREPARING'
    WORKER_STATE_TO_SERVER_STATE[PREPARING] = State.PREPARING

    """
    Running encompasses the state where the user's job is running
    """
    RUNNING = 'RUN_STAGE.RUNNING'
    WORKER_STATE_TO_SERVER_STATE[RUNNING] = State.RUNNING

    """
    This stage encompasses cleaning up intermediary components like
    the dependency symlinks and also the releasing of dependencies
    """
    CLEANING_UP = 'RUN_STAGE.CLEANING_UP'
    WORKER_STATE_TO_SERVER_STATE[CLEANING_UP] = State.RUNNING

    """
    Uploading results means the job's results are getting uploaded to the server
    """
    UPLOADING_RESULTS = 'RUN_STAGE.UPLOADING_RESULTS'
    WORKER_STATE_TO_SERVER_STATE[UPLOADING_RESULTS] = State.RUNNING

    """
    Finalizing means the worker is finalizing the bundle metadata with the server
    """
    FINALIZING = 'RUN_STAGE.FINALIZING'
    WORKER_STATE_TO_SERVER_STATE[FINALIZING] = State.FINALIZING

    """
    Finished means the worker is done with this run
    """
    FINISHED = 'RUN_STAGE.FINISHED'
    WORKER_STATE_TO_SERVER_STATE[FINISHED] = State.READY

    """
    This stage will collect bundles in terminal states and 
    sent them back to the server with RESTAGED state
    """
    RESTAGED = 'RUN_STAGE.RESTAGED'
    WORKER_STATE_TO_SERVER_STATE[RESTAGED] = State.STAGED


RunState = namedtuple(
    'RunState',
    [
        'stage',  # RunStage
        'run_status',  # str
        'bundle',  # BundleInfo
        'bundle_path',  # str
        'bundle_dir_wait_num_tries',  # Optional[int]
        'resources',  # RunResources
        'bundle_start_time',  # int
        'container_time_total',  # int
        'container_time_user',  # int
        'container_time_system',  # int
        'container',  # Optional[docker.Container]
        'container_id',  # Optional[str]
        'docker_image',  # Optional[str]
        'is_killed',  # bool
        'has_contents',  # bool
        'cpuset',  # Optional[Set[str]]
        'gpuset',  # Optional[Set[str]]
        'max_memory',  # int
        'disk_utilization',  # int
        'exitcode',  # Optionall[str]
        'failure_message',  # Optional[str]
        'kill_message',  # Optional[str]
        'finished',  # bool
        'finalized',  # bool
        'is_restaged',  # bool
    ],
)

DependencyToMount = namedtuple('DependencyToMount', 'docker_path, child_path, parent_path')


class RunStateMachine(StateTransitioner):
    """
    Manages the state machine of the runs running on the local machine

    Note that in general there are two types of errors:
    - User errors (fault of bundle) - we fail the bundle (move to CLEANING_UP state).
    - System errors (fault of worker) - we freeze this worker (Exception is thrown up).
    It's not always clear where the line is.
    """

    _CURRENT_DIRECTORY = '.'

    def __init__(
        self,
        docker_image_manager,  # Component to request docker images from
        dependency_manager,  # Component to request dependency downloads from
        worker_docker_network,  # Docker network to add all bundles to
        docker_network_internal,  # Docker network to add non-net connected bundles to
        docker_network_external,  # Docker network to add internet connected bundles to
        docker_runtime,  # Docker runtime to use for containers (nvidia or runc)
        upload_bundle_callback,  # Function to call to upload bundle results to the server
        assign_cpu_and_gpu_sets_fn,  # Function to call to assign CPU and GPU resources to each run
        shared_file_system,  # If True, bundle mount is shared with server
    ):
        super(RunStateMachine, self).__init__()
        self.add_transition(RunStage.PREPARING, self._transition_from_PREPARING)
        self.add_transition(RunStage.RUNNING, self._transition_from_RUNNING)
        self.add_transition(RunStage.CLEANING_UP, self._transition_from_CLEANING_UP)
        self.add_transition(RunStage.UPLOADING_RESULTS, self._transition_from_UPLOADING_RESULTS)
        self.add_transition(RunStage.FINALIZING, self._transition_from_FINALIZING)
        self.add_terminal(RunStage.FINISHED)
        self.add_terminal(RunStage.RESTAGED)

        self.dependency_manager = dependency_manager
        self.docker_image_manager = docker_image_manager
        self.worker_docker_network = worker_docker_network
        self.docker_network_external = docker_network_external
        self.docker_network_internal = docker_network_internal
        self.docker_runtime = docker_runtime
        # bundle.uuid -> {'thread': Thread, 'run_status': str}
        self.uploading = ThreadDict(fields={'run_status': 'Upload started', 'success': False})
        # bundle.uuid -> {'thread': Thread, 'disk_utilization': int, 'running': bool}
        self.disk_utilization = ThreadDict(
            fields={'disk_utilization': 0, 'running': True, 'lock': None}
        )
        self.upload_bundle_callback = upload_bundle_callback
        self.assign_cpu_and_gpu_sets_fn = assign_cpu_and_gpu_sets_fn
        self.shared_file_system = shared_file_system

    def stop(self):
        for uuid in self.disk_utilization.keys():
            self.disk_utilization[uuid]['running'] = False
        self.disk_utilization.stop()
        self.uploading.stop()

    def _transition_from_PREPARING(self, run_state):
        """
        1- Request the docker image from docker image manager
            - if image is failed, move to CLEANING_UP state
        2- Request the dependencies from dependency manager
            - if any are failed, move to CLEANING_UP state
        3- If all dependencies and docker image are ready:
            - Set up the local filesystem for the run
            - Create symlinks to dependencies
            - Allocate resources and prepare the docker container
            - Start the docker container
        4- If all is successful, move to RUNNING state
        """
<<<<<<< HEAD

        def mount_dependency(dependency, shared_file_system):
            if not shared_file_system:
                # Set up symlinks for the content at dependency path
                Path(dependency.child_path).parent.mkdir(parents=True, exist_ok=True)
                os.symlink(dependency.docker_path, dependency.child_path)
            # The following will be converted into a Docker volume binding like:
            #   dependency_path:docker_dependency_path:ro
            docker_dependencies.append((dependency.parent_path, dependency.docker_path))

        if run_state.is_killed:
=======
        if run_state.is_killed or run_state.is_restaged:
>>>>>>> 1d7e8f22
            return run_state._replace(stage=RunStage.CLEANING_UP)

        # Check CPU and GPU availability
        try:
            cpuset, gpuset = self.assign_cpu_and_gpu_sets_fn(
                run_state.resources.cpus, run_state.resources.gpus
            )
        except Exception as e:
            message = "Unexpectedly unable to assign enough resources to bundle {}: {}".format(
                run_state.bundle.uuid, str(e)
            )
            logger.error(message)
            logger.error(traceback.format_exc())
            return run_state._replace(run_status=message)

        dependencies_ready = True
        status_messages = []

        if not self.shared_file_system:
            # No need to download dependencies if we're in the shared FS since they're already in our FS
            for dep in run_state.bundle.dependencies:
                dep_key = DependencyKey(dep.parent_uuid, dep.parent_path)
                dependency_state = self.dependency_manager.get(run_state.bundle.uuid, dep_key)
                if dependency_state.stage == DependencyStage.DOWNLOADING:
                    status_messages.append(
                        'Downloading dependency %s: %s done (archived size)'
                        % (dep.child_path, size_str(dependency_state.size_bytes))
                    )
                    dependencies_ready = False
                elif dependency_state.stage == DependencyStage.FAILED:
                    # Failed to download dependency; -> CLEANING_UP
                    return run_state._replace(
                        stage=RunStage.CLEANING_UP,
                        failure_message='Failed to download dependency %s: %s'
                        % (dep.child_path, dependency_state.message),
                    )

        # get the docker image
        docker_image = run_state.resources.docker_image
        image_state = self.docker_image_manager.get(docker_image)
        if image_state.stage == DependencyStage.DOWNLOADING:
            status_messages.append(
                'Pulling docker image: ' + (image_state.message or docker_image or "")
            )
            dependencies_ready = False
        elif image_state.stage == DependencyStage.FAILED:
            # Failed to pull image; -> CLEANING_UP
            message = 'Failed to download Docker image: %s' % image_state.message
            logger.error(message)
            return run_state._replace(stage=RunStage.CLEANING_UP, failure_message=message)

        # stop proceeding if dependency and image downloads aren't all done
        if not dependencies_ready:
            status_message = status_messages.pop()
            if status_messages:
                status_message += "(and downloading %d other dependencies and docker images)" % len(
                    status_messages
                )
            return run_state._replace(run_status=status_message)

        # All dependencies ready! Set up directories, symlinks and container. Start container.
        # 1) Set up a directory to store the bundle.
        if self.shared_file_system:
            if not os.path.exists(run_state.bundle_path):
                if run_state.bundle_dir_wait_num_tries == 0:
                    message = (
                        "Bundle directory cannot be found on the shared filesystem. "
                        "Please ensure the shared fileystem between the server and "
                        "your worker is mounted properly or contact your administrators."
                    )
                    logger.error(message)
                    return run_state._replace(stage=RunStage.CLEANING_UP, failure_message=message)
                return run_state._replace(
                    run_status="Waiting for bundle directory to be created by the server",
                    bundle_dir_wait_num_tries=run_state.bundle_dir_wait_num_tries - 1,
                )
        else:
            remove_path(run_state.bundle_path)
            os.mkdir(run_state.bundle_path)

        # 2) Set up symlinks
        docker_dependencies = []
        docker_dependencies_path = (
            '/' + run_state.bundle.uuid + ('_dependencies' if not self.shared_file_system else '')
        )

        for dep in run_state.bundle.dependencies:
            full_child_path = os.path.normpath(os.path.join(run_state.bundle_path, dep.child_path))
            if not full_child_path.startswith(run_state.bundle_path):
                # Dependencies should end up in their bundles (ie prevent using relative paths like ..
                # to get out of their parent bundles
                message = 'Invalid key for dependency: %s' % (dep.child_path)
                logger.error(message)
                return run_state._replace(stage=RunStage.CLEANING_UP, failure_message=message)

            to_mount = []
            dependency_path = self._get_dependency_path(run_state, dep)

            if dep.child_path == RunStateMachine._CURRENT_DIRECTORY:
                # Mount all the content of the dependency_path to the top-level of the bundle
                for child in os.listdir(dependency_path):
                    to_mount.append(
                        DependencyToMount(
                            docker_path=os.path.join(docker_dependencies_path, child),
                            child_path=os.path.normpath(os.path.join(run_state.bundle_path, child)),
                            parent_path=os.path.join(dependency_path, child),
                        )
                    )
            else:
                to_mount.append(
                    DependencyToMount(
                        docker_path=os.path.join(docker_dependencies_path, dep.child_path),
                        child_path=full_child_path,
                        parent_path=dependency_path,
                    )
                )

            for dependency in to_mount:
                try:
                    mount_dependency(dependency, self.shared_file_system)
                except OSError as e:
                    return run_state._replace(stage=RunStage.CLEANING_UP, failure_message=str(e))

        if run_state.resources.network:
            docker_network = self.docker_network_external.name
        else:
            docker_network = self.docker_network_internal.name

        # 3) Start container
        try:
            container = docker_utils.start_bundle_container(
                run_state.bundle_path,
                run_state.bundle.uuid,
                docker_dependencies,
                run_state.bundle.command,
                run_state.resources.docker_image,
                network=docker_network,
                cpuset=cpuset,
                gpuset=gpuset,
                memory_bytes=run_state.resources.memory,
                runtime=self.docker_runtime,
            )
            self.worker_docker_network.connect(container)
        except docker_utils.DockerUserErrorException as e:
            message = 'Cannot start Docker container: {}'.format(e)
            logger.warning(message)
            return run_state._replace(stage=RunStage.CLEANING_UP, failure_message=message)
        except Exception as e:
            message = 'Cannot start Docker container: {}'.format(e)
            logger.error(message)
            logger.error(traceback.format_exc())
            raise

        return run_state._replace(
            stage=RunStage.RUNNING,
            run_status='Running job in Docker container',
            container_id=container.id,
            container=container,
            docker_image=image_state.digest,
            has_contents=True,
            cpuset=cpuset,
            gpuset=gpuset,
        )

    def _get_dependency_path(self, run_state, dependency):
        if self.shared_file_system:
            # On a shared FS, we know where the dependency is stored and can get the contents directly
            return os.path.realpath(os.path.join(dependency.location, dependency.parent_path))
        else:
            # On a dependency_manager setup, ask the manager where the dependency is
            dep_key = DependencyKey(dependency.parent_uuid, dependency.parent_path)
            return os.path.join(
                self.dependency_manager.dependencies_dir,
                self.dependency_manager.get(run_state.bundle.uuid, dep_key).path,
            )

    def _transition_from_RUNNING(self, run_state):
        """
        1- Check run status of the docker container
        2- If run is killed, kill the container
        3- If run is finished, move to CLEANING_UP state
        """

        def check_and_report_finished(run_state):
            try:
                finished, exitcode, failure_msg = docker_utils.check_finished(run_state.container)
            except docker_utils.DockerException:
                logger.error(traceback.format_exc())
                finished, exitcode, failure_msg = False, None, None
            return run_state._replace(
                finished=finished, exitcode=exitcode, failure_message=failure_msg
            )

        def check_resource_utilization(run_state):
            kill_messages = []

            run_stats = docker_utils.get_container_stats(run_state.container)

            run_state = run_state._replace(
                max_memory=max(run_state.max_memory, run_stats.get('memory', 0))
            )
            run_state = run_state._replace(
                disk_utilization=self.disk_utilization[run_state.bundle.uuid]['disk_utilization']
            )

            container_time_total = docker_utils.get_container_running_time(run_state.container)
            run_state = run_state._replace(
                container_time_total=container_time_total,
                container_time_user=run_stats.get(
                    'container_time_user', run_state.container_time_user
                ),
                container_time_system=run_stats.get(
                    'container_time_system', run_state.container_time_system
                ),
            )

            if run_state.resources.time and container_time_total > run_state.resources.time:
                kill_messages.append(
                    'Time limit exceeded. (Container uptime %s > time limit %s)'
                    % (duration_str(container_time_total), duration_str(run_state.resources.time))
                )

            if run_state.max_memory > run_state.resources.memory or run_state.exitcode == 137:
                kill_messages.append(
                    'Memory limit %s exceeded.' % size_str(run_state.resources.memory)
                )

            if run_state.resources.disk and run_state.disk_utilization > run_state.resources.disk:
                kill_messages.append(
                    'Disk limit %sb exceeded.' % size_str(run_state.resources.disk)
                )

            if kill_messages:
                run_state = run_state._replace(kill_message=' '.join(kill_messages), is_killed=True)
            return run_state

        def check_disk_utilization():
            running = True
            while running:
                start_time = time.time()
                try:
                    disk_utilization = get_path_size(run_state.bundle_path)
                    self.disk_utilization[run_state.bundle.uuid][
                        'disk_utilization'
                    ] = disk_utilization
                    running = self.disk_utilization[run_state.bundle.uuid]['running']
                except Exception:
                    logger.error(traceback.format_exc())
                end_time = time.time()

                # To ensure that we don't hammer the disk for this computation when
                # there are lots of files, we run it at most 10% of the time.
                time.sleep(max((end_time - start_time) * 10, 1.0))

        self.disk_utilization.add_if_new(
            run_state.bundle.uuid, threading.Thread(target=check_disk_utilization, args=[])
        )
        run_state = check_and_report_finished(run_state)
        run_state = check_resource_utilization(run_state)

        if run_state.is_killed or run_state.is_restaged:
            if docker_utils.container_exists(run_state.container):
                try:
                    run_state.container.kill()
                except docker.errors.APIError:
                    finished, _, _ = docker_utils.check_finished(run_state.container)
                    if not finished:
                        logger.error(traceback.format_exc())
            self.disk_utilization[run_state.bundle.uuid]['running'] = False
            self.disk_utilization.remove(run_state.bundle.uuid)
            return run_state._replace(stage=RunStage.CLEANING_UP)
        if run_state.finished:
            logger.debug(
                'Finished run with UUID %s, exitcode %s, failure_message %s',
                run_state.bundle.uuid,
                run_state.exitcode,
                run_state.failure_message,
            )
            self.disk_utilization[run_state.bundle.uuid]['running'] = False
            self.disk_utilization.remove(run_state.bundle.uuid)
            return run_state._replace(stage=RunStage.CLEANING_UP, run_status='Uploading results')
        else:
            return run_state

    def _transition_from_CLEANING_UP(self, run_state):
        """
        1- delete the container if still existent
        2- clean up the dependencies from bundle directory
        3- release the dependencies in dependency manager
        4- If bundle has contents to upload (i.e. was RUNNING at some point),
            move to UPLOADING_RESULTS state
           Otherwise move to FINALIZING state
        """

        def remove_path_helper(path):
            try:
                remove_path(path)
            except Exception:
                logger.error(traceback.format_exc())

        if run_state.container_id is not None:
            while docker_utils.container_exists(run_state.container):
                try:
                    finished, _, _ = docker_utils.check_finished(run_state.container)
                    if finished:
                        run_state.container.remove(force=True)
                        run_state = run_state._replace(container=None, container_id=None)
                        break
                    else:
                        try:
                            run_state.container.kill()
                        except docker.errors.APIError:
                            logger.error(traceback.format_exc())
                            time.sleep(1)
                except docker.errors.APIError:
                    logger.error(traceback.format_exc())
                    time.sleep(1)

        for dep in run_state.bundle.dependencies:
            if not self.shared_file_system:  # No dependencies if shared fs worker
                dep_key = DependencyKey(dep.parent_uuid, dep.parent_path)
                self.dependency_manager.release(run_state.bundle.uuid, dep_key)

            if dep.child_path == RunStateMachine._CURRENT_DIRECTORY:
                # When child_path is '.', all the children of the dependency path that need to be cleaned up
                # are mounted at the top-level of the bundle
                for child in os.listdir(self._get_dependency_path(run_state, dep)):
                    remove_path_helper(os.path.join(run_state.bundle_path, child))
            else:
                # child_path can be a nested path, so remove everything from the first element of the path
                remove_path_helper(
                    os.path.join(run_state.bundle_path, Path(dep.child_path).parts[0])
                )

        if run_state.is_restaged:
            return run_state._replace(stage=RunStage.RESTAGED)

        if not self.shared_file_system and run_state.has_contents:
            # No need to upload results since results are directly written to bundle store
            return run_state._replace(
                stage=RunStage.UPLOADING_RESULTS, run_status='Uploading results', container=None
            )
        else:
            return self.finalize_run(run_state)

    def _transition_from_UPLOADING_RESULTS(self, run_state):
        """
        If bundle not already uploading:
            Use the RunManager API to upload contents at bundle_path to the server
            Pass the callback to that API such that if the bundle is killed during the upload,
            the callback returns false, allowing killable uploads.
        If uploading and not finished:
            Update run_status with upload progress
        If uploading and finished:
            Move to FINALIZING state
        """
        if run_state.is_restaged:
            return run_state._replace(stage=RunStage.RESTAGED)

        def upload_results():
            try:
                # Upload results
                logger.debug('Uploading results for run with UUID %s', run_state.bundle.uuid)

                def progress_callback(bytes_uploaded):
                    run_status = 'Uploading results: %s done (archived size)' % size_str(
                        bytes_uploaded
                    )
                    self.uploading[run_state.bundle.uuid]['run_status'] = run_status
                    return True

                self.upload_bundle_callback(
                    run_state.bundle.uuid, run_state.bundle_path, progress_callback
                )
                self.uploading[run_state.bundle.uuid]['success'] = True
            except Exception as e:
                self.uploading[run_state.bundle.uuid]['run_status'] = (
                    "Error while uploading: %s" % e
                )
                logger.error(traceback.format_exc())

        self.uploading.add_if_new(
            run_state.bundle.uuid, threading.Thread(target=upload_results, args=[])
        )

        if self.uploading[run_state.bundle.uuid].is_alive():
            return run_state._replace(
                run_status=self.uploading[run_state.bundle.uuid]['run_status']
            )
        elif not self.uploading[run_state.bundle.uuid]['success']:
            # upload failed
            failure_message = run_state.failure_message
            if failure_message:
                run_state = run_state._replace(
                    failure_message=(
                        failure_message + '. ' + self.uploading[run_state.bundle.uuid]['run_status']
                    )
                )
            else:
                run_state = run_state._replace(
                    failure_message=self.uploading[run_state.bundle.uuid]['run_status']
                )

        self.uploading.remove(run_state.bundle.uuid)
        return self.finalize_run(run_state)

    def finalize_run(self, run_state):
        """
        Prepare the finalize message to be sent with the next checkin
        """
        if run_state.is_restaged:
            return run_state._replace(stage=RunStage.RESTAGED)

        if run_state.is_killed:
            # Append kill_message, which contains more useful info on why a run was killed, to the failure message.
            failure_message = (
                "{}. {}".format(run_state.failure_message, run_state.kill_message)
                if run_state.failure_message
                else run_state.kill_message
            )
            run_state = run_state._replace(failure_message=failure_message)
        return run_state._replace(stage=RunStage.FINALIZING, run_status="Finalizing bundle")

    def _transition_from_FINALIZING(self, run_state):
        """
        If a full worker cycle has passed since we got into FINALIZING we already reported to
        server so can move on to FINISHED. Can also remove bundle_path now
        """
        if run_state.finalized:
            if not self.shared_file_system:
                remove_path(run_state.bundle_path)  # don't remove bundle if shared FS
            return run_state._replace(stage=RunStage.FINISHED, run_status='Finished')
        else:
            return run_state<|MERGE_RESOLUTION|>--- conflicted
+++ resolved
@@ -176,7 +176,6 @@
             - Start the docker container
         4- If all is successful, move to RUNNING state
         """
-<<<<<<< HEAD
 
         def mount_dependency(dependency, shared_file_system):
             if not shared_file_system:
@@ -187,10 +186,7 @@
             #   dependency_path:docker_dependency_path:ro
             docker_dependencies.append((dependency.parent_path, dependency.docker_path))
 
-        if run_state.is_killed:
-=======
         if run_state.is_killed or run_state.is_restaged:
->>>>>>> 1d7e8f22
             return run_state._replace(stage=RunStage.CLEANING_UP)
 
         # Check CPU and GPU availability
