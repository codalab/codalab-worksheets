from contextlib import closing
from collections import namedtuple
import logging
import os
import threading
import traceback
import time
import shutil

from codalab.lib.formatting import size_str
from codalab.worker.file_util import remove_path, un_tar_directory
from codalab.worker.fsm import BaseDependencyManager, DependencyStage, StateTransitioner
import codalab.worker.pyjson
from codalab.worker.worker_thread import ThreadDict
from codalab.worker.state_committer import JsonStateCommitter
from codalab.worker.bundle_state import DependencyKey

logger = logging.getLogger(__name__)

DependencyState = namedtuple(
    'DependencyState', 'stage dependency_key path size_bytes dependents last_used message killed'
)


class DownloadAbortedException(Exception):
    """

    Exception raised by the download if a download is killed before it is complete
    """

    def __init__(self, message):
        super(DownloadAbortedException, self).__init__(message)


class DependencyManager(StateTransitioner, BaseDependencyManager):
    """
    This dependency manager downloads dependency bundles from Codalab server
    to the local filesystem. It caches all downloaded dependencies but cleans up the
    old ones if the disk use hits the given threshold

    For this class dependencies are uniquely identified by DependencyKey
    """

    DEPENDENCIES_DIR_NAME = 'dependencies'
    DEPENDENCY_FAILURE_COOLDOWN = 10
    # TODO(bkgoksel): The server writes these to the worker_dependencies table, which stores the dependencies
    # json as a SqlAlchemy LargeBinary, which defaults to MySQL BLOB, which has a size limit of
    # 65K. For now we limit this value to about 58K to avoid any issues but we probably want to do
    # something better (either specify MEDIUMBLOB in the SqlAlchemy definition of the table or change
    # the data format of how we store this)
    MAX_SERIALIZED_LEN = 60000

    def __init__(self, commit_file, bundle_service, worker_dir, max_cache_size_bytes):
        super(DependencyManager, self).__init__()
        self.add_transition(DependencyStage.DOWNLOADING, self._transition_from_DOWNLOADING)
        self.add_terminal(DependencyStage.READY)
        self.add_terminal(DependencyStage.FAILED)

        self._state_committer = JsonStateCommitter(commit_file)
        self._bundle_service = bundle_service
        self._max_cache_size_bytes = max_cache_size_bytes
        self.dependencies_dir = os.path.join(worker_dir, DependencyManager.DEPENDENCIES_DIR_NAME)
        if not os.path.exists(self.dependencies_dir):
            logger.info('{} doesn\'t exist, creating.'.format(self.dependencies_dir))
            os.makedirs(self.dependencies_dir, 0o770)

        # Locks for concurrency
        self._dependency_locks = dict()  # type: Dict[DependencyKey, threading.RLock]
        self._global_lock = threading.RLock()  # Used for add/remove actions
        self._paths_lock = threading.RLock()  # Used for path name computations

        # File paths that are currently being used to store dependencies. Used to prevent conflicts
        self._paths = set()
        # DependencyKey -> DependencyState
        self._dependencies = dict()
        # DependencyKey -> WorkerThread(thread, success, failure_message)
        self._downloading = ThreadDict(fields={'success': False, 'failure_message': None})
        self._load_state()
        # Sync states between dependency-state.json and dependency directories on the local file system.
        self._sync_state()

        self._stop = False
        self._main_thread = None

    def _save_state(self):
        with self._global_lock, self._paths_lock:
            self._state_committer.commit({'dependencies': self._dependencies, 'paths': self._paths})

    def _load_state(self):
        """
        Load states from dependencies-state.json, which contains information about bundles (e.g., state, dependencies,
        last used, etc.) and populates values for self._dependencies, self._dependency_locks, and self._paths
        """
        state = self._state_committer.load(default={'dependencies': {}, 'paths': set()})

        dependencies = {}
        dependency_locks = {}

        for dep, dep_state in state['dependencies'].items():
            dependencies[dep] = dep_state
            dependency_locks[dep] = threading.RLock()

        with self._global_lock, self._paths_lock:
            self._dependencies = dependencies
            self._dependency_locks = dependency_locks
            self._paths = state['paths']

        logger.info(
            'Loaded {} dependencies, {} paths from cache.'.format(
                len(self._dependencies), len(self._paths)
            )
        )

    def _sync_state(self):
        """
        Synchronize dependency states between dependencies-state.json and the local file system as follows:
        1. self._dependencies, self._dependency_locks, and self._paths: populated from dependencies-state.json
            in function _load_state()
        2. directories on the local file system: the bundle contents
        This function forces the 1 and 2 to be in sync by taking the intersection (e.g., deleting bundles from the
        local file system that don't appear in the dependencies-state.json and vice-versa)
        """
        # Get the paths that exist in dependency state, loaded path and
        # the local file system (the dependency directories under self.dependencies_dir)
        local_directories = set(os.listdir(self.dependencies_dir))
        paths_in_loaded_state = [dep_state.path for dep_state in self._dependencies.values()]
        self._paths = self._paths.intersection(paths_in_loaded_state).intersection(
            local_directories
        )

        # Remove the orphaned dependencies from self._dependencies and
        # self._dependency_locks if they don't exist in self._paths (intersection of paths in dependency state,
        # loaded paths and the paths on the local file system)
        dependencies_to_remove = [
            dep
            for dep, dep_state in self._dependencies.items()
            if dep_state.path not in self._paths
        ]
        for dep in dependencies_to_remove:
            logger.info(
                "Dependency {} in dependency state but its path {} doesn't exist on the local file system. "
                "Removing it from dependency state.".format(
                    dep, os.path.join(self.dependencies_dir, self._dependencies[dep].path)
                )
            )
            del self._dependencies[dep]
            del self._dependency_locks[dep]

        # Remove the orphaned directories from the local file system
        directories_to_remove = local_directories - self._paths
        for dir in directories_to_remove:
            full_path = os.path.join(self.dependencies_dir, dir)
            logger.info(
                "Remove orphaned directory {} from the local file system.".format(full_path)
            )
            remove_path(full_path)

        # Save the current synced state back to the state file: dependency-state.json as
        # the current state might have been changed during the state syncing phase
        self._save_state()

    def start(self):
        logger.info('Starting local dependency manager')

        def loop(self):
            while not self._stop:
                try:
                    self._process_dependencies()
                    self._save_state()
                    self._cleanup()
                    self._save_state()
                except Exception:
                    traceback.print_exc()
                time.sleep(1)

        self._main_thread = threading.Thread(target=loop, args=[self])
        self._main_thread.start()

    def stop(self):
        logger.info('Stopping local dependency manager')
        self._stop = True
        self._downloading.stop()
        self._main_thread.join()
        logger.info('Stopped local dependency manager')

    def _process_dependencies(self):
        for dep_key, dep_state in self._dependencies.items():
            with self._dependency_locks[dep_key]:
                self._dependencies[dep_key] = self.transition(dep_state)

    def _prune_failed_dependencies(self):
        """
        Prune failed dependencies older than DEPENDENCY_FAILURE_COOLDOWN seconds so that further runs
        get to retry the download. Without pruning, any future run depending on a
        failed dependency would automatically fail indefinitely.
        """
        with self._global_lock:
            self._acquire_all_locks()
            failed_deps = {
                dep_key: dep_state
                for dep_key, dep_state in self._dependencies.items()
                if dep_state.stage == DependencyStage.FAILED
                and time.time() - dep_state.last_used
                > DependencyManager.DEPENDENCY_FAILURE_COOLDOWN
            }
            for dep_key, dep_state in failed_deps.items():
                self._delete_dependency(dep_key)
            self._release_all_locks()

    def _cleanup(self):
        """
        Prune failed dependencies older than DEPENDENCY_FAILURE_COOLDOWN seconds.
        Limit the disk usage of the dependencies (both the bundle files and the serialized state file size)
        Deletes oldest failed dependencies first and then oldest finished dependencies.
        Doesn't touch downloading dependencies.
        """
        self._prune_failed_dependencies()
        # With all the locks (should be fast if no cleanup needed, otherwise make sure nothing is corrupted
        while True:
            with self._global_lock:
                self._acquire_all_locks()
                bytes_used = sum(dep_state.size_bytes for dep_state in self._dependencies.values())
                serialized_length = len(codalab.worker.pyjson.dumps(self._dependencies))
                if (
                    bytes_used > self._max_cache_size_bytes
                    or serialized_length > DependencyManager.MAX_SERIALIZED_LEN
                ):
                    logger.debug(
                        '%d dependencies in cache, disk usage: %s (max %s), serialized size: %s (max %s)',
                        len(self._dependencies),
                        size_str(bytes_used),
                        size_str(self._max_cache_size_bytes),
                        size_str(serialized_length),
                        DependencyManager.MAX_SERIALIZED_LEN,
                    )
                    ready_deps = {
                        dep_key: dep_state
                        for dep_key, dep_state in self._dependencies.items()
                        if dep_state.stage == DependencyStage.READY and not dep_state.dependents
                    }
                    failed_deps = {
                        dep_key: dep_state
                        for dep_key, dep_state in self._dependencies.items()
                        if dep_state.stage == DependencyStage.FAILED
                    }
                    if failed_deps:
                        dep_key_to_remove = min(
                            failed_deps.items(), key=lambda dep: dep[1].last_used
                        )[0]
                    elif ready_deps:
                        dep_key_to_remove = min(
                            ready_deps.items(), key=lambda dep: dep[1].last_used
                        )[0]
                    else:
                        logger.info(
                            'Dependency quota full but there are only downloading dependencies, not cleaning up until downloads are over'
                        )
                        self._release_all_locks()
                        break
                    if dep_key_to_remove:
                        self._delete_dependency(dep_key_to_remove)
                    self._release_all_locks()
                else:
                    self._release_all_locks()
                    break

    def _delete_dependency(self, dependency_key):
        """
        Remove the given dependency from the manager's state
        Also delete any known files on the filesystem if any exist
        """
        if self._acquire_if_exists(dependency_key):
            try:
                path_to_remove = self._dependencies[dependency_key].path
                self._paths.remove(path_to_remove)
                remove_path(path_to_remove)
            except Exception:
                pass
            finally:
                del self._dependencies[dependency_key]
                self._dependency_locks[dependency_key].release()

    def has(self, dependency_key):
        """
        Takes a DependencyKey
        Returns true if the manager has processed this dependency
        """
        with self._global_lock:
            return dependency_key in self._dependencies

    def get(self, uuid, dependency_key):
        """
        Request the dependency for the run with uuid, registering uuid as a dependent of this dependency
        """
        now = time.time()
        if not self._acquire_if_exists(dependency_key):  # add dependency state if it does not exist
            with self._global_lock:
                self._dependency_locks[dependency_key] = threading.RLock()
                self._dependency_locks[dependency_key].acquire()
                self._dependencies[dependency_key] = DependencyState(
                    stage=DependencyStage.DOWNLOADING,
                    dependency_key=dependency_key,
                    path=self._assign_path(dependency_key),
                    size_bytes=0,
                    dependents=set([uuid]),
                    last_used=now,
                    message="Starting download",
                    killed=False,
                )

        # update last_used as long as it isn't in FAILED
        if self._dependencies[dependency_key].stage != DependencyStage.FAILED:
            self._dependencies[dependency_key].dependents.add(uuid)
            self._dependencies[dependency_key] = self._dependencies[dependency_key]._replace(
                last_used=now
            )
        self._dependency_locks[dependency_key].release()
        return self._dependencies[dependency_key]

    def release(self, uuid, dependency_key):
        """
        Register that the run with uuid is no longer dependent on this dependency
        If no more runs are dependent on this dependency, kill it
        """
        if self._acquire_if_exists(dependency_key):
            dep_state = self._dependencies[dependency_key]
            if uuid in dep_state.dependents:
                dep_state.dependents.remove(uuid)
            if not dep_state.dependents:
                dep_state = dep_state._replace(killed=True)
                self._dependencies[dependency_key] = dep_state
            self._dependency_locks[dependency_key].release()

    def _acquire_if_exists(self, dependency_key):
        """
        Safely acquires a lock for the given dependency if it exists
        Returns True if depedendency exists, False otherwise
        Callers should remember to release the lock
        """
        with self._global_lock:
            if dependency_key in self._dependencies:
                self._dependency_locks[dependency_key].acquire()
                return True
            else:
                return False

    def _acquire_all_locks(self):
        """
        Acquires all dependency locks in the thread it's called from
        """
        with self._global_lock:
            for dependency, lock in self._dependency_locks.items():
                lock.acquire()

    def _release_all_locks(self):
        """
        Releases all dependency locks in the thread it's called from
        """
        with self._global_lock:
            for dependency, lock in self._dependency_locks.items():
                lock.release()

    def _assign_path(self, dependency_key):
        """
        Normalize the path for the dependency by replacing / with _, avoiding conflicts
        """
<<<<<<< HEAD
        # TODO: make this not fs-specific.
=======
        # TODO(Ashwin): make this not fs-specific.
>>>>>>> 0d6fdf7d
        if dependency_key.parent_path:
            path = os.path.join(dependency_key.parent_uuid, dependency_key.parent_path)
        else:
            path = dependency_key.parent_uuid
        path = path.replace(os.path.sep, '_')

        # You could have a conflict between, for example a/b_c and
        # a_b/c. We have to avoid those.
        with self._paths_lock:
            while path in self._paths:
                path = path + '_'
            self._paths.add(path)
        return path

    def _store_dependency(self, dependency_path, fileobj, target_type):
        """
        Copy the dependency fileobj to its path on the local filesystem
        Overwrite existing files by the same name if found
        (may happen if filesystem modified outside the dependency manager,
         for example during an update if the state gets reset but filesystem
         doesn't get cleared)
        """
        try:
            if os.path.exists(dependency_path):
                logger.info('Path %s already exists, overwriting', dependency_path)
                if os.path.isdir(dependency_path):
                    shutil.rmtree(dependency_path)
                else:
                    os.remove(dependency_path)
            if target_type == 'directory':
                un_tar_directory(fileobj, dependency_path, 'gz')
            else:
                with open(dependency_path, 'wb') as f:
                    logger.debug('copying file to %s', dependency_path)
                    shutil.copyfileobj(fileobj, f)
        except Exception:
            raise

    @property
    def all_dependencies(self):
        with self._global_lock:
            return list(self._dependencies.keys())

    def _transition_from_DOWNLOADING(self, dependency_state):
        def download():
            def update_state_and_check_killed(bytes_downloaded):
                """
                Callback method for bundle service client updates dependency state and
                raises DownloadAbortedException if download is killed by dep. manager
                """
                with self._dependency_locks[dependency_state.dependency_key]:
                    state = self._dependencies[dependency_state.dependency_key]
                    if state.killed:
                        raise DownloadAbortedException("Aborted by user")
                    self._dependencies[dependency_state.dependency_key] = state._replace(
                        size_bytes=bytes_downloaded,
                        message="Downloading dependency: %s downloaded"
                        % size_str(bytes_downloaded),
                    )

<<<<<<< HEAD
            # TODO: make this not fs-specific.
=======
            # TODO(Ashwin): make this not fs-specific.
>>>>>>> 0d6fdf7d
            dependency_path = os.path.join(self.dependencies_dir, dependency_state.path)
            logger.debug('Downloading dependency %s', dependency_state.dependency_key)
            try:
                # Start async download to the fileobj
                # TODO: this is where we download
                fileobj, target_type = self._bundle_service.get_bundle_contents(
                    dependency_state.dependency_key.parent_uuid,
                    dependency_state.dependency_key.parent_path,
                )
                with closing(fileobj):
                    # "Bug" the fileobj's read function so that we can keep
                    # track of the number of bytes downloaded so far.
                    old_read_method = fileobj.read
                    bytes_downloaded = [0]

                    def interruptable_read(*args, **kwargs):
                        data = old_read_method(*args, **kwargs)
                        bytes_downloaded[0] += len(data)
                        update_state_and_check_killed(bytes_downloaded[0])
                        return data

                    fileobj.read = interruptable_read

                    # Start copying the fileobj to filesystem dependency path
                    self._store_dependency(dependency_path, fileobj, target_type)

                logger.debug(
                    'Finished downloading %s dependency %s to %s',
                    target_type,
                    dependency_state.dependency_key,
                    dependency_path,
                )
                with self._dependency_locks[dependency_state.dependency_key]:
                    self._downloading[dependency_state.dependency_key]['success'] = True

            except Exception as e:
                with self._dependency_locks[dependency_state.dependency_key]:
                    self._downloading[dependency_state.dependency_key]['success'] = False
                    self._downloading[dependency_state.dependency_key][
                        'failure_message'
                    ] = "Dependency download failed: %s " % str(e)

        self._downloading.add_if_new(
            dependency_state.dependency_key, threading.Thread(target=download, args=[])
        )

        if self._downloading[dependency_state.dependency_key].is_alive():
            return dependency_state

        success = self._downloading[dependency_state.dependency_key]['success']
        failure_message = self._downloading[dependency_state.dependency_key]['failure_message']

        self._downloading.remove(dependency_state.dependency_key)
        if success:
            return dependency_state._replace(
                stage=DependencyStage.READY, message="Download complete"
            )
        else:
            with self._paths_lock:
                self._paths.remove(dependency_state.path)
            return dependency_state._replace(stage=DependencyStage.FAILED, message=failure_message)<|MERGE_RESOLUTION|>--- conflicted
+++ resolved
@@ -364,11 +364,7 @@
         """
         Normalize the path for the dependency by replacing / with _, avoiding conflicts
         """
-<<<<<<< HEAD
-        # TODO: make this not fs-specific.
-=======
         # TODO(Ashwin): make this not fs-specific.
->>>>>>> 0d6fdf7d
         if dependency_key.parent_path:
             path = os.path.join(dependency_key.parent_uuid, dependency_key.parent_path)
         else:
@@ -429,11 +425,7 @@
                         % size_str(bytes_downloaded),
                     )
 
-<<<<<<< HEAD
-            # TODO: make this not fs-specific.
-=======
             # TODO(Ashwin): make this not fs-specific.
->>>>>>> 0d6fdf7d
             dependency_path = os.path.join(self.dependencies_dir, dependency_state.path)
             logger.debug('Downloading dependency %s', dependency_state.dependency_key)
             try:
