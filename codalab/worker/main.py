--- conflicted
+++ resolved
@@ -81,7 +81,7 @@
     )
     parser.add_argument(
         '--max-image-size',
-        type=str,
+        type=parse_size,
         metavar='SIZE',
         default='10g',
         help='Limit the size of Docker images to download from the Docker Hub'
@@ -164,7 +164,6 @@
     logging.basicConfig(
         format='%(asctime)s %(message)s', level=(logging.DEBUG if args.verbose else logging.INFO)
     )
-<<<<<<< HEAD
     if args.shared_file_system:
         # No need to store bundles locally if filesystems are shared
         local_bundles_dir = None
@@ -179,15 +178,6 @@
             args.max_work_dir_size,
         )
     # Set up local directories
-=======
-
-    max_work_dir_size_bytes = parse_size(args.max_work_dir_size)
-    max_image_cache_size_bytes = (
-        parse_size(args.max_image_cache_size) if args.max_image_cache_size else None
-    )
-    max_image_size_bytes = parse_size(args.max_image_size)
-
->>>>>>> 216424c1
     if not os.path.exists(args.work_dir):
         logging.debug('Work dir %s doesn\'t exist, creating.', args.work_dir)
         os.makedirs(args.work_dir, 0o770)
@@ -197,13 +187,9 @@
 
     docker_runtime = docker_utils.get_available_runtime()
     image_manager = DockerImageManager(
-<<<<<<< HEAD
-        os.path.join(args.work_dir, 'images-state.json'), args.max_image_cache_size
-=======
         os.path.join(args.work_dir, 'images-state.json'),
-        max_image_cache_size_bytes,
-        max_image_size_bytes,
->>>>>>> 216424c1
+        args.max_image_cache_size,
+        args.max_image_size,
     )
 
     worker = Worker(
