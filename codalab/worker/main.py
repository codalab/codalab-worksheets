#!/usr/bin/env python3
# For information about the design of the worker, see design.pdf in the same
# directory as this file. For information about running a worker, see the
# tutorial on the CodaLab documentation.

import argparse
import getpass
import os
import logging
import signal
import socket
import stat
import sys
import psutil

<<<<<<< HEAD
=======
from codalab.common import SingularityError
>>>>>>> 7cd7df18
from codalab.common import BundleRuntime
from codalab.lib.formatting import parse_size
from codalab.lib.telemetry_util import initialize_sentry, load_sentry_data, using_sentry
from .bundle_service_client import BundleServiceClient, BundleAuthException
from .worker import Worker
<<<<<<< HEAD
from codalab.worker.docker_utils import DockerRuntime
=======
from codalab.worker.docker_utils import DockerRuntime, DockerException
>>>>>>> 7cd7df18
from codalab.worker.dependency_manager import DependencyManager
from codalab.worker.docker_image_manager import DockerImageManager
from codalab.worker.singularity_image_manager import SingularityImageManager
from codalab.worker.noop_image_manager import NoopImageManager
from codalab.worker.runtime.kubernetes_runtime import KubernetesRuntime

logger = logging.getLogger(__name__)


DEFAULT_EXIT_AFTER_NUM_RUNS = 999999999


def parse_args():
    parser = argparse.ArgumentParser(description='CodaLab worker.')
    parser.add_argument(
        '--tag',
        help='Tag (can only contain letters, numbers or hyphens) that allows for scheduling runs on specific workers.',
    )
    parser.add_argument(
        '--server',
        default='https://worksheets.codalab.org',
        help='URL of the CodaLab server, in the format '
        '<http|https>://<hostname>[:<port>] (e.g., https://worksheets.codalab.org)',
    )
    parser.add_argument(
        '--work-dir',
        default='codalab-worker-scratch',
        help='Directory where to store temporary bundle data, '
        'including dependencies and the data from run '
        'bundles.',
    )
    parser.add_argument(
        '--network-prefix', default='codalab_worker_network', help='Docker network name prefix'
    )
    parser.add_argument(
        '--cpuset',
        type=parse_cpuset_args,
        metavar='CPUSET_STR',
        default='ALL',
        help='Comma-separated list of CPUs in which to allow bundle execution, '
        '(e.g., \"0,2,3\", \"1\").',
    )
    parser.add_argument(
        '--gpuset',
        type=parse_gpuset_args,
        metavar='GPUSET_STR',
        default='ALL',
        help='Comma-separated list of GPUs in which to allow bundle execution. '
        'Each GPU can be specified by its index or UUID'
        '(e.g., \"0,1\", \"1\", \"GPU-62casdfasd-asfas...\"',
    )
    parser.add_argument(
        '--max-work-dir-size',
        type=parse_size,
        metavar='SIZE',
        default='10g',
        help='Maximum size of the temporary bundle data ' '(e.g., 3, 3k, 3m, 3g, 3t).',
    )
    parser.add_argument(
        '--max-image-cache-size',
        type=parse_size,
        metavar='SIZE',
        default=None,
        help='Limit the disk space used to cache Docker images '
        'for worker jobs to the specified amount (e.g. '
        '3, 3k, 3m, 3g, 3t). If the limit is exceeded, '
        'the least recently used images are removed first. '
        'Worker will not remove any images if this option '
        'is not specified.',
    )
    parser.add_argument(
        '--max-image-size',
        type=parse_size,
        metavar='SIZE',
        default=None,
        help='Limit the size of Docker images to download from the Docker Hub'
        '(e.g. 3, 3k, 3m, 3g, 3t). If the limit is exceeded, '
        'the requested image will not be downloaded. '
        'The bundle depends on this image will fail accordingly. '
        'If running an image on the singularity runtime, there is no size '
        'check because singularity hub does not support the querying of image size',
    )
    parser.add_argument(
        '--max-memory',
        type=parse_size,
        metavar='SIZE',
        default=None,
        help='Limit the amount of memory to a worker in bytes' '(e.g. 3, 3k, 3m, 3g, 3t).',
    )
    parser.add_argument(
        '--password-file',
        help='Path to the file containing the username and '
        'password for logging into the bundle service, '
        'each on a separate line. If not specified, the '
        'password is read from standard input.',
    )
    parser.add_argument(
        '--verbose', action='store_true', help='Whether to output verbose log messages.'
    )
    parser.add_argument(
        '--exit-when-idle',
        action='store_true',
        help='If specified the worker quits if it finds itself with no jobs after a checkin',
    )
    parser.add_argument(
        '--bundle-runtime',
<<<<<<< HEAD
        choices=[
            BundleRuntime.DOCKER.value,
            BundleRuntime.KUBERNETES.value,
            BundleRuntime.SINGULARITY.value,
        ],
        default=BundleRuntime.DOCKER.value,
        help='The runtime through which the worker will run bundles. The options are docker (default), kubernetes, or singularity',
=======
        choices=[BundleRuntime.DOCKER.value, BundleRuntime.SINGULARITY.value,],
        default=BundleRuntime.DOCKER.value,
        help='The runtime through which the worker will run bundles. The options are docker (default) or singularity',
>>>>>>> 7cd7df18
    )
    parser.add_argument(
        '--idle-seconds',
        help='Not running anything for this many seconds constitutes idle',
        type=int,
        default=0,
    )
    parser.add_argument(
        '--checkin-frequency-seconds',
        help='Number of seconds to wait between worker check-ins',
        type=int,
        default=5,
    )
    parser.add_argument(
        '--id',
        default='%s(%d)' % (socket.gethostname(), os.getpid()),
        help='Internal use: ID to use for the worker.',
    )
    parser.add_argument(
        '--shared-file-system',
        action='store_true',
        help='To be used when the server and the worker share the bundle store on their filesystems.',
    )
    parser.add_argument(
        '--group', default=None, help='Name of the group that can run jobs on this worker'
    )
    parser.add_argument(
        '--tag-exclusive',
        action='store_true',
        help='To be used when the worker should only run bundles that match the worker\'s tag. Only has an effect when --tag is set.',
    )
    parser.add_argument(
        '--pass-down-termination',
        action='store_true',
        help='Terminate the worker and kill all the existing running bundles.',
    )
    parser.add_argument(
        '--delete-work-dir-on-exit',
        action='store_true',
        help="Delete the worker's working directory when the worker process exits.",
    )
    parser.add_argument(
        '--exit-after-num-runs',
        type=int,
        default=DEFAULT_EXIT_AFTER_NUM_RUNS,
        help='The worker quits after this many jobs assigned to this worker',
    )
    parser.add_argument(
        '--exit-on-exception',
        action='store_true',
        help="Exit the worker if it encounters an exception (rather than sleeping).",
    )
    parser.add_argument(
        '--download-dependencies-max-retries',
        type=int,
        default=3,
        help='The number of times to retry downloading dependencies after a failure (defaults to 3).',
    )
    parser.add_argument(
        '--shared-memory-size-gb',
        type=int,
        default=1,
        help='The shared memory size of the run container in GB (defaults to 1).',
    )
    parser.add_argument(
        '--preemptible', action='store_true', help='Whether the worker is preemptible.',
    )
    parser.add_argument(
        '--kubernetes-cluster-host',
        type=str,
        help='Host address of the Kubernetes cluster. Only applicable if --bundle-runtime is set to kubernetes.',
    )
    parser.add_argument(
        '--kubernetes-auth-token',
        type=str,
        help='Kubernetes cluster authorization token. Only applicable if --bundle-runtime is set to kubernetes.',
    )
    parser.add_argument(
        '--kubernetes-cert-path',
        type=str,
        help='Path to the SSL cert for the Kubernetes cluster. Only applicable if --bundle-runtime is set to kubernetes.',
    )
    return parser.parse_args()


def connect_to_codalab_server(server, password_file):
    # Get the username and password.
    logger.info('Connecting to %s' % server)
    if password_file:
        if os.stat(password_file).st_mode & (stat.S_IRWXG | stat.S_IRWXO):
            print(
                "Permissions on password file are too lax.\n\
                Only the user should be allowed to access the file.\n\
                On Linux, run:\n\
                chmod 600 %s"
                % password_file,
                file=sys.stderr,
            )
            sys.exit(1)
        with open(password_file) as f:
            username = f.readline().strip()
            password = f.readline().strip()
    else:
        username = os.environ.get('CODALAB_USERNAME')
        if username is None:
            username = input('Username: ')
        password = os.environ.get('CODALAB_PASSWORD')
        if password is None:
            password = getpass.getpass()
    try:
        bundle_service = BundleServiceClient(server, username, password)
        return bundle_service
    except BundleAuthException as ex:
        logger.error(
            'Cannot log into the bundle service. Please check your worker credentials.\n'
            f'Username: "{username}" , server "{server}"\n'
        )
        logger.debug('Auth error: {}'.format(ex))
        sys.exit(1)


def main():
    args = parse_args()

    if args.tag and not args.tag.replace("-", "").isalnum():
        raise argparse.ArgumentTypeError(
            "Worker tag must only contain letters, numbers or hyphens."
        )

    # Configure logging
    log_format: str = '%(asctime)s %(message)s'
    if args.verbose:
        log_format += ' %(pathname)s %(lineno)d'
        log_level = logging.DEBUG
    else:
        log_level = logging.INFO
    logging.basicConfig(format=log_format, level=log_level)

    logging.getLogger('urllib3').setLevel(logging.INFO)
    # Initialize sentry logging
    if using_sentry():
        initialize_sentry()

    # This quits if connection unsuccessful
    bundle_service = connect_to_codalab_server(args.server, args.password_file)

    # Load some data into sentry
    if using_sentry():
        load_sentry_data(username=bundle_service._username, **vars(args))

    if args.shared_file_system:
        # No need to store bundles locally if filesystems are shared
        local_bundles_dir = None
        # Also no need to download dependencies if they're on the filesystem already
        dependency_manager = None
    else:
        local_bundles_dir = os.path.join(args.work_dir, 'runs')
        dependency_manager = DependencyManager(
            os.path.join(args.work_dir, 'dependencies-state.json'),
            bundle_service,
            args.work_dir,
            args.max_work_dir_size,
            args.download_dependencies_max_retries,
        )

    if args.bundle_runtime == BundleRuntime.SINGULARITY.value:
        singularity_folder = os.path.join(args.work_dir, 'codalab_singularity_images')
        if not os.path.exists(singularity_folder):
            logger.info(
                'Local singularity image location %s doesn\'t exist, creating.', singularity_folder,
            )
            os.makedirs(singularity_folder, 0o770)
        image_manager = SingularityImageManager(
            args.max_image_size, args.max_image_cache_size, singularity_folder,
        )
        # todo workers with singularity don't work because this is set to none -- handle this
        bundle_runtime_class = None
<<<<<<< HEAD
        docker_runtime = None
    elif args.bundle_runtime == BundleRuntime.KUBERNETES.value:
        image_manager = NoopImageManager()
        bundle_runtime_class = KubernetesRuntime(
            args.work_dir,
            args.kubernetes_auth_token,
            args.kubernetes_cluster_host,
            args.kubernetes_cert_path,
        )
=======
>>>>>>> 7cd7df18
        docker_runtime = None
    else:
        image_manager = DockerImageManager(
            os.path.join(args.work_dir, 'images-state.json'),
            args.max_image_cache_size,
            args.max_image_size,
        )
        bundle_runtime_class = DockerRuntime()
        docker_runtime = bundle_runtime_class.get_available_runtime()
    # Set up local directories
    if not os.path.exists(args.work_dir):
        logging.debug('Work dir %s doesn\'t exist, creating.', args.work_dir)
        os.makedirs(args.work_dir, 0o770)
    if local_bundles_dir and not os.path.exists(local_bundles_dir):
        logger.info('%s doesn\'t exist, creating.', local_bundles_dir)
        os.makedirs(local_bundles_dir, 0o770)

    worker = Worker(
        image_manager,
        dependency_manager,
        # Include the worker ID in the worker state JSON path, so multiple workers
        # sharing the same work directory maintain their own state.
        os.path.join(args.work_dir, f'worker-state-{args.id}.json'),
        args.cpuset,
        args.gpuset,
        args.max_memory,
        args.id,
        args.tag,
        args.work_dir,
        local_bundles_dir,
        args.exit_when_idle,
        args.exit_after_num_runs,
        args.idle_seconds,
        args.checkin_frequency_seconds,
        bundle_service,
        args.shared_file_system,
        args.tag_exclusive if args.tag else False,
        args.group,
        docker_runtime=docker_runtime,
        docker_network_prefix=args.network_prefix,
        pass_down_termination=args.pass_down_termination,
        delete_work_dir_on_exit=args.delete_work_dir_on_exit,
        exit_on_exception=args.exit_on_exception,
        shared_memory_size_gb=args.shared_memory_size_gb,
        preemptible=args.preemptible,
<<<<<<< HEAD
        bundle_runtime=bundle_runtime_class,
=======
        bundle_runtime=DockerRuntime(),
>>>>>>> 7cd7df18
    )

    # Register a signal handler to ensure safe shutdown.
    for sig in [signal.SIGTERM, signal.SIGINT, signal.SIGHUP]:
        signal.signal(sig, lambda signup, frame: worker.signal())

    # BEGIN: DO NOT CHANGE THIS LINE UNLESS YOU KNOW WHAT YOU ARE DOING
    # THIS IS HERE TO KEEP TEST-CLI FROM HANGING
    logger.info('Worker started!')
    # END

    worker.start()


def parse_cpuset_args(arg):
    """
    Parse given arg into a set of integers representing cpus

    Arguments:
        arg: comma separated string of ints, or "ALL" representing all available cpus
    """
    try:
        # Get the set of cores that the process can actually use.
        # For instance, on Slurm, the returning value may contain only 4 cores: {2,3,20,21}.
        return os.sched_getaffinity(0)
    except AttributeError:
        # os.sched_getaffinity() isn't available on all platforms,
        # so fallback to using the number of physical cores.
        cpu_count = psutil.cpu_count(logical=False)

    if arg == 'ALL':
        cpuset = list(range(cpu_count))
    else:
        try:
            cpuset = [int(s) for s in arg.split(',')]
        except ValueError:
            raise argparse.ArgumentTypeError(
                "CPUSET_STR invalid format: must be a string of comma-separated integers"
            )

        if not len(cpuset) == len(set(cpuset)):
            raise argparse.ArgumentTypeError("CPUSET_STR invalid: CPUs not distinct values")
        if not all(cpu in range(cpu_count) for cpu in cpuset):
            raise argparse.ArgumentTypeError("CPUSET_STR invalid: CPUs out of range")
    return set(cpuset)


def parse_gpuset_args(arg):
    """
    Parse given arg into a set of strings representing gpu UUIDs
    By default, we will try to start a Docker container with nvidia-smi to get the GPUs.

    Arguments:
        arg: comma separated string of ints, or "ALL" representing all gpus
    """
    logger.info(f"GPUSET arg: {arg}")
    if arg == '' or arg == 'NONE':
        return set()

    try:
        all_gpus = DockerRuntime().get_nvidia_devices()  # Dict[GPU index: GPU UUID]
<<<<<<< HEAD
    except Exception:
        all_gpus = {}
        # TODO: do this same check for the Kubernetes runtime.
=======
    except DockerException:
        all_gpus = {}
    # Docker socket can't be used
    except requests.exceptions.ConnectionError:
        try:
            all_gpus = DockerRuntime().get_nvidia_devices(use_docker=False)
        except SingularityError:
            all_gpus = {}
>>>>>>> 7cd7df18

    if arg == 'ALL':
        return set(all_gpus.values())
    else:
        gpuset = arg.split(',')
        if not all(gpu in all_gpus or gpu in all_gpus.values() for gpu in gpuset):
            raise argparse.ArgumentTypeError("GPUSET_STR invalid: GPUs out of range")
        return set(all_gpus.get(gpu, gpu) for gpu in gpuset)


if __name__ == '__main__':
    main()<|MERGE_RESOLUTION|>--- conflicted
+++ resolved
@@ -13,20 +13,13 @@
 import sys
 import psutil
 
-<<<<<<< HEAD
-=======
 from codalab.common import SingularityError
->>>>>>> 7cd7df18
 from codalab.common import BundleRuntime
 from codalab.lib.formatting import parse_size
 from codalab.lib.telemetry_util import initialize_sentry, load_sentry_data, using_sentry
 from .bundle_service_client import BundleServiceClient, BundleAuthException
 from .worker import Worker
-<<<<<<< HEAD
-from codalab.worker.docker_utils import DockerRuntime
-=======
 from codalab.worker.docker_utils import DockerRuntime, DockerException
->>>>>>> 7cd7df18
 from codalab.worker.dependency_manager import DependencyManager
 from codalab.worker.docker_image_manager import DockerImageManager
 from codalab.worker.singularity_image_manager import SingularityImageManager
@@ -132,20 +125,10 @@
         help='If specified the worker quits if it finds itself with no jobs after a checkin',
     )
     parser.add_argument(
-        '--bundle-runtime',
-<<<<<<< HEAD
-        choices=[
-            BundleRuntime.DOCKER.value,
-            BundleRuntime.KUBERNETES.value,
-            BundleRuntime.SINGULARITY.value,
-        ],
-        default=BundleRuntime.DOCKER.value,
-        help='The runtime through which the worker will run bundles. The options are docker (default), kubernetes, or singularity',
-=======
-        choices=[BundleRuntime.DOCKER.value, BundleRuntime.SINGULARITY.value,],
-        default=BundleRuntime.DOCKER.value,
-        help='The runtime through which the worker will run bundles. The options are docker (default) or singularity',
->>>>>>> 7cd7df18
+        '--container-runtime',
+        choices=['docker', 'singularity'],
+        default='docker',
+        help='The worker will run jobs on the specified backend. The options are docker (default) or singularity',
     )
     parser.add_argument(
         '--idle-seconds',
@@ -323,7 +306,6 @@
         )
         # todo workers with singularity don't work because this is set to none -- handle this
         bundle_runtime_class = None
-<<<<<<< HEAD
         docker_runtime = None
     elif args.bundle_runtime == BundleRuntime.KUBERNETES.value:
         image_manager = NoopImageManager()
@@ -333,8 +315,6 @@
             args.kubernetes_cluster_host,
             args.kubernetes_cert_path,
         )
-=======
->>>>>>> 7cd7df18
         docker_runtime = None
     else:
         image_manager = DockerImageManager(
@@ -380,11 +360,7 @@
         exit_on_exception=args.exit_on_exception,
         shared_memory_size_gb=args.shared_memory_size_gb,
         preemptible=args.preemptible,
-<<<<<<< HEAD
         bundle_runtime=bundle_runtime_class,
-=======
-        bundle_runtime=DockerRuntime(),
->>>>>>> 7cd7df18
     )
 
     # Register a signal handler to ensure safe shutdown.
@@ -445,21 +421,15 @@
         return set()
 
     try:
-        all_gpus = DockerRuntime().get_nvidia_devices()  # Dict[GPU index: GPU UUID]
-<<<<<<< HEAD
-    except Exception:
-        all_gpus = {}
-        # TODO: do this same check for the Kubernetes runtime.
-=======
-    except DockerException:
+        all_gpus = docker_utils.get_nvidia_devices()  # Dict[GPU index: GPU UUID]
+    except docker_utils.DockerException:
         all_gpus = {}
     # Docker socket can't be used
     except requests.exceptions.ConnectionError:
         try:
-            all_gpus = DockerRuntime().get_nvidia_devices(use_docker=False)
+            all_gpus = docker_utils.get_nvidia_devices(use_docker=False)
         except SingularityError:
             all_gpus = {}
->>>>>>> 7cd7df18
 
     if arg == 'ALL':
         return set(all_gpus.values())
