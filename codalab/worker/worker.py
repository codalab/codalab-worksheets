--- conflicted
+++ resolved
@@ -60,7 +60,6 @@
                 if not self._last_checkin_successful:
                     logger.info('Connected! Successful check in!')
                 self._last_checkin_successful = True
-<<<<<<< HEAD
 
                 has_runs = len(self._run_manager.all_runs) > 0
                 now = time.time()
@@ -72,13 +71,6 @@
                 is_idle = now - last_time_ran > self._idle_seconds
 
                 if self._exit_when_idle and is_idle and self._last_checkin_successful:
-=======
-                if (
-                    self._exit_when_idle
-                    and len(self._run_manager.all_runs) == 0
-                    and self._last_checkin_successful
-                ):
->>>>>>> 18610c5a
                     self._stop = True
                     break
 
