--- conflicted
+++ resolved
@@ -464,7 +464,6 @@
         This function must return fast to keep checkins frequent. Time consuming
         processes must be handled asynchronously.
         """
-<<<<<<< HEAD
         with self._lock:
             request = {
                 'tag': self.tag,
@@ -498,90 +497,37 @@
             # Stop processing any new runs received from server
             if not response or self.terminate_and_restage or self.terminate:
                 return
-            action_type = response['type']
-            logger.debug('Received %s message: %s', action_type, response)
-            if action_type == 'run':
-                self.initialize_run(response['bundle'], response['resources'])
-            else:
-                uuid = response['uuid']
-                socket_id = response.get('socket_id', None)
-=======
-        request = {
-            'tag': self.tag,
-            'group_name': self.group_name,
-            'cpus': len(self.cpuset),
-            'gpus': len(self.gpuset),
-            'memory_bytes': self.max_memory,
-            'free_disk_bytes': self.free_disk_bytes,
-            'dependencies': self.cached_dependencies,
-            'hostname': socket.gethostname(),
-            'runs': [run.as_dict for run in self.all_runs],
-            'shared_file_system': self.shared_file_system,
-            'tag_exclusive': self.tag_exclusive,
-            'exit_after_num_runs': self.exit_after_num_runs - self.num_runs,
-            'is_terminating': self.terminate or self.terminate_and_restage,
-            'preemptible': self.preemptible,
-        }
-        try:
-            response = self.bundle_service.checkin(self.id, request)
-            logger.info('Connected! Successful check in!')
-            self.last_checkin_successful = True
-        except BundleServiceException as ex:
-            logger.warning("Disconnected from server! Failed check in: %s", ex)
-            if not self.last_checkin_successful:
-                logger.info(
-                    "Checkin failed twice in a row, sleeping %d seconds", self.CHECKIN_COOLDOWN
-                )
-                time.sleep(self.CHECKIN_COOLDOWN)
-            self.last_checkin_successful = False
-            response = None
-        # Stop processing any new runs received from server
-        if not response or self.terminate_and_restage or self.terminate:
-            return
-        if type(response) is not list:
-            response = [response]
-        for action in response:
-            if not action:
-                continue
-            action_type = action['type']
-            logger.debug('Received %s message: %s', action_type, action)
-            if action_type == 'run':
-                self.initialize_run(action['bundle'], action['resources'])
-            else:
-                uuid = action['uuid']
-                socket_id = action.get('socket_id', None)
->>>>>>> 8d02e365
-                if uuid not in self.runs:
-                    if action_type in ['read', 'netcat']:
-                        self.read_run_missing(socket_id)
-                    return
-                if action_type == 'kill':
-<<<<<<< HEAD
-                    self.kill(uuid)
-                elif action_type == 'mark_finalized':
-                    self.mark_finalized(uuid)
-                elif action_type == 'read':
-                    self.read(socket_id, uuid, response['path'], response['read_args'])
-                elif action_type == 'netcat':
-                    self.netcat(socket_id, uuid, response['port'], response['message'])
-                elif action_type == 'write':
-                    self.write(uuid, response['subpath'], response['string'])
-=======
-                    kill_message = 'Kill requested'
-                    if 'kill_message' in action:
-                        kill_message = action['kill_message']
-                    self.kill(uuid, kill_message)
-                elif action_type == 'mark_finalized':
-                    self.mark_finalized(uuid)
-                elif action_type == 'read':
-                    self.read(socket_id, uuid, action['path'], action['read_args'])
-                elif action_type == 'netcat':
-                    self.netcat(socket_id, uuid, action['port'], action['message'])
-                elif action_type == 'write':
-                    self.write(uuid, action['subpath'], action['string'])
->>>>>>> 8d02e365
+            if type(response) is not list:
+                response = [response]
+            for action in response:
+                if not action:
+                    continue
+                action_type = action['type']
+                logger.debug('Received %s message: %s', action_type, action)
+                if action_type == 'run':
+                    self.initialize_run(action['bundle'], action['resources'])
                 else:
-                    logger.warning("Unrecognized action type from server: %s", action_type)
+                    uuid = action['uuid']
+                    socket_id = action.get('socket_id', None)
+                    if uuid not in self.runs:
+                        if action_type in ['read', 'netcat']:
+                            self.read_run_missing(socket_id)
+                        return
+                    if action_type == 'kill':
+                        kill_message = 'Kill requested'
+                        if 'kill_message' in action:
+                            kill_message = action['kill_message']
+                        self.kill(uuid, kill_message)
+                    elif action_type == 'mark_finalized':
+                        self.mark_finalized(uuid)
+                    elif action_type == 'read':
+                        self.read(socket_id, uuid, action['path'], action['read_args'])
+                    elif action_type == 'netcat':
+                        self.netcat(socket_id, uuid, action['port'], action['message'])
+                    elif action_type == 'write':
+                        self.write(uuid, action['subpath'], action['string'])
+                    else:
+                        logger.warning("Unrecognized action type from server: %s", action_type)
 
     def process_runs(self):
         """ Transition each run then filter out finished runs """
