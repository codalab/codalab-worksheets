--- conflicted
+++ resolved
@@ -31,34 +31,20 @@
 
 
 class Worker:
-<<<<<<< HEAD
-    # Number of seconds to retry a bundle service client command
-    COMMAND_RETRY_SECONDS = 60 * 12
-=======
     # Number of retries when a bundle service client command failed to execute. Defining a large number here
     # would allow offline workers to patiently wait until connection to server is re-established.
     COMMAND_RETRY_ATTEMPTS = 720
->>>>>>> 85335bbc
     # Network buffer size to use while proxying with netcat
     NETCAT_BUFFER_SIZE = 4096
     # Number of seconds to wait for bundle kills to propagate before forcing kill
     KILL_TIMEOUT = 100
-<<<<<<< HEAD
-=======
-    # Directory name to store running bundles in worker filesystem
-    BUNDLES_DIR_NAME = 'runs'
->>>>>>> 85335bbc
     # Number of loops to check for bundle directory creation by server on shared FS workers
     BUNDLE_DIR_WAIT_NUM_TRIES = 120
 
     def __init__(
         self,
         image_manager,  # type: DockerImageManager
-<<<<<<< HEAD
         dependency_manager,  # type: Optional[DependencyManager]
-=======
-        dependency_manager,  # type: DependencyManager
->>>>>>> 85335bbc
         commit_file,  # type: str
         cpuset,  # type: Set[str]
         gpuset,  # type: Set[str]
@@ -84,7 +70,6 @@
         self.gpuset = gpuset
 
         self.id = worker_id
-<<<<<<< HEAD
         self.tag = tag
 
         self.work_dir = work_dir
@@ -179,125 +164,6 @@
                 self.save_state()
                 self.checkin()
                 self.save_state()
-=======
-        self.image_manager = image_manager
-        self.dependency_manager = dependency_manager
-        self.reader = Reader()
-        self.docker = docker.from_env()
-        self.cpuset = cpuset
-        self.gpuset = gpuset
-
-        self.state_committer = JsonStateCommitter(commit_file)
-        self.tag = tag
-        self.work_dir = work_dir
-        self.bundle_service = bundle_service
-        self.exit_when_idle = exit_when_idle
-        self.idle_seconds = idle_seconds
-        self.stop = False
-        self.last_checkin_successful = False
-        self.shared_file_system = shared_file_system
-
-        if not shared_file_system:
-            self.local_bundles_dir = os.path.join(work_dir, Worker.BUNDLES_DIR_NAME)
-            if not os.path.exists(self.local_bundles_dir):
-                logger.info('%s doesn\'t exist, creating.', self.local_bundles_dir)
-                os.makedirs(self.local_bundles_dir, 0o770)
-
-        self.docker_runtime = docker_runtime
-
-        self.runs = {}  # bundle_uuid -> RunState
-        self.lock = threading.RLock()
-        self.init_docker_networks(docker_network_prefix)
-        self.run_state_manager = RunStateMachine(
-            docker_image_manager=self.image_manager,
-            dependency_manager=self.dependency_manager,
-            worker_docker_network=self.worker_docker_network,
-            docker_network_internal=self.docker_network_internal,
-            docker_network_external=self.docker_network_external,
-            docker_runtime=docker_runtime,
-            upload_bundle_callback=self.upload_bundle_contents,
-            assign_cpu_and_gpu_sets_fn=self.assign_cpu_and_gpu_sets,
-            shared_file_system=shared_file_system,
-        )
-
-    def init_docker_networks(self, docker_network_prefix):
-        """
-        Set up docker networks for runs: one with external network access and one without
-        """
-
-        def create_or_get_network(name, internal):
-            try:
-                logger.debug('Creating docker network %s', name)
-                return self.docker.networks.create(name, internal=internal, check_duplicate=True)
-            except docker.errors.APIError:
-                logger.debug('Network %s already exists, reusing', name)
-                return self.docker.networks.list(names=[name])[0]
-
-        # Right now the suffix to the general worker network is hardcoded to manually match the suffix
-        # in the docker-compose file, so make sure any changes here are synced to there.
-        self.worker_docker_network = create_or_get_network(docker_network_prefix + "_general", True)
-        self.docker_network_external = create_or_get_network(docker_network_prefix + "_ext", False)
-        self.docker_network_internal = create_or_get_network(docker_network_prefix + "_int", True)
-
-    def save_state(self):
-        # Remove complex container objects from state before serializing, these can be retrieved
-        runs = {
-            uuid: state._replace(
-                container=None, bundle=state.bundle.as_dict, resources=state.resources.as_dict
-            )
-            for uuid, state in self.runs.items()
-        }
-        self.state_committer.commit(runs)
-
-    def load_state(self):
-        runs = self.state_committer.load()
-        # Retrieve the complex container objects from the Docker API
-        for uuid, run_state in runs.items():
-            if run_state.container_id:
-                try:
-                    run_state = run_state._replace(
-                        container=self.docker.containers.get(run_state.container_id)
-                    )
-                except docker.errors.NotFound as ex:
-                    logger.debug('Error getting the container for the run: %s', ex)
-                    run_state = run_state._replace(container_id=None)
-            self.runs[uuid] = run_state._replace(
-                bundle=BundleInfo.from_dict(run_state.bundle),
-                resources=RunResources.from_dict(run_state.resources),
-            )
-
-    def start(self):
-        """Return whether we ran anything."""
-        self.load_state()
-        self.image_manager.start()
-        if not self.shared_file_system:
-            self.dependency_manager.start()
-        last_time_ran = None  # When was the last time we ran something?
-        while not self.stop:
-            try:
-                self.process_runs()
-                self.save_state()
-                self.checkin()
-                self.save_state()
-
-                if not self.last_checkin_successful:
-                    logger.info('Connected! Successful check in!')
-                self.last_checkin_successful = True
-
-                has_runs = len(self.runs) > 0
-                now = time.time()
-                if has_runs:
-                    last_time_ran = now
-
-                if last_time_ran is None:
-                    last_time_ran = now
-                is_idle = now - last_time_ran > self.idle_seconds
-
-                if self.exit_when_idle and is_idle and self.last_checkin_successful:
-                    self.stop = True
-                    break
->>>>>>> 85335bbc
-
                 if not self.last_checkin_successful:
                     logger.info('Connected! Successful check in!')
                 self.last_checkin_successful = True
@@ -335,8 +201,6 @@
     def signal(self):
         self.stop = True
 
-<<<<<<< HEAD
-=======
     @property
     def cached_dependencies(self):
         """
@@ -354,7 +218,6 @@
                 for dep_key in self.dependency_manager.all_dependencies
             ]
 
->>>>>>> 85335bbc
     def checkin(self):
         """
         Checkin with the server and get a response. React to this response.
@@ -367,16 +230,7 @@
             'gpus': len(self.gpuset),
             'memory_bytes': psutil.virtual_memory().total,
             'free_disk_bytes': self.free_disk_bytes,
-<<<<<<< HEAD
-            'dependencies': [
-                (dep_key.parent_uuid, dep_key.parent_path)
-                for dep_key in self.dependency_manager.all_dependencies
-            ]
-            if not self.shared_file_system
-            else [],
-=======
             'dependencies': self.cached_dependencies,
->>>>>>> 85335bbc
             'hostname': socket.gethostname(),
             'runs': [run.as_dict for run in self.all_runs],
             'shared_file_system': self.shared_file_system,
@@ -407,7 +261,6 @@
                 self.write(uuid, response['subpath'], response['string'])
             else:
                 logger.warning("Unrecognized action type from server: %s", action_type)
-<<<<<<< HEAD
 
     def process_runs(self):
         """ Transition each run then filter out finished runs """
@@ -494,94 +347,6 @@
                 for run_state in self.runs.values()
             ]
 
-=======
-
-    def process_runs(self):
-        """ Transition each run then filter out finished runs """
-        with self.lock:
-            # transition all runs
-            for bundle_uuid in self.runs.keys():
-                run_state = self.runs[bundle_uuid]
-                self.runs[bundle_uuid] = self.run_state_manager.transition(run_state)
-
-            # filter out finished runs
-            finished_container_ids = [
-                run.container
-                for run in self.runs.values()
-                if (run.stage == RunStage.FINISHED or run.stage == RunStage.FINALIZING)
-                and run.container_id is not None
-            ]
-            for container_id in finished_container_ids:
-                try:
-                    container = self.docker.containers.get(container_id)
-                    container.remove(force=True)
-                except (docker.errors.NotFound, docker.errors.NullResource):
-                    pass
-            self.runs = {k: v for k, v in self.runs.items() if v.stage != RunStage.FINISHED}
-
-    def assign_cpu_and_gpu_sets(self, request_cpus, request_gpus):
-        """
-        Propose a cpuset and gpuset to a bundle based on given requested resources.
-        Note: no side effects (this is important: we don't want to maintain more state than necessary)
-
-        Arguments:
-            request_cpus: integer
-            request_gpus: integer
-
-        Returns a 2-tuple:
-            cpuset: assigned cpuset (str indices).
-            gpuset: assigned gpuset (str indices).
-
-        Throws an exception if unsuccessful.
-        """
-        cpuset, gpuset = set(self.cpuset), set(self.gpuset)
-
-        with self.lock:
-            for run_state in self.runs.values():
-                if run_state.stage == RunStage.RUNNING:
-                    cpuset -= run_state.cpuset
-                    gpuset -= run_state.gpuset
-
-        if len(cpuset) < request_cpus:
-            raise Exception(
-                "Requested more CPUs (%d) than available (%d currently out of %d on the machine)"
-                % (request_cpus, len(cpuset), len(self.cpuset))
-            )
-        if len(gpuset) < request_gpus:
-            raise Exception(
-                "Requested more GPUs (%d) than available (%d currently out of %d on the machine)"
-                % (request_gpus, len(gpuset), len(self.gpuset))
-            )
-
-        def propose_set(resource_set, request_count):
-            return set(str(el) for el in list(resource_set)[:request_count])
-
-        return propose_set(cpuset, request_cpus), propose_set(gpuset, request_gpus)
-
-    @property
-    def all_runs(self):
-        """
-        Returns a list of all the runs managed by this RunManager
-        """
-        with self.lock:
-            return [
-                BundleCheckinState(
-                    uuid=run_state.bundle.uuid,
-                    run_status=run_state.run_status,
-                    bundle_start_time=run_state.bundle_start_time,
-                    container_time_total=run_state.container_time_total,
-                    container_time_user=run_state.container_time_user,
-                    container_time_system=run_state.container_time_system,
-                    docker_image=run_state.docker_image,
-                    state=RunStage.WORKER_STATE_TO_SERVER_STATE[run_state.stage],
-                    remote=self.id,
-                    exitcode=run_state.exitcode,
-                    failure_message=run_state.failure_message,
-                )
-                for run_state in self.runs.values()
-            ]
-
->>>>>>> 85335bbc
     @property
     def free_disk_bytes(self):
         """
@@ -752,11 +517,7 @@
 
     @staticmethod
     def execute_bundle_service_command_with_retry(cmd):
-<<<<<<< HEAD
-        retries_left = Worker.COMMAND_RETRY_SECONDS
-=======
         retries_left = Worker.COMMAND_RETRY_ATTEMPTS
->>>>>>> 85335bbc
         while True:
             try:
                 retries_left -= 1
