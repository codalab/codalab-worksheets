"""
docker_utils
General collection of Codalab-specific stateless utility functions to work with Docker.
Most are wrappers around the official Docker python client.
A preexisting client may be passed as a keyword parameter to all functions but one is automatically
created if not.
"""

import logging
import os
from typing import Optional, Tuple
import docker
from dateutil import parser, tz
import datetime
import re
import traceback
from codalab.common import BundleRuntime
from codalab.worker.runtime import Runtime

MIN_API_VERSION = '1.17'
NVIDIA_RUNTIME = 'nvidia'
DEFAULT_RUNTIME = 'runc'
DEFAULT_DOCKER_TIMEOUT = 720
DEFAULT_CONTAINER_RUNNING_TIME = 0
# Docker Registry HTTP API v2 URI prefix
URI_PREFIX = 'https://hub.docker.com/v2/repositories/'

# This specific error happens when a user specifies an image with an incompatible version of CUDA
NVIDIA_MOUNT_ERROR_REGEX = (
    '[\s\S]*OCI runtime create failed[\s\S]*stderr:[\s\S]*nvidia-container-cli: '
    'mount error: file creation failed:[\s\S]*nvidia-smi'
)
# This error happens when the memory requested by user is not enough to start a docker container
MEMORY_LIMIT_ERROR_REGEX = (
    '[\s\S]*OCI runtime create failed[\s\S]*failed to write[\s\S]*'
    'memory.limit_in_bytes: device or resource busy[\s\S]*'
)

logger = logging.getLogger(__name__)


def parse_image_progress(image_info={}):
    """
    As a docker image is being pulled, we have access to a stream of image info.
    This helper takes in image info and returns a consise progress string.

    Example Input:
    image_info = {
        progressDetail: { current: 20320000, total: 28540000 }
        progress: '[===============>     ]  20.32MB/28.54MB'
    }

    Example Return:
    '20.32MB/28.54MB (71% done)'
    """
    progress_detail = image_info.get('progressDetail', {})
    current = progress_detail.get('current')
    total = progress_detail.get('total')

    if total and current:
        percentage = current * 100 / total
        progress = image_info.get('progress')

        if progress:
            progress_parts = progress.split(']')
            concise_progress = progress_parts[-1].strip()
            return '%s (%d%% done)' % (concise_progress, percentage)
        return '(%d%% done)' % percentage
    return ''


def wrap_exception(message):
    def decorator(f):
        def wrapper(*args, **kwargs):
            def format_error_message(exception):
                return '{}: {}'.format(message, exception)

            def check_for_user_error(exception):
                error_message = format_error_message(exception)
                if re.match(NVIDIA_MOUNT_ERROR_REGEX, str(exception)):
                    raise DockerUserErrorException(error_message)
                elif re.match(MEMORY_LIMIT_ERROR_REGEX, str(exception)):
                    raise DockerUserErrorException(error_message)
                else:
                    raise DockerException(error_message)

            try:
                return f(*args, **kwargs)
            except DockerException as e:
                raise DockerException(format_error_message(e))
            except docker.errors.APIError as e:
                check_for_user_error(e)
            except (docker.errors.ImageNotFound, docker.errors.NotFound) as e:
                raise DockerException(format_error_message(e))

        return wrapper

    return decorator


class DockerException(Exception):
    def __init__(self, message):
        super(DockerException, self).__init__(message)


class DockerUserErrorException(Exception):
    def __init__(self, message):
        super(DockerUserErrorException, self).__init__(message)


class DockerRuntime(Runtime):
    """Runtime that launches Docker containers."""

    @property
    def name(self) -> str:
        return BundleRuntime.DOCKER.value

    def __init__(self):
        self.client = docker.from_env(timeout=DEFAULT_DOCKER_TIMEOUT)

    @wrap_exception('Unable to use Docker')
    def test_version(self):
        version_info = self.client.version()
        if list(map(int, version_info['ApiVersion'].split('.'))) < list(
            map(int, MIN_API_VERSION.split('.'))
        ):
            raise DockerException('Please upgrade your version of Docker')

    @wrap_exception('Problem establishing NVIDIA support')
    def get_available_runtime(self):
        self.test_version()
        try:
            nvidia_devices = self.get_nvidia_devices()
            if len(nvidia_devices) == 0:
                raise DockerException(
                    "nvidia-docker runtime available but no NVIDIA devices detected"
                )
            return NVIDIA_RUNTIME
        except DockerException as e:
            logger.warning("Cannot initialize NVIDIA runtime, no GPU support: %s", e)
            return DEFAULT_RUNTIME

    @wrap_exception('Problem getting NVIDIA devices')
    def get_nvidia_devices(self, use_docker=True):
        """
        Returns a Dict[index, UUID] of all NVIDIA devices available to docker

        Arguments:
            use_docker: whether or not to use a docker container to run nvidia-smi.

        Raises docker.errors.ContainerError if GPUs are unreachable,
            docker.errors.ImageNotFound if the CUDA image cannot be pulled
            docker.errors.APIError if another server error occurs
        """
<<<<<<< HEAD

        # Note: Do NOT update the NVIDIA image to use a CUDA version higher than
        # that supported by the NLP machines. Otherwise, Slurm Batch Worker
        # Manager will no longer function.
        cuda_image = 'nvidia/cuda:11.5.2-base-ubuntu20.04'
=======
        cuda_image = 'sulfurheron/nvidia-cuda:9.0-cudnn7-devel-ubuntu16.04-2018-06-08'
>>>>>>> 2b2a31c8
        nvidia_command = 'nvidia-smi --query-gpu=index,uuid --format=csv,noheader'
        if use_docker:
            self.client.images.pull(cuda_image)
            output = self.client.containers.run(
                cuda_image,
                nvidia_command,
                runtime=NVIDIA_RUNTIME,
                detach=False,
                stdout=True,
                remove=True,
            )
            gpu_info = output.decode()
            GPU_REGEX = r"(\d+), ((?:GPU-)[a-fA-F0-9-]+)"
            gpus = {}
            for line in gpu_info.splitlines():
                match = re.match(GPU_REGEX, line)
                if match:
                    idx = match.group(1)
                    uuid = match.group(2)
                    gpus[idx] = uuid

        else:
            # use the singularity runtime to run nvidia-smi
            # img = Client.pull('docker://' + cuda_image, pull_folder='/tmp')
            # output = Client.execute(img, nvidia_command, options=['--nv'])
            # if output['return_code'] != 0:
            #     raise SingularityError
            # gpus = output['message']
            gpus = {}
        # Get newline delimited gpu-index, gpu-uuid list
        logger.info("GPUs: " + str(gpus))
        return gpus

    @wrap_exception('Unable to fetch Docker container ip')
    def get_container_ip(self, network_name: str, container_id: str):
        # Unfortunately docker SDK doesn't update the status of Container objects
        # so we re-fetch them from the API again to get the most recent state
        container = self.client.containers.get(container_id)
        try:
            return container.attrs["NetworkSettings"]["Networks"][network_name]["IPAddress"]
        except KeyError:  # if container ip cannot be found in provided network, return None
            return None

    @wrap_exception('Unable to start Docker container')
    def start_bundle_container(
        self,
        bundle_path,
        uuid,
        dependencies,
        command,
        docker_image,
        network=None,
        cpuset=None,
        gpuset=None,
        request_cpus=0,
        request_gpus=0,
        memory_bytes=0,
        detach=True,
        tty=False,
        runtime=DEFAULT_RUNTIME,
        shared_memory_size_gb=1,
    ) -> str:
        if not command.endswith(';'):
            command = '{};'.format(command)
        # Explicitly specifying "/bin/bash" instead of "bash" for bash shell to avoid the situation when
        # the program can't find the symbolic link (default is "/bin/bash") of bash in the environment
        docker_command = ['/bin/bash', '-c', '( %s ) >stdout 2>stderr' % command]
        docker_bundle_path = '/' + uuid
        volumes = self.get_bundle_container_volume_binds(
            bundle_path, docker_bundle_path, dependencies
        )
        environment = {'HOME': docker_bundle_path, 'CODALAB': 'true'}
        working_dir = docker_bundle_path
        # Unset entrypoint regardless of image
        entrypoint = ''
        cpuset_str = ','.join(cpuset) if cpuset else ''
        # Get user/group that owns the bundle directory
        # Then we can ensure that any created files are owned by the user/group
        # that owns the bundle directory, not root.
        bundle_stat = os.stat(bundle_path)
        uid = bundle_stat.st_uid
        gid = bundle_stat.st_gid
        # TODO: Fix potential permissions issues arising from this setting
        # This can cause problems if users expect to run as a specific user
        user = '%s:%s' % (uid, gid)

        if runtime == NVIDIA_RUNTIME:
            # nvidia-docker runtime uses this env variable to allocate GPUs
            environment['NVIDIA_VISIBLE_DEVICES'] = ','.join(gpuset) if gpuset else ''

        # Name the container with the UUID for readability
        container_name = 'codalab_run_%s' % uuid
        try:
            container = self.client.containers.run(
                image=docker_image,
                command=docker_command,
                name=container_name,
                network=network,
                mem_limit=memory_bytes,
                shm_size=f"{shared_memory_size_gb}G",
                cpuset_cpus=cpuset_str,
                environment=environment,
                working_dir=working_dir,
                entrypoint=entrypoint,
                volumes=volumes,
                user=user,
                detach=detach,
                runtime=runtime,
                tty=tty,
                stdin_open=tty,
            )
            logger.debug(
                'Started Docker container for UUID %s, container ID %s,', uuid, container.id
            )
        except docker.errors.APIError:
            # The container failed to start, so it's in the CREATED state
            # If we try to re-run the container again, we'll get a 409 CONFLICT
            # because a container with the same name already exists. So, we try to remove
            # the container here.
            try:
                self.client.api.remove_container(container_name, force=True)
            except Exception:
                logger.warning("Failed to clean up Docker container after failed launch.")
                traceback.print_exc()
            raise
        return container.id

    def get_bundle_container_volume_binds(self, bundle_path, docker_bundle_path, dependencies):
        """
        Returns a volume bindings dict for the bundle path and dependencies given
        """
        binds = {
            os.path.abspath(dep_path): {'bind': docker_dep_path, 'mode': 'ro'}
            for dep_path, docker_dep_path in dependencies
        }
        binds[bundle_path] = {'bind': docker_bundle_path, 'mode': 'rw'}
        return binds

    @wrap_exception("Can't get container stats")
    def get_container_stats(self, container_id: str):
        # We don't use the stats API since it doesn't seem to be reliable, and
        # is definitely slow. This doesn't work on Mac.
        cgroup = None
        for path in ['/sys/fs/cgroup', '/cgroup']:
            if os.path.exists(path):
                cgroup = path
                break
        if cgroup is None:
            return {}

        stats = {}

        # Get CPU usage
        try:
            cpu_path = os.path.join(cgroup, 'cpuacct/docker', container_id, 'cpuacct.stat')
            with open(cpu_path) as f:
                for line in f:
                    key, value = line.split(' ')
                    # Convert jiffies to seconds
                    if key == 'user':
                        stats['time_user'] = int(value) / 100.0
                    elif key == 'system':
                        stats['time_system'] = int(value) / 100.0
        except Exception:
            pass

        # Get memory usage
        try:
            memory_path = os.path.join(
                cgroup, 'memory/docker', container_id, 'memory.usage_in_bytes'
            )
            with open(memory_path) as f:
                stats['memory'] = int(f.read())
        except Exception:
            pass

        return stats

    @wrap_exception('Unable to check Docker API for container')
    def get_container_stats_with_docker_stats(self, container_id: str):
        """Returns the cpu usage and memory limit of a container using the Docker Stats API."""
        if self.container_exists(container_id):
            try:
                container_stats: dict = self.client.containers.get(container_id).stats(stream=False)

                cpu_usage: float = self.get_cpu_usage(container_stats)
                memory_usage: float = self.get_memory_usage(container_stats)

                return cpu_usage, memory_usage
            except docker.errors.NotFound:
                raise
        else:
            return 0.0, 0

    def get_cpu_usage(self, container_stats: dict) -> float:
        """Calculates CPU usage from container stats returned from the Docker Stats API.
        The way of calculation comes from here:
        https://www.jcham.com/2016/02/09/calculating-cpu-percent-and-memory-percentage-for-containers/
        That method is also based on how the docker client calculates it:
        https://github.com/moby/moby/blob/131e2bf12b2e1b3ee31b628a501f96bbb901f479/api/client/stats.go#L309"""
        try:
            cpu_delta: int = (
                container_stats['cpu_stats']['cpu_usage']['total_usage']
                - container_stats['precpu_stats']['cpu_usage']['total_usage']
            )
            system_delta: int = (
                container_stats['cpu_stats']['system_cpu_usage']
                - container_stats['precpu_stats']['system_cpu_usage']
            )
            if system_delta > 0 and cpu_delta > 0:
                cpu_usage: float = float(cpu_delta / system_delta) * float(
                    len(container_stats['cpu_stats']['cpu_usage']['percpu_usage'])
                )
                return cpu_usage
            return 0.0
        except KeyError:
            # The stats returned may be missing some keys if the bundle is not fully ready or has exited.
            # We can just skip for now and wait until this function is called the next time.
            return 0.0

    def get_memory_usage(self, container_stats: dict) -> float:
        """Takes a dictionary of container stats returned by docker stats, returns memory usage"""
        try:
            memory_limit: float = container_stats['memory_stats']['limit']
            current_memory_usage: float = container_stats['memory_stats']['usage']
            return current_memory_usage / memory_limit
        except KeyError:
            return 0

    @wrap_exception('Unable to check Docker API for container')
    def container_exists(self, container_id):
        try:
            self.client.containers.get(container_id)
            return True
        except docker.errors.NotFound:
            return False

    @wrap_exception('Unable to check Docker container status')
    def check_finished(self, container_id: str) -> Tuple[bool, Optional[str], Optional[str]]:
        try:
            container = self.client.containers.get(container_id)
        except docker.errors.NotFound:
            return (True, None, 'Docker container not found')
        if container.status != 'running':
            # If the logs are nonempty, then something might have gone
            # wrong with the commands run before the user command,
            # such as bash or cd.
            stderr = container.logs(stderr=True, stdout=False)
            # Strip non-ASCII chars since failure_message is not Unicode
            # TODO: don't need to strip since we can support unicode?
            if len(stderr) > 0:
                failure_msg = stderr.decode('ascii', errors='ignore')
            else:
                failure_msg = None
            exitcode = container.attrs['State']['ExitCode']
            if exitcode == '137':
                failure_msg = 'Memory limit exceeded.'
            return (True, exitcode, failure_msg)
        return (False, None, None)

    @wrap_exception('Unable to check Docker container running time')
    def get_container_running_time(self, container_id: str):
        # Get the current container
        try:
            container = self.client.containers.get(container_id)
        except docker.errors.NotFound:
            # This usually happens when container gets accidentally removed or deleted
            return DEFAULT_CONTAINER_RUNNING_TIME
        # Load this container from the server again and update attributes with the new data.
        container.reload()
        # Calculate the start_time of the current container
        start_time = container.attrs['State']['StartedAt']
        # Calculate the end_time of the current container. If 'Status' of the current container is not 'exited',
        # then using the current time as end_time
        end_time = (
            container.attrs['State']['FinishedAt']
            if container.attrs['State']['Status'] == 'exited'
            else str(datetime.datetime.now(tz.tzutc()))
        )
        # Docker reports both the start_time and the end_time in ISO format. We currently use dateutil.parser.isoparse to
        # parse them. In Python3.7 or above, the built-in function datetime.fromisoformat() can be used to parse ISO
        # formatted datetime string directly.
        container_running_time = parser.isoparse(end_time) - parser.isoparse(start_time)
        return container_running_time.total_seconds()

    def kill(self, container_id: str):
        try:
            container = self.client.containers.get(container_id)
        except docker.errors.NotFound:
            return
        container.kill()

    def remove(self, container_id: str):
        try:
            container = self.client.containers.get(container_id)
        except docker.errors.NotFound:
            return
        container.remove(force=True)<|MERGE_RESOLUTION|>--- conflicted
+++ resolved
@@ -152,15 +152,11 @@
             docker.errors.ImageNotFound if the CUDA image cannot be pulled
             docker.errors.APIError if another server error occurs
         """
-<<<<<<< HEAD
 
         # Note: Do NOT update the NVIDIA image to use a CUDA version higher than
         # that supported by the NLP machines. Otherwise, Slurm Batch Worker
         # Manager will no longer function.
         cuda_image = 'nvidia/cuda:11.5.2-base-ubuntu20.04'
-=======
-        cuda_image = 'sulfurheron/nvidia-cuda:9.0-cudnn7-devel-ubuntu16.04-2018-06-08'
->>>>>>> 2b2a31c8
         nvidia_command = 'nvidia-smi --query-gpu=index,uuid --format=csv,noheader'
         if use_docker:
             self.client.images.pull(cuda_image)
