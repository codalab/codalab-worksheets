import math
import os
import stat
import tarfile
import logging
import traceback
from typing import Any, List, Optional, Union
from typing_extensions import TypedDict

from apache_beam.io.filesystems import FileSystems
from codalab.common import parse_linked_bundle_url
from codalab.worker.file_util import OpenIndexedTarGzFile


class PathException(Exception):
    pass


class BundleTarget:
    """
        bundle_uuid: UUID of the bundle the path is actually found on. This is
            used for when a path resolves to a dependency of a bundle.
        subpath: the particular path to resolve in the bundle UUID in the end. If
            the path resolves to a dependency, then the first component of the
            path is the dependency key and should not be used within the actual
            dependency bundle. This field strips that value.

        for example if a bundle has the dependency key:dep-bundle/dep-subpath
        the bundle target (bundle, key/subpath) would resolve to
        (dep-bundle, dep-subpath/subpath)
    """

    def __init__(self, bundle_uuid, subpath):
        self.bundle_uuid = bundle_uuid
        self.subpath = subpath

    def __eq__(self, other):
        return self.bundle_uuid == other.bundle_uuid and self.subpath == other.subpath

    def __hash__(self):
        return hash((self.bundle_uuid, self.subpath))

    @classmethod
    def from_dict(cls, dct):
        return cls(dct['bundle_uuid'], dct['subpath'])

    def __str__(self):
        return "{}:{}".format(self.bundle_uuid, self.subpath)


TargetInfo = TypedDict(
    'TargetInfo',
    {
        "name": str,
        "size": int,
        "perm": int,
        "link": Optional[str],
        "type": str,
        "contents": Optional[List[Any]],
        "resolved_target": Optional[BundleTarget],
    },
    total=False,
)


def get_target_info(bundle_path: str, target: BundleTarget, depth: int) -> TargetInfo:
    """
    Generates an index of the contents of the given path. The index contains
    the fields:
        name: Name of the entry.
        type: Type of the entry, one of 'file', 'directory' or 'link'.
        size: Size of the entry.
        perm: Permissions of the entry.
        link: If type is 'link', where the symbolic link points to.
        contents: If type is 'directory', a list of entries for the contents.

    For the top level entry, also contains resolved_target, a BundleTarget:

    Any entries more than depth levels deep are filtered out. Depth 0, for
    example, means only the top-level entry is included, and no contents. Depth
    1 means the contents of the top-level are included, but nothing deeper.

    If the given path does not exist, raises PathException.

    If reading the given path is not secure, raises a PathException.
    """
    final_path = _get_normalized_target_path(bundle_path, target)
    if parse_linked_bundle_url(final_path).uses_beam:
        # If the target is on Azure, use a special method using Apache Beam
        # to get the target info.
        try:
            info = _compute_target_info_beam(final_path, depth)
        except Exception:
            logging.error(
                "Path '{}' in bundle {} not found: {}".format(
                    target.subpath, target.bundle_uuid, traceback.format_exc()
                )
            )
            raise PathException(
                "Path '{}' in bundle {} not found".format(target.subpath, target.bundle_uuid)
            )
    else:
        if not os.path.islink(final_path) and not os.path.exists(final_path):
            raise PathException(
                "Path '{}' in bundle {} not found".format(target.subpath, target.bundle_uuid)
            )
        info = _compute_target_info_local(final_path, depth)

    info['resolved_target'] = target
    return info


def get_target_path(bundle_path: str, target: BundleTarget) -> str:
    """
    Returns the path to the given target, which is assumed to exist.
    If reading the given path is not secure, raises a PathException.
    """
    final_path = _get_normalized_target_path(bundle_path, target)
    error_path = _get_target_path(target.bundle_uuid, target.subpath)

    if os.path.islink(final_path):
        # We shouldn't get here, unless the user is a hacker or a developer
        # didn't use get_target_info correctly.
        raise PathException('%s is a symlink and following symlinks is not allowed.' % error_path)

    return final_path


BUNDLE_NO_LONGER_RUNNING_MESSAGE = 'Bundle no longer running'


def _get_normalized_target_path(bundle_path: str, target: BundleTarget) -> str:
    if parse_linked_bundle_url(bundle_path).uses_beam:
        # On Azure, don't call os.path functions on the paths (which are azfs:// URLs).
        # We can just concatenate them together.
        return f"{bundle_path}/{target.subpath}" if target.subpath else bundle_path
    else:
        real_bundle_path = os.path.realpath(bundle_path)
        normalized_target_path = os.path.normpath(
            _get_target_path(real_bundle_path, target.subpath)
        )

    error_path = _get_target_path(target.bundle_uuid, target.subpath)

    if not normalized_target_path.startswith(real_bundle_path):
        raise PathException('%s is not inside the bundle.' % error_path)

    return normalized_target_path


def _get_target_path(bundle_path, path):
    if path:
        # Don't use os.path.join, since we don't want an absolute path to
        # override the bundle path.
        return bundle_path + os.path.sep + path
    else:
        return bundle_path


def _compute_target_info_local(path: str, depth: Union[int, float]) -> TargetInfo:
    """Computes target info for a local file."""
    stat = os.lstat(path)
    result: TargetInfo = {
        'name': os.path.basename(path),
        'size': stat.st_size,
        'perm': stat.st_mode & 0o777,
        'type': '',
    }
    if os.path.islink(path):
        result['type'] = 'link'
        result['link'] = os.readlink(path)
    elif os.path.isfile(path):
        result['type'] = 'file'
    elif os.path.isdir(path):
        result['type'] = 'directory'
        if depth > 0:
            result['contents'] = [
                _compute_target_info_local(os.path.join(path, file_name), depth - 1)
                for file_name in os.listdir(path)
            ]
    if result is None:
        raise PathException()
    return result


def _compute_target_info_beam(path: str, depth: Union[int, float]) -> TargetInfo:
    """Computes target info for a file that is externalized on a location
    such as Azure, by using the Apache Beam FileSystem APIs."""

    linked_bundle_path = parse_linked_bundle_url(path)
    if not FileSystems.exists(linked_bundle_path.bundle_path):
        raise PathException(linked_bundle_path.bundle_path)
    if not linked_bundle_path.is_archive:
        # Single file
<<<<<<< HEAD
        file = FileSystems.match([path])[0].metadata_list[0]
        return {
            'name': linked_bundle_path.bundle_uuid,
            'type': 'file',
            'size': file.size_in_bytes,
            'perm': 0o755,
        }
=======
        raise PathException(
            "Single files on Blob Storage are not supported; only a path within a .tar.gz fils is supported."
        )
>>>>>>> 07b3021c

    with OpenIndexedTarGzFile(linked_bundle_path.bundle_path) as tf:
        islink = lambda finfo: stat.S_ISLNK(finfo.mode)
        readlink = lambda finfo: finfo.linkname

        isfile = lambda finfo: finfo.type in tarfile.REGULAR_TYPES
        isdir = lambda finfo: finfo.type == tarfile.DIRTYPE
        listdir = lambda path: tf.getFileInfo(path, listDir=True)

<<<<<<< HEAD
        def _get_info(path, depth):
=======
        def _get_info(path: str, depth: Union[int, float]) -> TargetInfo:
            """This function is called to get the target info of the specified path.
            If the specified path is a directory and additional depth is requested, this
            function is recursively called to retrieve the target info of files within
            the directory, much like _compute_target_info_local.
            """
>>>>>>> 07b3021c
            if not path.startswith("/"):
                path = "/" + path
            finfo = tf.getFileInfo(path)
            if finfo is None:
                # Not found
                raise PathException
<<<<<<< HEAD
            result = {}
            result['name'] = path.split("/")[-1]  # get last part of path
            result['size'] = finfo.size
            result['perm'] = finfo.mode & 0o777
=======
            result: TargetInfo = {
                'name': os.path.basename(path),  # get last part of path
                'size': finfo.size,
                'perm': finfo.mode & 0o777,
                'type': '',
            }
>>>>>>> 07b3021c
            if islink(finfo):
                result['type'] = 'link'
                result['link'] = readlink(finfo)
            elif isfile(finfo):
                result['type'] = 'file'
            elif isdir(finfo):
                result['type'] = 'directory'
                if depth > 0:
                    result['contents'] = [
                        _get_info(path + "/" + file_name, depth - 1)
                        for file_name in listdir(path)
                        if file_name != "."
                    ]
            return result

        if linked_bundle_path.archive_subpath:
            # Return the contents of a subpath within a directory.
            return _get_info(linked_bundle_path.archive_subpath, depth)
        else:
<<<<<<< HEAD
            # No subpath, return the entire directory.
            file = FileSystems.match([path])[0].metadata_list[0]
            result = {
=======
            # No subpath, return the entire directory with the bundle
            # contents in it. The permissions of this directory
            # cannot be set by the user (the user can only set permissions
            # of files *within* this directory that are part of the bundle
            # itself), so we just return a placeholder value of 0o755
            # for this directory's permissions.
            file = FileSystems.match([path])[0].metadata_list[0]
            result: TargetInfo = {
>>>>>>> 07b3021c
                'name': linked_bundle_path.bundle_uuid,
                'type': 'directory',
                'size': file.size_in_bytes,
                'perm': 0o755,
            }
            if depth > 0:
                result['contents'] = [
                    _get_info(file_name, depth - 1)
                    for file_name in listdir("/")
                    if file_name != "."
                ]
            return result


def compute_target_info_beam_descendants_flat(path: str) -> List[TargetInfo]:
    """Given a path on Azure Blob Storage,
    returns a flat array of all descendants within that directory in the format
    [{name, type, size, perm}], where `name` is equal to the full path of each item.

    Also includes an entry for the specified directory with `name` equal to an empty string.
    """
    target_info = _compute_target_info_beam(
        path, math.inf
    )  # We want to calculate the target info at infinite depth to expand *all* descendants.
    results = []

    def append_results(tinfo, prefix=""):
        results.append(dict(tinfo, contents=None, name=prefix + tinfo["name"]))
        if 'contents' in tinfo:
            for t in tinfo['contents']:
                append_results(t, prefix + tinfo['name'] + '/')

    results.append(dict(target_info, contents=None, name=""))
<<<<<<< HEAD
    if 'contents' in target_info:
=======
    if 'contents' in target_info and target_info['contents'] is not None:
>>>>>>> 07b3021c
        for t in target_info['contents']:
            append_results(t)

    return results<|MERGE_RESOLUTION|>--- conflicted
+++ resolved
@@ -192,19 +192,9 @@
         raise PathException(linked_bundle_path.bundle_path)
     if not linked_bundle_path.is_archive:
         # Single file
-<<<<<<< HEAD
-        file = FileSystems.match([path])[0].metadata_list[0]
-        return {
-            'name': linked_bundle_path.bundle_uuid,
-            'type': 'file',
-            'size': file.size_in_bytes,
-            'perm': 0o755,
-        }
-=======
         raise PathException(
             "Single files on Blob Storage are not supported; only a path within a .tar.gz fils is supported."
         )
->>>>>>> 07b3021c
 
     with OpenIndexedTarGzFile(linked_bundle_path.bundle_path) as tf:
         islink = lambda finfo: stat.S_ISLNK(finfo.mode)
@@ -214,35 +204,24 @@
         isdir = lambda finfo: finfo.type == tarfile.DIRTYPE
         listdir = lambda path: tf.getFileInfo(path, listDir=True)
 
-<<<<<<< HEAD
-        def _get_info(path, depth):
-=======
         def _get_info(path: str, depth: Union[int, float]) -> TargetInfo:
             """This function is called to get the target info of the specified path.
             If the specified path is a directory and additional depth is requested, this
             function is recursively called to retrieve the target info of files within
             the directory, much like _compute_target_info_local.
             """
->>>>>>> 07b3021c
             if not path.startswith("/"):
                 path = "/" + path
             finfo = tf.getFileInfo(path)
             if finfo is None:
                 # Not found
                 raise PathException
-<<<<<<< HEAD
-            result = {}
-            result['name'] = path.split("/")[-1]  # get last part of path
-            result['size'] = finfo.size
-            result['perm'] = finfo.mode & 0o777
-=======
             result: TargetInfo = {
                 'name': os.path.basename(path),  # get last part of path
                 'size': finfo.size,
                 'perm': finfo.mode & 0o777,
                 'type': '',
             }
->>>>>>> 07b3021c
             if islink(finfo):
                 result['type'] = 'link'
                 result['link'] = readlink(finfo)
@@ -262,11 +241,6 @@
             # Return the contents of a subpath within a directory.
             return _get_info(linked_bundle_path.archive_subpath, depth)
         else:
-<<<<<<< HEAD
-            # No subpath, return the entire directory.
-            file = FileSystems.match([path])[0].metadata_list[0]
-            result = {
-=======
             # No subpath, return the entire directory with the bundle
             # contents in it. The permissions of this directory
             # cannot be set by the user (the user can only set permissions
@@ -275,7 +249,6 @@
             # for this directory's permissions.
             file = FileSystems.match([path])[0].metadata_list[0]
             result: TargetInfo = {
->>>>>>> 07b3021c
                 'name': linked_bundle_path.bundle_uuid,
                 'type': 'directory',
                 'size': file.size_in_bytes,
@@ -309,11 +282,7 @@
                 append_results(t, prefix + tinfo['name'] + '/')
 
     results.append(dict(target_info, contents=None, name=""))
-<<<<<<< HEAD
-    if 'contents' in target_info:
-=======
     if 'contents' in target_info and target_info['contents'] is not None:
->>>>>>> 07b3021c
         for t in target_info['contents']:
             append_results(t)
 
