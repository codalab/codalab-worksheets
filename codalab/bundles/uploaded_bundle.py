'''
UploadedBundle is a abstract Bundle supertype that represents a bundle that is
directly uploaded to the bundle store. Uploaded bundles are constructed with
just a bundle store data hash and a metadata dict, and never need to be run.
'''
from typing import List, ClassVar

from codalab.bundles.named_bundle import NamedBundle
from codalab.objects.metadata_spec import MetadataSpec
from codalab.worker.bundle_state import State


class UploadedBundle(NamedBundle):
    METADATA_SPECS = list(NamedBundle.METADATA_SPECS)  # type: List[ClassVar]
    # Don't format specs
    # fmt: off
    METADATA_SPECS.append(
        MetadataSpec('license', str, 'The license under which this program/dataset is released.')
    )
    METADATA_SPECS.append(
        MetadataSpec('source_url', str, 'URL corresponding to the original source of this bundle.')
    )

    METADATA_SPECS.append(
<<<<<<< HEAD
        MetadataSpec('link_url', str, 'Link URL of bundle.')
    )
    METADATA_SPECS.append(
        MetadataSpec('link_format', str, 'Link format of bundle. Can be equal to'
            '"raw" or "zip" (only "raw" is supported as of now).')
=======
        MetadataSpec('link_url', str, 'Link URL of bundle.', optional=True)
    )
    METADATA_SPECS.append(
        MetadataSpec('link_format', str, 'Link format of bundle. Can be equal to'
            '"raw" or "zip" (only "raw" is supported as of now).', optional=True)
>>>>>>> 0d6fdf7d
    )
    # fmt: on

    @classmethod
    def construct(cls, metadata, owner_id, uuid=None):
        row = {
            'bundle_type': cls.BUNDLE_TYPE,
            'command': None,
            'data_hash': None,
            'state': State.READY,
            'metadata': metadata,
            'dependencies': [],
            'owner_id': owner_id,
        }
        if uuid:
            row['uuid'] = uuid
        return super(UploadedBundle, cls).construct(row)

    def run(self, bundle_store, parent_dict):
        assert False, '%ss should never be run!' % (self.__class__.__name__,)<|MERGE_RESOLUTION|>--- conflicted
+++ resolved
@@ -22,19 +22,11 @@
     )
 
     METADATA_SPECS.append(
-<<<<<<< HEAD
-        MetadataSpec('link_url', str, 'Link URL of bundle.')
-    )
-    METADATA_SPECS.append(
-        MetadataSpec('link_format', str, 'Link format of bundle. Can be equal to'
-            '"raw" or "zip" (only "raw" is supported as of now).')
-=======
         MetadataSpec('link_url', str, 'Link URL of bundle.', optional=True)
     )
     METADATA_SPECS.append(
         MetadataSpec('link_format', str, 'Link format of bundle. Can be equal to'
             '"raw" or "zip" (only "raw" is supported as of now).', optional=True)
->>>>>>> 0d6fdf7d
     )
     # fmt: on
 
