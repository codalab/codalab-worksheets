'''
UploadedBundle is a abstract Bundle supertype that represents a bundle that is
directly uploaded to the bundle store. Uploaded bundles are constructed with
just a bundle store data hash and a metadata dict, and never need to be run.
'''
from codalab.bundles.named_bundle import NamedBundle
from codalab.common import State
from codalab.objects.metadata_spec import MetadataSpec

class UploadedBundle(NamedBundle):
    METADATA_SPECS = list(NamedBundle.METADATA_SPECS)
    METADATA_SPECS.append(MetadataSpec('license', basestring, 'which license this program/data is released under'))
    METADATA_SPECS.append(MetadataSpec('source_url', basestring, 'where this data came from'))

    @classmethod
    def construct(cls, data_hash, metadata, uuid=None):
        row = {
          'bundle_type': cls.BUNDLE_TYPE,
          'command': None,
          'data_hash': data_hash,
          'state': State.READY,
          'metadata': metadata,
          'dependencies': [],
<<<<<<< HEAD
          'worker_command': None,
=======
          #'worker_command': None,
>>>>>>> 978f4535
        }
        if uuid:
            row['uuid'] = uuid
        return super(UploadedBundle, cls).construct(row)

    def get_hard_dependencies(self):
        # Uploaded bundles don't have any dependencies on other bundles at all.
        return []

    def run(self, bundle_store, parent_dict):
        assert(False), '%ss should never be run!' % (self.__class__.__name__,)<|MERGE_RESOLUTION|>--- conflicted
+++ resolved
@@ -21,11 +21,7 @@
           'state': State.READY,
           'metadata': metadata,
           'dependencies': [],
-<<<<<<< HEAD
-          'worker_command': None,
-=======
           #'worker_command': None,
->>>>>>> 978f4535
         }
         if uuid:
             row['uuid'] = uuid
