from abc import ABC, abstractmethod
from bottle import abort, httplib, redirect, request, url

from codalab.lib.server_util import redirect_with_query
from codalab.objects.user import PUBLIC_USER

import os

<<<<<<< HEAD
def user_is_authenticated():
    # TODO: delete later -tony
    print('Tony - checking authenticated...request: ' + str(request))
    return hasattr(request, 'user') and request.user is not None and request.user is not PUBLIC_USER
=======
>>>>>>> 51491886

class AuthPlugin(ABC):
    _NOT_AUTHENTICATED_ERROR = 'User is not authenticated.'
    _NOT_VERIFIED_ERROR = 'User is not verified.'
    _ACCESS_DENIED_ERROR = 'User has not been given access to this CodaLab instance. Please contact the admin for access.'

    api = 2

    @abstractmethod
    def apply(self, callback, route):
        pass

    def is_protected_mode(self):
        return os.environ.get('CODALAB_PROTECTED_MODE') == 'True'

    def user_is_authenticated(self):
        return (
            hasattr(request, 'user')
            and request.user is not None
            and request.user is not PUBLIC_USER
        )

    def check_user_verified(self):
        if self.user_is_authenticated() and not request.user.is_verified:
            if request.is_ajax:
                abort(httplib.UNAUTHORIZED, AuthPlugin._NOT_VERIFIED_ERROR)
            else:
                redirect(url('resend_key'))

    def check_user_authenticated(self):
        if not self.user_is_authenticated():
            if request.is_ajax:
                abort(httplib.UNAUTHORIZED, AuthPlugin._NOT_AUTHENTICATED_ERROR)
            else:
                redirect_with_query('/account/login', {'next': request.url})

    def check_has_access(self):
        if not request.user.has_access:
            if request.is_ajax:
                abort(httplib.UNAUTHORIZED, AuthPlugin._ACCESS_DENIED_ERROR)
            else:
                redirect_with_query('/account/login', {'next': request.url})


class UserVerifiedPlugin(AuthPlugin):
    """
    In all modes, fails the request if the user is authenticated but not verified.

    The handling of AJAX requests is the same as AuthenticatedPlugin.
    """

    def apply(self, callback, route):
        def wrapper(*args, **kwargs):
            self.check_user_verified()
            return callback(*args, **kwargs)

        return wrapper


class PublicUserPlugin(AuthPlugin):
    """
    Sets request.user to PUBLIC_USER if none set yet.
    """

    def apply(self, callback, route):
        def wrapper(*args, **kwargs):
            if not self.user_is_authenticated():
                request.user = PUBLIC_USER
            return callback(*args, **kwargs)

        return wrapper


class AuthenticatedPlugin(AuthPlugin):
    """
    In all modes, checks if the user is authenticated (i.e. request.user has been set).

    This method redirects the user to login unless the request is an AJAX request
    (i.e. has X-Requested-With header set to XMLHttpRequest). This header should
    be set by:
      - AJAX requests in the Javascript app.
      - Requests from the workers.
      - Requests from the CLI.
    """

    def apply(self, callback, route):
        def wrapper(*args, **kwargs):
            self.check_user_authenticated()
            return callback(*args, **kwargs)

        return wrapper


class AuthenticatedProtectedPlugin(AuthPlugin):
    """
    In non-protected mode, checks if the user is authenticated.
    In protected mode, checks if the user is authenticated and has access to the instance.

    The handling of AJAX requests is the same as AuthenticatedPlugin.
    """

    def apply(self, callback, route):
        def wrapper(*args, **kwargs):
            self.check_user_authenticated()
            if self.is_protected_mode():
                self.check_has_access()
            return callback(*args, **kwargs)

        return wrapper


class ProtectedPlugin(AuthPlugin):
    """
    In non-protected mode, grants anonymous access.
    In protected mode, checks if the user is authenticated and has access to the instance.

    The handling of AJAX requests is the same as AuthenticatedPlugin.
    """

    def apply(self, callback, route):
        def wrapper(*args, **kwargs):
            if self.is_protected_mode():
                self.user_is_authenticated()
                self.check_has_access()
            return callback(*args, **kwargs)

        return wrapper<|MERGE_RESOLUTION|>--- conflicted
+++ resolved
@@ -6,13 +6,6 @@
 
 import os
 
-<<<<<<< HEAD
-def user_is_authenticated():
-    # TODO: delete later -tony
-    print('Tony - checking authenticated...request: ' + str(request))
-    return hasattr(request, 'user') and request.user is not None and request.user is not PUBLIC_USER
-=======
->>>>>>> 51491886
 
 class AuthPlugin(ABC):
     _NOT_AUTHENTICATED_ERROR = 'User is not authenticated.'
