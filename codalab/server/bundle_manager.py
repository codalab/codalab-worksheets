--- conflicted
+++ resolved
@@ -395,10 +395,7 @@
                     + resource_deducted_codalab_owned_workers
                 )
             else:
-<<<<<<< HEAD
                 workers_list = resource_deducted_user_workers[bundle.owner_id]
-=======
-                workers_list = resource_deducted_user_owned_workers[bundle.owner_id]
             # Although we pre-compute the available workers, workers might go offline.
             # As a result, we refresh the currently-online workers (by cleaning up the
             # dead workers), and filter out the precomputed workers that are no longer online.
@@ -428,7 +425,6 @@
             workers_list = [
                 worker for worker in workers_list if worker["worker_id"] not in offline_workers
             ]
->>>>>>> b345b471
 
             workers_list = self._filter_and_sort_workers(workers_list, bundle, bundle_resources)
             # Try starting bundles on the workers that have enough computing resources
