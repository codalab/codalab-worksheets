import copy
from collections import defaultdict
import datetime
import logging
import os
import random
import re
import sys
import threading
import time
import traceback

from codalab.objects.permission import (
    check_bundles_have_read_permission,
    check_bundle_have_run_permission,
)
from codalab.common import NotFoundError, PermissionError
from codalab.lib import bundle_util, formatting, path_util
from codalab.server.worker_info_accessor import WorkerInfoAccessor
from codalab.worker.file_util import remove_path
from codalab.worker.bundle_state import State, RunResources


logger = logging.getLogger(__name__)

WORKER_TIMEOUT_SECONDS = 60
SECONDS_PER_DAY = 60 * 60 * 24
# Fail unresponsive bundles in uploading, staged and running state after this many days.
BUNDLE_TIMEOUT_DAYS = 60
# Impose a minimum container request memory 4mb (4 * 1024 * 1024 bytes), same as docker's minimum allowed value
# https://docs.docker.com/config/containers/resource_constraints/#limit-a-containers-access-to-memory
# When using the REST api, it is allowed to set Memory to 0 but that means the container has unbounded
# access to the host machine's memory, which we have decided to not allow
MINIMUM_REQUEST_MEMORY_BYTES = 4 * 1024 * 1024
# Deduct DISK_QUOTA_SLACK_BYTES from the max user disk quota bytes when computing the default amount of disk space to
# request. Then the default max disk quota that can be requested becomes disk quota left - DISK_QUOTA_SLACK_BYTES.
DISK_QUOTA_SLACK_BYTES = 0.5 * 1024 * 1024 * 1024


class BundleManager(object):
    """
    Assigns run bundles to workers and makes make bundles.
    """

    def __init__(self, codalab_manager):
        config = codalab_manager.config.get('workers')
        if not config:
            print('config.json file missing a workers section.', file=sys.stderr)
            sys.exit(1)

        self._model = codalab_manager.model()
        self._worker_model = codalab_manager.worker_model()
        self._bundle_store = codalab_manager.bundle_store()
        self._upload_manager = codalab_manager.upload_manager()

        self._exiting_lock = threading.Lock()
        self._exiting = False

        self._make_uuids_lock = threading.Lock()
        self._make_uuids = set()
        # Set of bundle UUIDs with an unknown requested worker
        self._bundles_without_matched_workers = set()

        def parse(to_value, field):
            return to_value(config[field]) if field in config else None

        self._max_request_time = parse(formatting.parse_duration, 'max_request_time') or 0
        self._max_request_memory = parse(formatting.parse_size, 'max_request_memory') or 0
        self._min_request_memory = (
            parse(formatting.parse_size, 'min_request_memory') or MINIMUM_REQUEST_MEMORY_BYTES
        )
        self._max_request_disk = parse(formatting.parse_size, 'max_request_disk') or 0

        self._default_cpu_image = config.get('default_cpu_image')
        self._default_gpu_image = config.get('default_gpu_image')

        logging.basicConfig(format='%(asctime)s %(message)s', level=logging.INFO)

    def run(self, sleep_time):
        logger.info('Bundle manager running!')
        while not self._is_exiting():
            try:
                self._run_iteration()
            except Exception:
                traceback.print_exc()

            time.sleep(sleep_time)

        while self._is_making_bundles():
            time.sleep(sleep_time)

    def signal(self):
        with self._exiting_lock:
            self._exiting = True

    def _is_exiting(self):
        with self._exiting_lock:
            return self._exiting

    def _run_iteration(self):
        self._stage_bundles()
        self._make_bundles()
        self._schedule_run_bundles()
        self._fail_unresponsive_bundles()

    def _stage_bundles(self):
        """
        Stages bundles by:
            1) Failing any bundles that have any missing or failed dependencies.
            2) Staging any bundles that have all ready dependencies.
        """
        bundles = self._model.batch_get_bundles(state=State.CREATED)
        parent_uuids = set(dep.parent_uuid for bundle in bundles for dep in bundle.dependencies)
        parents = self._model.batch_get_bundles(uuid=parent_uuids)

        all_parent_states = {parent.uuid: parent.state for parent in parents}
        all_parent_uuids = set(all_parent_states)

        bundles_to_fail = []
        bundles_to_stage = []
        for bundle in bundles:
            parent_uuids = set(dep.parent_uuid for dep in bundle.dependencies)

            try:
                check_bundles_have_read_permission(
                    self._model, self._model.get_user(bundle.owner_id), parent_uuids
                )
            except PermissionError as e:
                bundles_to_fail.append((bundle, str(e)))
                continue

            missing_uuids = parent_uuids - all_parent_uuids
            if missing_uuids:
                bundles_to_fail.append(
                    (bundle, 'Missing parent bundles: %s' % ', '.join(missing_uuids))
                )
                continue

            parent_states = {uuid: all_parent_states[uuid] for uuid in parent_uuids}

            acceptable_states = [State.READY]
            if bundle.metadata.allow_failed_dependencies:
                acceptable_states.append(State.FAILED)
                acceptable_states.append(State.KILLED)
            else:
                failed_uuids = [
                    uuid for uuid, state in parent_states.items() if state == State.FAILED
                ]
                killed_uuids = [
                    uuid for uuid, state in parent_states.items() if state == State.KILLED
                ]
                failure_message = ''
                if failed_uuids:
                    failure_message += ' Parent bundles failed: %s' % ', '.join(failed_uuids)
                if killed_uuids:
                    failure_message += ' Parent bundles were killed: %s' % ', '.join(killed_uuids)
                if failure_message:
                    failure_message += ' (Please use the --allow-failed-dependencies flag to depend on results of failed or killed bundles)'
                    bundles_to_fail.append((bundle, failure_message))
                    continue

            if all(state in acceptable_states for state in parent_states.values()):
                bundles_to_stage.append(bundle)

        for bundle, failure_message in bundles_to_fail:
            logger.info('Failing bundle %s: %s', bundle.uuid, failure_message)
            self._model.update_bundle(
                bundle, {'state': State.FAILED, 'metadata': {'failure_message': failure_message}}
            )
        for bundle in bundles_to_stage:
            logger.info('Staging %s', bundle.uuid)
            self._model.update_bundle(bundle, {'state': State.STAGED})

    def _make_bundles(self):
        # Re-stage any stuck bundles. This would happen if the bundle manager
        # died.
        for bundle in self._model.batch_get_bundles(state=State.MAKING, bundle_type='make'):
            if not self._is_making_bundle(bundle.uuid):
                logger.info('Re-staging make bundle %s', bundle.uuid)
                self._model.update_bundle(bundle, {'state': State.STAGED})

        for bundle in self._model.batch_get_bundles(state=State.STAGED, bundle_type='make'):
            logger.info('Making bundle %s', bundle.uuid)
            self._model.update_bundle(bundle, {'state': State.MAKING})
            with self._make_uuids_lock:
                self._make_uuids.add(bundle.uuid)
            # Making a bundle could take time, so do the work in a separate
            # thread to ensure quick scheduling.
            threading.Thread(target=BundleManager._make_bundle, args=[self, bundle]).start()

    def _is_making_bundles(self):
        with self._make_uuids_lock:
            return bool(self._make_uuids)

    def _is_making_bundle(self, uuid):
        with self._make_uuids_lock:
            return uuid in self._make_uuids

    def _make_bundle(self, bundle):
        try:
            bundle_link_url = getattr(bundle.metadata, "link_url", None)
            bundle_location = bundle_link_url or self._bundle_store.get_bundle_location(bundle.uuid)
            path = os.path.normpath(bundle_location)

            deps = []
            parent_bundle_link_urls = self._model.get_bundle_metadata(
                [dep.parent_uuid for dep in bundle.dependencies], "link_url"
            )
            for dep in bundle.dependencies:
                parent_bundle_link_url = parent_bundle_link_urls.get(dep.parent_uuid)
                parent_bundle_path = parent_bundle_link_url or os.path.normpath(
                    self._bundle_store.get_bundle_location(dep.parent_uuid)
                )
                # TODO(Ashwin): make this logic non-fs specific.
                dependency_path = os.path.normpath(
                    os.path.join(parent_bundle_path, dep.parent_path)
                )
                if not dependency_path.startswith(parent_bundle_path) or (
                    not os.path.islink(dependency_path) and not os.path.exists(dependency_path)
                ):
                    raise Exception(
                        'Invalid dependency %s'
                        % (path_util.safe_join(dep.parent_uuid, dep.parent_path))
                    )

                child_path = os.path.normpath(os.path.join(path, dep.child_path))
                if not child_path.startswith(path):
                    raise Exception('Invalid key for dependency: %s' % (dep.child_path))

                deps.append((dependency_path, child_path))

            remove_path(path)

            if len(deps) == 1 and deps[0][1] == path:
                path_util.copy(deps[0][0], path, follow_symlinks=False)
            else:
                os.mkdir(path)
                for dependency_path, child_path in deps:
                    path_util.copy(dependency_path, child_path, follow_symlinks=False)

            # TODO(Ashwin): fix
            self._model.update_disk_metadata(bundle, bundle_location, enforce_disk_quota=True)
            logger.info('Finished making bundle %s', bundle.uuid)
            self._model.update_bundle(bundle, {'state': State.READY})
        except Exception as e:
            logger.info('Failing bundle %s: %s', bundle.uuid, str(e))
            self._model.update_bundle(
                bundle, {'state': State.FAILED, 'metadata': {'failure_message': str(e)}}
            )
        finally:
            with self._make_uuids_lock:
                self._make_uuids.remove(bundle.uuid)

    def _cleanup_dead_workers(self, workers):
        """
        Clean-up workers that we haven't heard from for more than WORKER_TIMEOUT_SECONDS seconds.
        Such workers probably died without checking out properly.
        """
        for worker in workers.workers():
            if datetime.datetime.utcnow() - worker['checkin_time'] > datetime.timedelta(
                seconds=WORKER_TIMEOUT_SECONDS
            ):
                logger.info(
                    'Cleaning up dead worker (%s, %s)', worker['user_id'], worker['worker_id']
                )
                self._worker_model.worker_cleanup(worker['user_id'], worker['worker_id'])
                workers.remove(worker['worker_id'])

    def _restage_stuck_starting_bundles(self, workers):
        """
        Moves bundles that got stuck in the STARTING state back to the STAGED
        state so that they can be scheduled to run again.
        """
        for bundle in self._model.batch_get_bundles(state=State.STARTING, bundle_type='run'):
            if (
                not workers.is_running(bundle.uuid)
                or time.time() - bundle.metadata.last_updated > 5 * 60
            ):  # Run message went missing.
                logger.info('Re-staging run bundle %s', bundle.uuid)
                if self._model.transition_bundle_staged(bundle):
                    workers.restage(bundle.uuid)

    def _acknowledge_recently_finished_bundles(self, workers):
        """
        Acknowledge recently finished bundles to workers so they can discard run information.
        """
        for bundle in self._model.batch_get_bundles(state=State.FINALIZING, bundle_type='run'):
            worker = self._model.get_bundle_worker(bundle.uuid)
            if worker is None:
                logger.info(
                    'Bringing bundle offline %s: %s', bundle.uuid, 'No worker claims bundle'
                )
                self._model.transition_bundle_worker_offline(bundle)
            elif self._worker_model.send_json_message(
                worker['socket_id'], {'type': 'mark_finalized', 'uuid': bundle.uuid}, 0.2
            ):
                logger.info(
                    'Acknowledged finalization of run bundle {} on worker {}'.format(
                        bundle.uuid, worker['worker_id']
                    )
                )
                bundle_location = self._bundle_store.get_bundle_location(bundle.uuid)
                # TODO(Ashwin): fix this -- bundle location could be linked.
                self._model.transition_bundle_finished(bundle, bundle_location)

    def _bring_offline_stuck_running_bundles(self, workers):
        """
        Make bundles that got stuck in the RUNNING or PREPARING state into WORKER_OFFLINE state.
        Bundles in WORKER_OFFLINE state can be moved back to the RUNNING or PREPARING state if a
        worker resumes the bundle indicating that it's still in one of those states.
        """
        active_bundles = self._model.batch_get_bundles(
            state=State.RUNNING, bundle_type='run'
        ) + self._model.batch_get_bundles(state=State.PREPARING, bundle_type='run')
        now = time.time()
        for bundle in active_bundles:
            failure_message = None
            if not workers.is_running(bundle.uuid):
                failure_message = 'No worker claims bundle'
            if now - bundle.metadata.last_updated > WORKER_TIMEOUT_SECONDS:
                failure_message = 'Worker offline'
            if failure_message is not None:
                logger.info('Bringing bundle offline %s: %s', bundle.uuid, failure_message)
                self._model.transition_bundle_worker_offline(bundle)

    def _schedule_run_bundles_on_workers(self, workers, staged_bundles_to_run, user_info_cache):
        """
        Schedule STAGED bundles to run on available workers based on the following logic:
        1. For a given user, schedule the highest-priority bundles first, followed by bundles
           that request to run on a specific worker.
        2. If the bundle requests to run on a specific worker, schedule the bundle
           to run on a worker that has a tag that exactly matches the bundle's request_queue.
        3. If the bundle doesn't request to run on a specific worker,
          (1) try to schedule the bundle to run on a worker that belongs to the bundle's owner
          (2) if there is no such qualified private worker, uses CodaLab-owned workers, which have user ID root_user_id.
        :param workers: a WorkerInfoAccessor object containing worker related information e.g. running uuid.
        :param staged_bundles_to_run: a list of tuples each contains a valid bundle and its bundle resources.
        :param user_info_cache: a dictionary mapping user id to user information.
        """
        # Build a dictionary which maps from user id to positions in the queue of the
        # user's staged bundles. We use this to sort bundles within each user. For example,
        # Suppose we have 4 staged bundles with the following attributes from 2 users:
        # Users: [A, B, A, B, A]
        # Bundle Priorities: [1, 2, 3, 1, 1]
        # Bundle specified request_queue: [False, False, False, False, True]
        # Original Bundle Order: [B1, B2, B3, B4, B5]
        # Sorted bundle order: [B3, B2, B5, B4, B1]
        user_queue_positions = defaultdict(list)
        for queue_position, staged_bundle in enumerate(staged_bundles_to_run):
            user_queue_positions[staged_bundle[0].owner_id].append(queue_position)

        for user, queue_positions in user_queue_positions.items():
            assert queue_positions == sorted(queue_positions)
            # Get this user's staged bundles
            user_staged_bundles = [
                staged_bundles_to_run[queue_position] for queue_position in queue_positions
            ]
            # Sort the staged bundles for this user, according to
            # (1) their priority (larger values indicate higher priority) and
            # (2) whether it requested to run on a specific worker (bundles with a specified
            # worker have higher priority).
            sorted_user_staged_bundles = sorted(
                user_staged_bundles,
                key=lambda b: (
                    b[0].metadata.request_priority is not None,
                    b[0].metadata.request_priority,
                    b[0].metadata.request_queue is not None,
                ),
                reverse=True,
            )
            for queue_position, bundle in zip(queue_positions, sorted_user_staged_bundles):
                staged_bundles_to_run[queue_position] = bundle

        # Build a dictionary which maps from uuid to running bundle and bundle_resources
        running_bundles_info = self._get_running_bundles_info(workers, staged_bundles_to_run)

        # We pre-compute the workers available to each user (and the codalab-owned workers),
        # such that workers that come online or regain the necessary resources while we
        # are attempting to run each staged bundle will respect the ordering of
        # staged_bundles_to_run (i.e., they won't be used immediately, and will be instead
        # assigned bundles on the next run of _run_iteration).
<<<<<<< HEAD
        resource_deducted_user_workers = {}
        user_parallel_run_quota_left = {}
        for user in user_queue_positions.keys():
            resource_deducted_user_workers[user] = self._deduct_worker_resources(
                workers.get_user_workers(user), running_bundles_info
            )
=======
        resource_deducted_user_owned_workers = defaultdict(list)
        user_parallel_run_quota_left = {}
        for user in user_queue_positions.keys():
            # Skip for the root user as the user-owned workers will be the public CodaLab workers,
            # which are accounted for after this loop.
            if user != self._model.root_user_id:
                resource_deducted_user_owned_workers[user] = self._deduct_worker_resources(
                    workers.user_owned_workers(user), running_bundles_info
                )
>>>>>>> 66b3fdf5
            user_parallel_run_quota_left[user] = self._model.get_user_parallel_run_quota_left(
                user, user_info_cache[user]
            )
        resource_deducted_codalab_owned_workers = self._deduct_worker_resources(
            workers.get_user_workers(self._model.root_user_id), running_bundles_info
        )

        workers_list = []
        # We store a running record of the workers that go offline while we're dispatching
        # bundles, so if they come back online, we continue to ignore them in order in order to
        # respect bundle prioritization. Such workers will be assigned bundles in the BundleManager's
        # next iteration.
        offline_workers = set()
        # Dispatch bundles
        for bundle, bundle_resources in staged_bundles_to_run:
            if user_parallel_run_quota_left[bundle.owner_id] > 0:
                workers_list = (
                    resource_deducted_user_workers[bundle.owner_id]
                    + resource_deducted_codalab_owned_workers
                )
            else:
                workers_list = resource_deducted_user_workers[bundle.owner_id]
            # Although we pre-compute the available workers, workers might go offline.
            # As a result, we refresh the currently-online workers (by cleaning up the
            # dead workers), and filter out the precomputed workers that are no longer online.
            # If we don't do this, the workers might appear otherwise-eligible for runs, and we'll
            # attempt to start every bundle on every such worker. This can take a long time (if there
            # are many staged bundles, over an hour), and new bundles cannot be assigned to workers
            # in the meantime.
            self._cleanup_dead_workers(workers)
            online_worker_ids = set(
                worker["worker_id"]
                for worker in (
                    workers.get_user_workers(bundle.owner_id)
                    + workers.get_user_workers(self._model.root_user_id)
                )
            )
            # Store the worker IDs for workers that have gone offline.
            offline_workers.update(
                [
                    worker["worker_id"]
                    for worker in workers_list
                    if worker["worker_id"] not in online_worker_ids
                ]
            )
            # Filter worker that have gone offline. Note that we can't just use
            # online_worker_ids here, since we want to also exclude workers that go
            # offline, and then later come back online while we're still dispatching bundles.
            workers_list = [
                worker for worker in workers_list if worker["worker_id"] not in offline_workers
            ]

            workers_list = self._filter_and_sort_workers(workers_list, bundle, bundle_resources)
            # Try starting bundles on the workers that have enough computing resources
            for worker in workers_list:
                if self._try_start_bundle(workers, worker, bundle, bundle_resources):
                    # If we successfully started a bundle on a codalab-owned worker,
                    # decrement the parallel run quota left.
                    if worker["user_id"] == self._model.root_user_id:
                        user_parallel_run_quota_left[bundle.owner_id] -= 1
                    # Update available worker resources. This is a lower-bound,
                    # since resources released by jobs that finish are not used until
                    # the next call to _schedule_run_bundles_on_workers.
                    worker['cpus'] -= bundle_resources.cpus
                    worker['gpus'] -= bundle_resources.gpus
                    worker['memory_bytes'] -= bundle_resources.memory
                    worker['exit_after_num_runs'] -= 1
                    break

        # To avoid the potential race condition between bundle manager's dispatch frequency and
        # worker's checkin frequency, update the column "exit_after_num_runs" in worker table
        # before bundle manager's next scheduling loop
        for worker in workers_list:
            # Update workers that have "exit_after_num_runs" manually set from CLI.
            if (
                worker['exit_after_num_runs']
                < workers._workers[worker['worker_id']]['exit_after_num_runs']
            ):
                self._worker_model.update_workers(
                    worker["user_id"],
                    worker['worker_id'],
                    {'exit_after_num_runs': worker['exit_after_num_runs']},
                )

    def _deduct_worker_resources(self, workers_list, running_bundles_info):
        """
        From each worker, subtract resources used by running bundles.
        """
        workers_list = copy.deepcopy(workers_list)
        for worker in workers_list:
            for uuid in worker['run_uuids']:
                # Verify if the current bundle exists in both the worker table and the bundle table
                if uuid in running_bundles_info:
                    bundle_resources = running_bundles_info[uuid]["bundle_resources"]
                else:
                    try:
                        bundle = self._model.get_bundle(uuid)
                        bundle_resources = self._compute_bundle_resources(bundle)
                    except NotFoundError:
                        logger.info(
                            'Bundle {} exists on worker {} but no longer found in the bundle table. '
                            'Skipping for resource deduction.'.format(uuid, worker['worker_id'])
                        )
                        continue
                worker['cpus'] -= bundle_resources.cpus
                worker['gpus'] -= bundle_resources.gpus
                worker['memory_bytes'] -= bundle_resources.memory
        return workers_list

    def _filter_and_sort_workers(self, workers_list, bundle, bundle_resources):
        """
        Filters the workers to those that can run the given bundle and returns
        the list sorted in order of preference for running the bundle.
        """
        # Filter by tag.
        if bundle.metadata.request_queue:
            workers_list = self._get_matched_workers(bundle.metadata.request_queue, workers_list)
        else:
            # The bundle is untagged, so we want to keep workers that are not
            # tag-exclusive or don't have a tag defined.
            # (removing workers that are tag_exclusive and have tags defined).
            workers_list = [
                worker
                for worker in workers_list
                if not worker['tag_exclusive'] or not worker['tag']
            ]

        # Filter by CPUs.
        workers_list = [
            worker for worker in workers_list if worker['cpus'] >= bundle_resources.cpus
        ]

        # Filter by GPUs.
        if bundle_resources.gpus:
            workers_list = [
                worker for worker in workers_list if worker['gpus'] >= bundle_resources.gpus
            ]

        # Filter by memory.
        workers_list = [
            worker for worker in workers_list if worker['memory_bytes'] >= bundle_resources.memory
        ]

        # Filter by the number of jobs allowed to run on this worker.
        workers_list = [worker for worker in workers_list if worker['exit_after_num_runs'] > 0]

        # Sort workers list according to these keys in the following succession:
        #  - whether the worker is a CPU-only worker, if the bundle doesn't request GPUs
        #  - number of dependencies available, descending
        #  - number of free cpus, descending
        #  - random key
        #
        # Breaking ties randomly is important, since multiple workers frequently
        # have the same number of dependencies and free CPUs for a given bundle
        # (in particular, bundles with no dependencies) and we may end up
        # selecting the same worker over and over again for new jobs. While this
        # is not a problem for the performance of the jobs themselves, this can
        # cause one worker to collect a disproportionate number of dependencies
        # in its cache.
        needed_deps = set([(dep.parent_uuid, dep.parent_path) for dep in bundle.dependencies])

        def get_sort_key(worker):
            if worker['shared_file_system']:
                num_available_deps = len(needed_deps)
            else:
                deps = set(worker['dependencies'])
                num_available_deps = len(needed_deps & deps)

            # Subject to the worker meeting the resource requirements of the bundle, we also want to:
            # 1. prioritize workers that are tag-exclusive.
            # 2. prioritize workers with fewer GPUs (including zero).
            # 3. prioritize workers that have more bundle dependencies.
            # 4. prioritize workers with fewer CPUs.
            # 5. prioritize workers with fewer running jobs.
            # 6. break ties randomly by a random seed.
            return (
                not worker['tag_exclusive'],
                worker['gpus'] or worker['has_gpus'],
                -num_available_deps,
                worker['cpus'],
                len(worker['run_uuids']),
                random.random(),
            )

        workers_list.sort(key=get_sort_key)

        return workers_list

    def _try_start_bundle(self, workers, worker, bundle, bundle_resources):
        """
        Tries to start running the bundle on the given worker, returning False
        if that failed.
        """
        if not check_bundle_have_run_permission(
            self._model, self._model.get_user(worker['user_id']), bundle
        ) or not self._model.transition_bundle_starting(
            bundle, worker['user_id'], worker['worker_id']
        ):
            return False

        workers.set_starting(bundle.uuid, worker['worker_id'])
        if worker['shared_file_system']:
            # On a shared file system we create the path here to avoid NFS
            # directory cache issues.
            # TODO(Ashwin): fix for --link
            path = self._bundle_store.get_bundle_location(bundle.uuid)
            remove_path(path)
            os.mkdir(path)
        if self._worker_model.send_json_message(
            worker['socket_id'],
            self._construct_run_message(worker['shared_file_system'], bundle, bundle_resources),
            0.2,
        ):
            logger.info(
                'Starting run bundle {} on worker {}'.format(bundle.uuid, worker['worker_id'])
            )
            return True
        else:
            self._model.transition_bundle_staged(bundle)
            workers.restage(bundle.uuid)
            return False

    @staticmethod
    def _compute_request_cpus(bundle):
        """
        Compute the CPU limit used for scheduling the run.
        The default of 1 is for backwards compatibility for
        runs from before when we added client-side defaults
        """
        if not bundle.metadata.request_cpus:
            return 1
        return bundle.metadata.request_cpus

    @staticmethod
    def _compute_request_gpus(bundle):
        """
        Compute the GPU limit used for scheduling the run.
        The default of 0 is for backwards compatibilty for
        runs from before when we added client-side defaults
        """
        if bundle.metadata.request_gpus is None:
            return 0
        return bundle.metadata.request_gpus

    @staticmethod
    def _compute_request_memory(bundle):
        """
        Compute the memory limit used for scheduling the run.
        The default of 2g is for backwards compatibility for
        runs from before when we added client-side defaults
        """
        if not bundle.metadata.request_memory:
            return formatting.parse_size('2g')
        return formatting.parse_size(bundle.metadata.request_memory)

    def _compute_request_disk(self, bundle, user_info=None):
        """
        Compute the disk limit used for scheduling the run.
        The default is min(disk quota the user has left, global max)
        """
        if not bundle.metadata.request_disk:
            return min(
                self._model.get_user_disk_quota_left(bundle.owner_id, user_info) - 1,
                self._max_request_disk,
            )
        return formatting.parse_size(bundle.metadata.request_disk)

    def _compute_request_time(self, bundle, user_info=None):
        """
        Compute the time limit used for scheduling the run.
        The default is min(time quota the user has left, global max)
        """
        if not bundle.metadata.request_time:
            return min(
                self._model.get_user_time_quota_left(bundle.owner_id, user_info) - 1,
                self._max_request_time,
            )
        return formatting.parse_duration(bundle.metadata.request_time)

    def _get_docker_image(self, bundle):
        """
        Set docker image to be the default if not specified
        Unlike other metadata fields this can actually be None
        from client
        Also add the `latest` tag if no tag is specified to be
        consistent with Docker's own behavior.
        """
        if not bundle.metadata.request_docker_image:
            if bundle.metadata.request_gpus:
                docker_image = self._default_gpu_image
            else:
                docker_image = self._default_cpu_image
        else:
            docker_image = bundle.metadata.request_docker_image
        if ':' not in docker_image:
            docker_image += ':latest'
        return docker_image

    def _construct_run_message(self, shared_file_system, bundle, bundle_resources):
        """
        Constructs the run message that is sent to the given worker to tell it
        to run the given bundle.
        """
        message = {}
        message['type'] = 'run'
        message['bundle'] = bundle_util.bundle_to_bundle_info(self._model, bundle)
        if shared_file_system:
            bundle_link_url = getattr(bundle.metadata, "link_url", None)
            message['bundle'][
                'location'
            ] = bundle_link_url or self._bundle_store.get_bundle_location(bundle.uuid)
            parent_bundle_link_urls = self._model.get_bundle_metadata(
                [dep['parent_uuid'] for dep in message['bundle']['dependencies']], "link_url"
            )
            for dependency in message['bundle']['dependencies']:
                parent_bundle_link_url = parent_bundle_link_urls.get(dependency['parent_uuid'])
                dependency['location'] = (
                    parent_bundle_link_url
                    or self._bundle_store.get_bundle_location(dependency['parent_uuid'])
                )

        # Figure out the resource requirements.
        message['resources'] = bundle_resources.as_dict
        return message

    def _compute_bundle_resources(self, bundle, user_info=None):
        return RunResources(
            cpus=self._compute_request_cpus(bundle),
            gpus=self._compute_request_gpus(bundle),
            docker_image=self._get_docker_image(bundle),
            # _compute_request_time contains database queries that may reduce efficiency
            time=self._compute_request_time(bundle, user_info),
            memory=self._compute_request_memory(bundle),
            # _compute_request_disk contains database queries that may reduce efficiency
            disk=self._compute_request_disk(bundle, user_info),
            network=bundle.metadata.request_network,
        )

    def _fail_unresponsive_bundles(self):
        """
        Fail bundles in uploading, staged and running state if we haven't heard from them for more than
        BUNDLE_TIMEOUT_DAYS days.
        """
        bundles_to_fail = self._model.batch_get_bundles(
            state=[State.UPLOADING, State.STAGED, State.RUNNING]
        )

        now = time.time()

        for bundle in bundles_to_fail:
            # For simplicity, we use field metadata.created to calculate timeout for now.
            # Ideally, we should use field metadata.last_updated.
            if now - bundle.metadata.created > BUNDLE_TIMEOUT_DAYS * SECONDS_PER_DAY:
                failure_message = 'Bundle has been stuck in {} state for more than {} days.'.format(
                    bundle.state, BUNDLE_TIMEOUT_DAYS
                )
                logger.info('Failing bundle %s: %s', bundle.uuid, failure_message)
                self._model.update_bundle(
                    bundle,
                    {'state': State.FAILED, 'metadata': {'failure_message': failure_message}},
                )

    def _schedule_run_bundles(self):
        """
        This method implements a state machine. The states are:

        STAGED, no worker_run DB entry:
            Ready to send run message to available worker.
        STARTING, has worker_run DB entry:
            Run message sent, waiting for the run to start.
        RUNNING, has worker_run DB entry:
            Worker reported that the run has started.
        READY / FAILED, no worker_run DB entry:
            Finished.
        """
        workers = WorkerInfoAccessor(self._model, self._worker_model, WORKER_TIMEOUT_SECONDS - 5)

        # Handle some exceptional cases.
        self._cleanup_dead_workers(workers)
        self._restage_stuck_starting_bundles(workers)
        self._bring_offline_stuck_running_bundles(workers)
        self._acknowledge_recently_finished_bundles(workers)
        # A dictionary structured as {user id : user information} to track those visited user information
        user_info_cache = {}
        staged_bundles_to_run = self._get_staged_bundles_to_run(workers, user_info_cache)

        # Schedule, preferring user-owned workers.
        self._schedule_run_bundles_on_workers(workers, staged_bundles_to_run, user_info_cache)

    @staticmethod
    def _check_resource_failure(
        value,
        user_fail_string=None,
        global_fail_string=None,
        user_max=None,
        global_max=None,
        global_min=None,
        pretty_print=lambda x: str(x),
    ):
        """
        Returns a failure message in case a certain resource limit is not respected.
        If value > user_max, user_fail_string is formatted with value and user_max in that order
        If value > global_max, global_fail_string is formatted with value and global_max in that order
        If value < global_min, global_fail_string is formatted with value and global_min in that order
        Pretty print is applied to both the value and max values before they're passed on to the functions
        The strings should expect string inputs for formatting and pretty_print should convert values to strings
        """
        if value:
            if user_max and value > user_max:
                return user_fail_string % (
                    pretty_print(value),
                    pretty_print(user_max),
                    pretty_print(value - user_max),
                )
            elif global_max and value > global_max:
                return global_fail_string % (
                    pretty_print(value),
                    pretty_print(global_max),
                    pretty_print(value - global_max),
                )
            elif global_min and value < global_min:
                return global_fail_string % (
                    pretty_print(value),
                    pretty_print(global_min),
                    pretty_print(global_min - value),
                )
        return None

    @staticmethod
    def _get_matched_workers(request_queue, workers):
        """
        Get all of the workers that match with the name of the requested worker
        :param request_queue: a tag with the format "tag=worker_X" or "worker_X" that can be used to match workers
        :param workers: a list of workers
        :return: a list of matched workers
        """
        tag_match = re.match('(?:tag=)?(.+)', request_queue)
        if tag_match is not None:
            return [worker for worker in workers if worker['tag'] == tag_match.group(1)]
        return []

    def _get_staged_bundles_to_run(self, workers, user_info_cache):
        """
        Fails bundles that request more resources than available for the given user.
        Note: allow more resources than available on any worker because new
        workers might get spun up in response to the presence of this run.
        :param workers: a WorkerInfoAccessor object containing worker related information e.g. running uuid.
        :param user_info_cache: a dictionary mapping user id to user information.
        :return: a list of tuple which contains valid staged bundles and their bundle_resources.
        """
        # Keep track of staged bundles that have valid resources requested
        staged_bundles_to_run = []

        for bundle in self._model.batch_get_bundles(state=State.STAGED, bundle_type='run'):
            # Cache those visited user information
            if bundle.owner_id in user_info_cache:
                user_info = user_info_cache[bundle.owner_id]
            else:
                user_info = self._model.get_user_info(bundle.owner_id)
                user_info_cache[bundle.owner_id] = user_info

            bundle_resources = self._compute_bundle_resources(bundle, user_info)

            failures = []
            failures.append(
                self._check_resource_failure(
                    bundle_resources.disk,
                    user_fail_string='Requested more disk (%s) than user disk quota left (%s) by %s',
                    # The default max disk quota that can be requested is disk quota left - DISK_QUOTA_SLACK_BYTES.
                    user_max=self._model.get_user_disk_quota_left(bundle.owner_id, user_info)
                    - DISK_QUOTA_SLACK_BYTES,
                    global_fail_string='Maximum job disk size (%s) exceeded (%s)',
                    global_max=self._max_request_disk,
                    pretty_print=formatting.size_str,
                )
            )

            failures.append(
                self._check_resource_failure(
                    bundle_resources.time,
                    user_fail_string='Requested more time (%s) than user time quota left (%s) by %s',
                    user_max=self._model.get_user_time_quota_left(bundle.owner_id, user_info),
                    global_fail_string='Maximum job time (%s) exceeded (%s)',
                    global_max=self._max_request_time,
                    pretty_print=formatting.duration_str,
                )
            )

            failures.append(
                self._check_resource_failure(
                    bundle_resources.memory,
                    global_fail_string='Requested more memory (%s) than maximum limit (%s) by %s',
                    global_max=self._max_request_memory,
                    pretty_print=formatting.size_str,
                )
            )
            # Filter out all the bundles that have requested memory less than 4m which is the
            # minimum amount of memory to start a Docker container
            failures.append(
                self._check_resource_failure(
                    bundle_resources.memory,
                    global_fail_string='Requested less memory (%s) than minimum limit (%s) by %s',
                    global_min=self._min_request_memory,
                    pretty_print=formatting.size_str,
                )
            )

            failures = [f for f in failures if f is not None]

            if len(failures) > 0:
                failure_message = '. '.join(failures)
                logger.info('Failing %s: %s', bundle.uuid, failure_message)

                self._model.update_bundle(
                    bundle,
                    {'state': State.FAILED, 'metadata': {'failure_message': failure_message}},
                )
            elif bundle.metadata.request_queue:
                matched_workers = self._get_matched_workers(
                    bundle.metadata.request_queue, workers.workers()
                )
                # For those bundles that were requested to run on a worker which does not exist in the system
                # temporarily, we filter out those bundles so that they won't be dispatched to run on workers.
                if len(matched_workers) == 0:
                    if bundle.uuid not in self._bundles_without_matched_workers:
                        self._model.update_bundle(
                            bundle,
                            {
                                'metadata': {
                                    'staged_status': 'Bundle is requested to run on a worker {} which has '
                                    'not been connected to the CodaLab server yet.'.format(
                                        bundle.metadata.request_queue
                                    )
                                }
                            },
                        )
                        self._bundles_without_matched_workers.add(bundle.uuid)
                else:
                    # Remove the uuid from self._bundles_without_matched_workers if a matched
                    # private worker is found in the system and update bundle's metadata
                    if bundle.uuid in self._bundles_without_matched_workers:
                        self._model.update_bundle(
                            bundle, {'metadata': {'staged_status': None}}, delete=True
                        )
                        self._bundles_without_matched_workers.remove(bundle.uuid)
                    staged_bundles_to_run.append((bundle, bundle_resources))
            else:
                staged_bundles_to_run.append((bundle, bundle_resources))

        return staged_bundles_to_run

    def _get_running_bundles_info(self, workers, staged_bundles_to_run):
        """
        Build a nested dictionary to store information (bundle and bundle_resources) including 
        the current running bundles and staged bundles.
        Note that the primary usage of this function is to improve efficiency when calling 
        self._compute_bundle_resources(), e.g. reusing constants (gpus, cpus, memory) from 
        the returning values of self._compute_bundle_resources() as they don't change over time.
        However, be careful when using this function to improve efficiency for returning values 
        like disk and time from self._compute_bundle_resources() as they do depend on the number 
        of jobs that are running during the time of computation. Accuracy might be affected 
        without considering this factor.
        :param workers: a WorkerInfoAccessor object containing worker related information e.g. running uuid.
        :return: a nested dictionary structured as follows:
                {
                    uuid: {
                        "bundle": bundle,
                        "bundle_resources": bundle_resources
                    }
                }
        """
        # Get uuid of all the running bundles from workers (a WorkerInfoAccessor object)
        run_uuids = list(workers._uuid_to_worker.keys())
        staged_bundles_to_run_dict = {
            bundle.uuid: bundle_resources for (bundle, bundle_resources) in staged_bundles_to_run
        }
        # Get uuid of all the staged bundles that will be dispatched on workers
        staged_uuids = list(staged_bundles_to_run_dict.keys())

        # Get the running bundles (including the potential running bundles: staged bundles) that exist
        # in the bundle table as well. Including staged bundles here is to avoid overestimating worker resources in
        # the function self._deduct_worker_resources(). We could potentially be conservative on dispatching jobs to
        # workers, but this is still better than over assigning jobs.
        running_bundles = self._model.batch_get_bundles(uuid=run_uuids + staged_uuids)
        # Build a dictionary which maps from uuid to running bundle and bundle_resources
        running_bundles_info = {
            bundle.uuid: {
                "bundle": bundle,
                "bundle_resources": self._compute_bundle_resources(bundle)
                if bundle.uuid in run_uuids
                else staged_bundles_to_run_dict[bundle.uuid],
            }
            for bundle in running_bundles
        }

        return running_bundles_info<|MERGE_RESOLUTION|>--- conflicted
+++ resolved
@@ -379,24 +379,15 @@
         # are attempting to run each staged bundle will respect the ordering of
         # staged_bundles_to_run (i.e., they won't be used immediately, and will be instead
         # assigned bundles on the next run of _run_iteration).
-<<<<<<< HEAD
-        resource_deducted_user_workers = {}
-        user_parallel_run_quota_left = {}
-        for user in user_queue_positions.keys():
-            resource_deducted_user_workers[user] = self._deduct_worker_resources(
-                workers.get_user_workers(user), running_bundles_info
-            )
-=======
-        resource_deducted_user_owned_workers = defaultdict(list)
+        resource_deducted_user_workers = defaultdict(list)
         user_parallel_run_quota_left = {}
         for user in user_queue_positions.keys():
             # Skip for the root user as the user-owned workers will be the public CodaLab workers,
             # which are accounted for after this loop.
             if user != self._model.root_user_id:
-                resource_deducted_user_owned_workers[user] = self._deduct_worker_resources(
-                    workers.user_owned_workers(user), running_bundles_info
-                )
->>>>>>> 66b3fdf5
+                resource_deducted_user_workers[user] = self._deduct_worker_resources(
+                    workers.get_user_workers(user), running_bundles_info
+                )
             user_parallel_run_quota_left[user] = self._model.get_user_parallel_run_quota_left(
                 user, user_info_cache[user]
             )
