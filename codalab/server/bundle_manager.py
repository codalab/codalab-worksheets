import copy
import datetime
import logging
import os
import random
import re
import sys
import threading
import time
import traceback

from codalab.objects.permission import check_bundles_have_read_permission
from codalab.common import PermissionError
from codalab.lib import bundle_util, formatting, path_util
from codalab.server.worker_info_accessor import WorkerInfoAccessor
from codalab.worker.file_util import remove_path
from codalab.worker.bundle_state import State, RunResources


logger = logging.getLogger(__name__)

WORKER_TIMEOUT_SECONDS = 60
SECONDS_PER_DAY = 60 * 60 * 24
# Fail unresponsive bundles in uploading, staged and running state after this many days.
BUNDLE_TIMEOUT_DAYS = 60
# Impose a minimum container request memory 4mb (4 * 1024 * 1024 bytes), same as docker's minimum allowed value
# https://docs.docker.com/config/containers/resource_constraints/#limit-a-containers-access-to-memory
# When using the REST api, it is allowed to set Memory to 0 but that means the container has unbounded
# access to the host machine's memory, which we have decided to not allow
MINIMUM_REQUEST_MEMORY_BYTES = 4 * 1024 * 1024


class BundleManager(object):
    """
    Assigns run bundles to workers and makes make bundles.
    """

    def __init__(self, codalab_manager):
        config = codalab_manager.config.get('workers')
        if not config:
            print('config.json file missing a workers section.', file=sys.stderr)
            sys.exit(1)

        self._model = codalab_manager.model()
        self._worker_model = codalab_manager.worker_model()
        self._bundle_store = codalab_manager.bundle_store()
        self._upload_manager = codalab_manager.upload_manager()

        self._exiting_lock = threading.Lock()
        self._exiting = False

        self._make_uuids_lock = threading.Lock()
        self._make_uuids = set()
        # Set of bundle UUIDs with an unknown requested worker
        self._bundles_without_matched_workers = set()

        def parse(to_value, field):
            return to_value(config[field]) if field in config else None

        self._max_request_time = parse(formatting.parse_duration, 'max_request_time') or 0
        self._max_request_memory = parse(formatting.parse_size, 'max_request_memory') or 0
        self._min_request_memory = (
            parse(formatting.parse_size, 'min_request_memory') or MINIMUM_REQUEST_MEMORY_BYTES
        )
        self._max_request_disk = parse(formatting.parse_size, 'max_request_disk') or 0

        self._default_cpu_image = config.get('default_cpu_image')
        self._default_gpu_image = config.get('default_gpu_image')

        logging.basicConfig(format='%(asctime)s %(message)s', level=logging.INFO)

    def run(self, sleep_time):
        logger.info('Bundle manager running!')
        while not self._is_exiting():
            try:
                self._run_iteration()
            except Exception:
                traceback.print_exc()

            time.sleep(sleep_time)

        while self._is_making_bundles():
            time.sleep(sleep_time)

    def signal(self):
        with self._exiting_lock:
            self._exiting = True

    def _is_exiting(self):
        with self._exiting_lock:
            return self._exiting

    def _run_iteration(self):
        self._stage_bundles()
        self._make_bundles()
        self._schedule_run_bundles()
        self._fail_unresponsive_bundles()

    def _stage_bundles(self):
        """
        Stages bundles by:
            1) Failing any bundles that have any missing or failed dependencies.
            2) Staging any bundles that have all ready dependencies.
        """
        bundles = self._model.batch_get_bundles(state=State.CREATED)
        parent_uuids = set(dep.parent_uuid for bundle in bundles for dep in bundle.dependencies)
        parents = self._model.batch_get_bundles(uuid=parent_uuids)

        all_parent_states = {parent.uuid: parent.state for parent in parents}
        all_parent_uuids = set(all_parent_states)

        bundles_to_fail = []
        bundles_to_stage = []
        for bundle in bundles:
            parent_uuids = set(dep.parent_uuid for dep in bundle.dependencies)

            try:
                check_bundles_have_read_permission(
                    self._model, self._model.get_user(bundle.owner_id), parent_uuids
                )
            except PermissionError as e:
                bundles_to_fail.append((bundle, str(e)))
                continue

            missing_uuids = parent_uuids - all_parent_uuids
            if missing_uuids:
                bundles_to_fail.append(
                    (bundle, 'Missing parent bundles: %s' % ', '.join(missing_uuids))
                )
                continue

            parent_states = {uuid: all_parent_states[uuid] for uuid in parent_uuids}

            acceptable_states = [State.READY]
            if bundle.metadata.allow_failed_dependencies:
                acceptable_states.append(State.FAILED)
                acceptable_states.append(State.KILLED)
            else:
                failed_uuids = [
                    uuid for uuid, state in parent_states.items() if state == State.FAILED
                ]
                killed_uuids = [
                    uuid for uuid, state in parent_states.items() if state == State.KILLED
                ]
                failure_message = ''
                if failed_uuids:
                    failure_message += ' Parent bundles failed: %s' % ', '.join(failed_uuids)
                if killed_uuids:
                    failure_message += ' Parent bundles were killed: %s' % ', '.join(killed_uuids)
                if failure_message:
                    failure_message += ' (Please use the --allow-failed-dependencies flag to depend on results of failed or killed bundles)'
                    bundles_to_fail.append((bundle, failure_message))
                    continue

            if all(state in acceptable_states for state in parent_states.values()):
                bundles_to_stage.append(bundle)

        for bundle, failure_message in bundles_to_fail:
            logger.info('Failing bundle %s: %s', bundle.uuid, failure_message)
            self._model.update_bundle(
                bundle, {'state': State.FAILED, 'metadata': {'failure_message': failure_message}}
            )
        for bundle in bundles_to_stage:
            logger.info('Staging %s', bundle.uuid)
            self._model.update_bundle(bundle, {'state': State.STAGED})

    def _make_bundles(self):
        # Re-stage any stuck bundles. This would happen if the bundle manager
        # died.
        for bundle in self._model.batch_get_bundles(state=State.MAKING, bundle_type='make'):
            if not self._is_making_bundle(bundle.uuid):
                logger.info('Re-staging make bundle %s', bundle.uuid)
                self._model.update_bundle(bundle, {'state': State.STAGED})

        for bundle in self._model.batch_get_bundles(state=State.STAGED, bundle_type='make'):
            logger.info('Making bundle %s', bundle.uuid)
            self._model.update_bundle(bundle, {'state': State.MAKING})
            with self._make_uuids_lock:
                self._make_uuids.add(bundle.uuid)
            # Making a bundle could take time, so do the work in a separate
            # thread to ensure quick scheduling.
            threading.Thread(target=BundleManager._make_bundle, args=[self, bundle]).start()

    def _is_making_bundles(self):
        with self._make_uuids_lock:
            return bool(self._make_uuids)

    def _is_making_bundle(self, uuid):
        with self._make_uuids_lock:
            return uuid in self._make_uuids

    def _make_bundle(self, bundle):
        try:
            bundle_location = self._bundle_store.get_bundle_location(bundle.uuid)
            path = os.path.normpath(bundle_location)

            deps = []
            for dep in bundle.dependencies:
                parent_bundle_path = os.path.normpath(
                    self._bundle_store.get_bundle_location(dep.parent_uuid)
                )
                dependency_path = os.path.normpath(
                    os.path.join(parent_bundle_path, dep.parent_path)
                )
                if not dependency_path.startswith(parent_bundle_path) or (
                    not os.path.islink(dependency_path) and not os.path.exists(dependency_path)
                ):
                    raise Exception(
                        'Invalid dependency %s'
                        % (path_util.safe_join(dep.parent_uuid, dep.parent_path))
                    )

                child_path = os.path.normpath(os.path.join(path, dep.child_path))
                if not child_path.startswith(path):
                    raise Exception('Invalid key for dependency: %s' % (dep.child_path))

                deps.append((dependency_path, child_path))

            remove_path(path)

            if len(deps) == 1 and deps[0][1] == path:
                path_util.copy(deps[0][0], path, follow_symlinks=False)
            else:
                os.mkdir(path)
                for dependency_path, child_path in deps:
                    path_util.copy(dependency_path, child_path, follow_symlinks=False)

            self._model.update_disk_metadata(bundle, bundle_location, enforce_disk_quota=True)
            logger.info('Finished making bundle %s', bundle.uuid)
            self._model.update_bundle(bundle, {'state': State.READY})
        except Exception as e:
            logger.info('Failing bundle %s: %s', bundle.uuid, str(e))
            self._model.update_bundle(
                bundle, {'state': State.FAILED, 'metadata': {'failure_message': str(e)}}
            )
        finally:
            with self._make_uuids_lock:
                self._make_uuids.remove(bundle.uuid)

    def _cleanup_dead_workers(self, workers):
        """
        Clean-up workers that we haven't heard from for more than WORKER_TIMEOUT_SECONDS seconds.
        Such workers probably died without checking out properly.
        """
        for worker in workers.workers():
            if datetime.datetime.utcnow() - worker['checkin_time'] > datetime.timedelta(
                seconds=WORKER_TIMEOUT_SECONDS
            ):
                logger.info(
                    'Cleaning up dead worker (%s, %s)', worker['user_id'], worker['worker_id']
                )
                self._worker_model.worker_cleanup(worker['user_id'], worker['worker_id'])
                workers.remove(worker['worker_id'])

    def _restage_stuck_starting_bundles(self, workers):
        """
        Moves bundles that got stuck in the STARTING state back to the STAGED
        state so that they can be scheduled to run again.
        """
        for bundle in self._model.batch_get_bundles(state=State.STARTING, bundle_type='run'):
            if (
                not workers.is_running(bundle.uuid)
                or time.time() - bundle.metadata.last_updated > 5 * 60
            ):  # Run message went missing.
                logger.info('Re-staging run bundle %s', bundle.uuid)
                if self._model.transition_bundle_staged(bundle):
                    workers.restage(bundle.uuid)

    def _acknowledge_recently_finished_bundles(self, workers):
        """
        Acknowledge recently finished bundles to workers so they can discard run information.
        """
        for bundle in self._model.batch_get_bundles(state=State.FINALIZING, bundle_type='run'):
            worker = self._model.get_bundle_worker(bundle.uuid)
            if worker is None:
                logger.info(
                    'Bringing bundle offline %s: %s', bundle.uuid, 'No worker claims bundle'
                )
                self._model.transition_bundle_worker_offline(bundle)
            elif self._worker_model.send_json_message(
                worker['socket_id'], {'type': 'mark_finalized', 'uuid': bundle.uuid}, 0.2
            ):
                logger.info(
                    'Acknowledged finalization of run bundle {} on worker {}'.format(
                        bundle.uuid, worker['worker_id']
                    )
                )
                bundle_location = self._bundle_store.get_bundle_location(bundle.uuid)
                self._model.transition_bundle_finished(bundle, bundle_location)

    def _bring_offline_stuck_running_bundles(self, workers):
        """
        Make bundles that got stuck in the RUNNING or PREPARING state into WORKER_OFFLINE state.
        Bundles in WORKER_OFFLINE state can be moved back to the RUNNING or PREPARING state if a
        worker resumes the bundle indicating that it's still in one of those states.
        """
        active_bundles = self._model.batch_get_bundles(
            state=State.RUNNING, bundle_type='run'
        ) + self._model.batch_get_bundles(state=State.PREPARING, bundle_type='run')
        now = time.time()
        for bundle in active_bundles:
            failure_message = None
            if not workers.is_running(bundle.uuid):
                failure_message = 'No worker claims bundle'
            if now - bundle.metadata.last_updated > WORKER_TIMEOUT_SECONDS:
                failure_message = 'Worker offline'
            if failure_message is not None:
                logger.info('Bringing bundle offline %s: %s', bundle.uuid, failure_message)
                self._model.transition_bundle_worker_offline(bundle)

    def _schedule_run_bundles_on_workers(self, workers, staged_bundles_to_run, user_info_cache):
        """
        Schedules STAGED bundles to run on the given workers. Always tries to schedule bundles to
        run on workers that are owned by the owner of each bundle first. If there are no such qualified
        private workers, uses CodaLab-owned workers, which have user ID root_user_id.
        :param workers: a WorkerInfoAccessor object containing worker related information e.g. running uuid.
        :param staged_bundles_to_run: a list of tuples each contains a valid bundle and its bundle resources.
        :param user_info_cache: a dictionary mapping user id to user information.
        """
        # Reorder the stage_bundles so that bundles which were requested to run on a personal worker
        # will be scheduled to run first
        staged_bundles_to_run.sort(
            key=lambda b: (b[0].metadata.request_queue is not None, b[0].metadata.request_queue),
            reverse=True,
        )

        # Build a dictionary which maps from uuid to running bundle and bundle_resources
        running_bundles_info = self._get_running_bundles_info(workers)

        # Dispatch bundles
        for bundle, bundle_resources in staged_bundles_to_run:

            def get_available_workers(user_id):
                # Make a deepcopy of the workers list so the filtering and deducting don't modify the list
                workers_list = copy.deepcopy(workers.user_owned_workers(user_id))
                workers_list = self._deduct_worker_resources(workers_list, running_bundles_info)
                workers_list = self._filter_and_sort_workers(workers_list, bundle, bundle_resources)
                return workers_list

            workers_list = None
            if bundle.owner_id != self._model.root_user_id:
                # First try private workers
                workers_list = get_available_workers(bundle.owner_id)
                # If there is no user_owned worker, try to schedule the current bundle to run on a CodaLab's public worker.
                if len(workers_list) == 0:
                    # Check if there is enough parallel run quota left for this user
                    if (
                        self._model.get_user_parallel_run_quota_left(
                            bundle.owner_id, user_info_cache[bundle.owner_id]
                        )
                        <= 0
                    ):
                        logger.info(
                            "User %s has no parallel run quota left, skipping job for now",
                            bundle.owner_id,
                        )
                        # Don't start this bundle yet, as there is no parallel_run_quota left for this user.
                        continue
<<<<<<< HEAD
            if not workers_list:
                # Length is 0 (private user with no workers) or is None (root user)
=======
            if (
                not workers_list
            ):  # Length is 0 (private user with no workers) or is None (root user)
>>>>>>> 301a3735
                workers_list = get_available_workers(self._model.root_user_id)

            # Try starting bundles on the workers that have enough computing resources
            for worker in workers_list:
                if self._try_start_bundle(workers, worker, bundle, bundle_resources):
                    break

    def _deduct_worker_resources(self, workers_list, running_bundles_info):
        """
        From each worker, subtract resources used by running bundles. Modifies the list.
        """

        for worker in workers_list:
            for uuid in worker['run_uuids']:
                # Verify if the current bundle exists in both the worker table and the bundle table
                if uuid in running_bundles_info:
                    bundle_resources = running_bundles_info[uuid]["bundle_resources"]
                else:
                    try:
                        bundle = self._model.get_bundle(uuid)
                        bundle_resources = self._compute_bundle_resources(bundle)
                    except NotFoundError:
                        logger.info(
                            'Bundle {} exists on worker {} but no longer found in the bundle table. '
                            'Skipping for resource deduction.'.format(uuid, worker['worker_id'])
                        )
                        continue
                worker['cpus'] -= bundle_resources.cpus
                worker['gpus'] -= bundle_resources.gpus
                worker['memory_bytes'] -= bundle_resources.memory
        return workers_list

    def _filter_and_sort_workers(self, workers_list, bundle, bundle_resources):
        """
        Filters the workers to those that can run the given bundle and returns
        the list sorted in order of preference for running the bundle.
        """
        # keep track of which workers have GPUs
        has_gpu = {}
        for worker in workers_list:
            worker_id = worker['worker_id']
            has_gpu[worker_id] = worker['gpus'] > 0

        # Filter by tag.
        request_queue = bundle.metadata.request_queue
        if request_queue:
            workers_list = self._get_matched_workers(request_queue, workers_list)

        # Filter by CPUs.
        workers_list = [
            worker for worker in workers_list if worker['cpus'] >= bundle_resources.cpus
        ]

        # Filter by GPUs.
        if bundle_resources.gpus:
            workers_list = [
                worker for worker in workers_list if worker['gpus'] >= bundle_resources.gpus
            ]

        # Filter by memory.
        workers_list = [
            worker for worker in workers_list if worker['memory_bytes'] >= bundle_resources.memory
        ]

        # Sort workers list according to these keys in the following succession:
        #  - whether the worker is a CPU-only worker, if the bundle doesn't request GPUs
        #  - number of dependencies available, descending
        #  - number of free cpus, descending
        #  - random key
        #
        # Breaking ties randomly is important, since multiple workers frequently
        # have the same number of dependencies and free CPUs for a given bundle
        # (in particular, bundles with no dependencies) and we may end up
        # selecting the same worker over and over again for new jobs. While this
        # is not a problem for the performance of the jobs themselves, this can
        # cause one worker to collect a disproportionate number of dependencies
        # in its cache.
        needed_deps = set([(dep.parent_uuid, dep.parent_path) for dep in bundle.dependencies])

        def get_sort_key(worker):
            if worker['shared_file_system']:
                num_available_deps = len(needed_deps)
            else:
                deps = set(worker['dependencies'])
                num_available_deps = len(needed_deps & deps)
            worker_id = worker['worker_id']

            # if the bundle doesn't request GPUs (only request CPUs), prioritize workers that don't have GPUs
            gpu_priority = bundle_resources.gpus or not has_gpu[worker_id]
            return (gpu_priority, num_available_deps, worker['cpus'], random.random())

        workers_list.sort(key=get_sort_key, reverse=True)

        return workers_list

    def _try_start_bundle(self, workers, worker, bundle, bundle_resources):
        """
        Tries to start running the bundle on the given worker, returning False
        if that failed.
        """
        if self._model.transition_bundle_starting(bundle, worker['user_id'], worker['worker_id']):
            workers.set_starting(bundle.uuid, worker['worker_id'])
            if worker['shared_file_system']:
                # On a shared file system we create the path here to avoid NFS
                # directory cache issues.
                path = self._bundle_store.get_bundle_location(bundle.uuid)
                remove_path(path)
                os.mkdir(path)
            if self._worker_model.send_json_message(
                worker['socket_id'],
                self._construct_run_message(worker, bundle, bundle_resources),
                0.2,
            ):
                logger.info(
                    'Starting run bundle {} on worker {}'.format(bundle.uuid, worker['worker_id'])
                )
                return True
            else:
                self._model.transition_bundle_staged(bundle)
                workers.restage(bundle.uuid)
                return False
        else:
            return False

    @staticmethod
    def _compute_request_cpus(bundle):
        """
        Compute the CPU limit used for scheduling the run.
        The default of 1 is for backwards compatibilty for
        runs from before when we added client-side defaults
        """
        if not bundle.metadata.request_cpus:
            return 1
        return bundle.metadata.request_cpus

    @staticmethod
    def _compute_request_gpus(bundle):
        """
        Compute the GPU limit used for scheduling the run.
        The default of 0 is for backwards compatibilty for
        runs from before when we added client-side defaults
        """
        if bundle.metadata.request_gpus is None:
            return 0
        return bundle.metadata.request_gpus

    @staticmethod
    def _compute_request_memory(bundle):
        """
        Compute the memory limit used for scheduling the run.
        The default of 2g is for backwards compatibilty for
        runs from before when we added client-side defaults
        """
        if not bundle.metadata.request_memory:
            return formatting.parse_size('2g')
        return formatting.parse_size(bundle.metadata.request_memory)

    def _compute_request_disk(self, bundle, user_info=None):
        """
        Compute the disk limit used for scheduling the run.
        The default is min(disk quota the user has left, global max)
        """
        if not bundle.metadata.request_disk:
            return min(
                self._model.get_user_disk_quota_left(bundle.owner_id, user_info) - 1,
                self._max_request_disk,
            )
        return formatting.parse_size(bundle.metadata.request_disk)

    def _compute_request_time(self, bundle, user_info=None):
        """
        Compute the time limit used for scheduling the run.
        The default is min(time quota the user has left, global max)
        """
        if not bundle.metadata.request_time:
            return min(
                self._model.get_user_time_quota_left(bundle.owner_id, user_info) - 1,
                self._max_request_time,
            )
        return formatting.parse_duration(bundle.metadata.request_time)

    def _get_docker_image(self, bundle):
        """
        Set docker image to be the default if not specified
        Unlike other metadata fields this can actually be None
        from client
        Also add the `latest` tag if no tag is specified to be
        consistent with Docker's own behavior.
        """
        if not bundle.metadata.request_docker_image:
            if bundle.metadata.request_gpus:
                docker_image = self._default_gpu_image
            else:
                docker_image = self._default_cpu_image
        else:
            docker_image = bundle.metadata.request_docker_image
        if ':' not in docker_image:
            docker_image += ':latest'
        return docker_image

    def _construct_run_message(self, worker, bundle, bundle_resources):
        """
        Constructs the run message that is sent to the given worker to tell it
        to run the given bundle.
        """
        message = {}
        message['type'] = 'run'
        message['bundle'] = bundle_util.bundle_to_bundle_info(self._model, bundle)
        if worker['shared_file_system']:
            message['bundle']['location'] = self._bundle_store.get_bundle_location(bundle.uuid)
            for dependency in message['bundle']['dependencies']:
                dependency['location'] = self._bundle_store.get_bundle_location(
                    dependency['parent_uuid']
                )

        # Figure out the resource requirements.
        message['resources'] = bundle_resources.as_dict
        return message

    def _compute_bundle_resources(self, bundle, user_info=None):
        return RunResources(
            cpus=self._compute_request_cpus(bundle),
            gpus=self._compute_request_gpus(bundle),
            docker_image=self._get_docker_image(bundle),
            # _compute_request_time contains database queries that may reduce efficiency
            time=self._compute_request_time(bundle, user_info),
            memory=self._compute_request_memory(bundle),
            # _compute_request_disk contains database queries that may reduce efficiency
            disk=self._compute_request_disk(bundle, user_info),
            network=bundle.metadata.request_network,
        )

    def _fail_unresponsive_bundles(self):
        """
        Fail bundles in uploading, staged and running state if we haven't heard from them for more than
        BUNDLE_TIMEOUT_DAYS days.
        """
        bundles_to_fail = self._model.batch_get_bundles(
            state=[State.UPLOADING, State.STAGED, State.RUNNING]
        )

        now = time.time()

        for bundle in bundles_to_fail:
            # For simplicity, we use field metadata.created to calculate timeout for now.
            # Ideally, we should use field metadata.last_updated.
            if now - bundle.metadata.created > BUNDLE_TIMEOUT_DAYS * SECONDS_PER_DAY:
                failure_message = 'Bundle has been stuck in {} state for more than {} days.'.format(
                    bundle.state, BUNDLE_TIMEOUT_DAYS
                )
                logger.info('Failing bundle %s: %s', bundle.uuid, failure_message)
                self._model.update_bundle(
                    bundle,
                    {'state': State.FAILED, 'metadata': {'failure_message': failure_message}},
                )

    def _schedule_run_bundles(self):
        """
        This method implements a state machine. The states are:

        STAGED, no worker_run DB entry:
            Ready to send run message to available worker.
        STARTING, has worker_run DB entry:
            Run message sent, waiting for the run to start.
        RUNNING, has worker_run DB entry:
            Worker reported that the run has started.
        READY / FAILED, no worker_run DB entry:
            Finished.
        """
        workers = WorkerInfoAccessor(self._worker_model, WORKER_TIMEOUT_SECONDS - 5)

        # Handle some exceptional cases.
        self._cleanup_dead_workers(workers)
        self._restage_stuck_starting_bundles(workers)
        self._bring_offline_stuck_running_bundles(workers)
        self._acknowledge_recently_finished_bundles(workers)
        # A dictionary structured as {user id : user information} to track those visited user information
        user_info_cache = {}
        staged_bundles_to_run = self._get_staged_bundles_to_run(workers, user_info_cache)

        # Schedule, preferring user-owned workers.
        self._schedule_run_bundles_on_workers(workers, staged_bundles_to_run, user_info_cache)

    @staticmethod
    def _check_resource_failure(
        value,
        user_fail_string=None,
        global_fail_string=None,
        user_max=None,
        global_max=None,
        global_min=None,
        pretty_print=lambda x: str(x),
    ):
        """
        Returns a failure message in case a certain resource limit is not respected.
        If value > user_max, user_fail_string is formatted with value and user_max in that order
        If value > global_max, global_fail_string is formatted with value and global_max in that order
        If value < global_min, global_fail_string is formatted with value and global_min in that order
        Pretty print is applied to both the value and max values before they're passed on to the functions
        The strings should expect string inputs for formatting and pretty_print should convert values to strings
        """
        if value:
            if user_max and value > user_max:
                return user_fail_string % (pretty_print(value), pretty_print(user_max))
            elif global_max and value > global_max:
                return global_fail_string % (pretty_print(value), pretty_print(global_max))
            elif global_min and value < global_min:
                return global_fail_string % (pretty_print(value), pretty_print(global_min))
        return None

    @staticmethod
    def _get_matched_workers(request_queue, workers):
        """
        Get all of the workers that match with the name of the requested worker
        :param request_queue: a tag that can be used to match workers
        :param workers: a list of workers
        :return: a list of matched workers
        """
        tagm = re.match('tag=(.+)', request_queue)
        if tagm != None:
            worker_tag = tagm.group(1)
            matched_workers = [worker for worker in workers if worker['tag'] == worker_tag]
        return matched_workers or []

    def _get_staged_bundles_to_run(self, workers, user_info_cache):
        """
        Fails bundles that request more resources than available for the given user.
        Note: allow more resources than available on any worker because new
        workers might get spun up in response to the presence of this run.
        :param workers: a WorkerInfoAccessor object containing worker related information e.g. running uuid.
        :param user_info_cache: a dictionary mapping user id to user information.
        :return: a list of tuple which contains valid staged bundles and their bundle_resources.
        """
        # Keep track of staged bundles that have valid resources requested
        staged_bundles_to_run = []

        for bundle in self._model.batch_get_bundles(state=State.STAGED, bundle_type='run'):
            # Cache those visited user information
            if bundle.owner_id in user_info_cache:
                user_info = user_info_cache[bundle.owner_id]
            else:
                user_info = self._model.get_user_info(bundle.owner_id)
                user_info_cache[bundle.owner_id] = user_info

            bundle_resources = self._compute_bundle_resources(bundle, user_info)

            failures = []
            failures.append(
                self._check_resource_failure(
                    bundle_resources.disk,
                    user_fail_string='Requested more disk (%s) than user disk quota left (%s)',
                    user_max=self._model.get_user_disk_quota_left(bundle.owner_id, user_info),
                    global_fail_string='Maximum job disk size (%s) exceeded (%s)',
                    global_max=self._max_request_disk,
                    pretty_print=formatting.size_str,
                )
            )

            failures.append(
                self._check_resource_failure(
                    bundle_resources.time,
                    user_fail_string='Requested more time (%s) than user time quota left (%s)',
                    user_max=self._model.get_user_time_quota_left(bundle.owner_id, user_info),
                    global_fail_string='Maximum job time (%s) exceeded (%s)',
                    global_max=self._max_request_time,
                    pretty_print=formatting.duration_str,
                )
            )

            failures.append(
                self._check_resource_failure(
                    bundle_resources.memory,
                    global_fail_string='Requested more memory (%s) than maximum limit (%s)',
                    global_max=self._max_request_memory,
                    pretty_print=formatting.size_str,
                )
            )
            # Filter out all the bundles that have requested memory less than 4m which is the
            # minimum amount of memory to start a Docker container
            failures.append(
                self._check_resource_failure(
                    bundle_resources.memory,
                    global_fail_string='Requested less memory (%s) than minimum limit (%s)',
                    global_min=self._min_request_memory,
                    pretty_print=formatting.size_str,
                )
            )

            failures = [f for f in failures if f is not None]

            if len(failures) > 0:
                failure_message = '. '.join(failures)
                logger.info('Failing %s: %s', bundle.uuid, failure_message)

                self._model.update_bundle(
                    bundle,
                    {'state': State.FAILED, 'metadata': {'failure_message': failure_message}},
                )
            elif bundle.metadata.request_queue:
                matched_workers = self._get_matched_workers(
                    bundle.metadata.request_queue, workers.workers()
                )
                # For those bundles that were requested to run on a worker which does not exist in the system
                # temporarily, we filter out those bundles so that they won't be dispatched to run on workers.
                if len(matched_workers) == 0:
                    if bundle.uuid not in self._bundles_without_matched_workers:
                        self._model.update_bundle(
                            bundle,
                            {
                                'metadata': {
                                    'staged_status': 'Bundle is requested to run on a worker {} which has '
                                    'not been connected to the CodaLab server yet.'.format(
                                        bundle.metadata.request_queue
                                    )
                                }
                            },
                        )
                        self._bundles_without_matched_workers.add(bundle.uuid)
                else:
                    # Remove the uuid from self._bundles_without_matched_workers if a matched
                    # private worker is found in the system and update bundle's metadata
                    if bundle.uuid in self._bundles_without_matched_workers:
                        self._model.update_bundle(bundle, {'metadata': {'staged_status': None}})
                        self._bundles_without_matched_workers.remove(bundle.uuid)
                    staged_bundles_to_run.append((bundle, bundle_resources))
            else:
                staged_bundles_to_run.append((bundle, bundle_resources))

        return staged_bundles_to_run

    def _get_running_bundles_info(self, workers):
        """
        Build a nested dictionary to store information (bundle and bundle_resources) of all the valid running bundles.
        Note that the primary usage of this function is to improve efficiency when calling _compute_bundle_resources,
        e.g. reusing constants (gpus, cpus, memory) from the returning values of _compute_bundle_resources as they
        don't change over time.
        However, be careful when using this function to improve efficiency for returning values like disk and time
        from _compute_bundle_resources as they do depend on the number of jobs that are running during the time of
        computation. Accuracy might be affected without considering this factor.
        :param workers: a WorkerInfoAccessor object containing worker related information e.g. running uuid.
        :return: a nested dictionary structured as follows:
                {
                    uuid: {
                        "bundle": bundle,
                        "bundle_resources": bundle_resources
                    }
                }
        """
        # Get uuid of all the running bundles from workers (a WorkerInfoAccessor object)
        run_uuids = workers._uuid_to_worker.keys()
        # Get the running bundles that exist in the bundle table
        running_bundles = self._model.batch_get_bundles(uuid=run_uuids)
        # Build a dictionary which maps from uuid to running bundle and bundle_resources
        running_bundles_info = {
            bundle.uuid: {
                "bundle": bundle,
                "bundle_resources": self._compute_bundle_resources(bundle),
            }
            for bundle in running_bundles
        }
        return running_bundles_info<|MERGE_RESOLUTION|>--- conflicted
+++ resolved
@@ -356,14 +356,8 @@
                         )
                         # Don't start this bundle yet, as there is no parallel_run_quota left for this user.
                         continue
-<<<<<<< HEAD
             if not workers_list:
                 # Length is 0 (private user with no workers) or is None (root user)
-=======
-            if (
-                not workers_list
-            ):  # Length is 0 (private user with no workers) or is None (root user)
->>>>>>> 301a3735
                 workers_list = get_available_workers(self._model.root_user_id)
 
             # Try starting bundles on the workers that have enough computing resources
