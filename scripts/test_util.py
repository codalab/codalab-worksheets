import io
import signal
import subprocess
import sys
import time
import traceback

global cl


class Colorizer(object):
    RED = "\033[31;1m"
    GREEN = "\033[32;1m"
    YELLOW = "\033[33;1m"
    CYAN = "\033[36;1m"
    RESET = "\033[0m"
    NEWLINE = "\n"

    @classmethod
    def _colorize(cls, string, color):
        return getattr(cls, color) + string + cls.RESET + cls.NEWLINE

    @classmethod
    def red(cls, string):
        return cls._colorize(string, "RED")

    @classmethod
    def green(cls, string):
        return cls._colorize(string, "GREEN")

    @classmethod
    def yellow(cls, string):
        return cls._colorize(string, "YELLOW")

    @classmethod
    def cyan(cls, string):
        return cls._colorize(string, "CYAN")


class FakeStdout(io.StringIO):
    """Fake class to mimic stdout. We can't just use io.StringIO because we need
    to fake the ability to write binary files to sys.stdout.buffer (thus this
    class has a "buffer" attribute that behaves the same way).
    """

    def __init__(self, *args, **kwargs):
        super().__init__(*args, **kwargs)
        self.buffer = io.BytesIO()

    def getvalue(self):
        """
        If self.buffer has a non-unicode value, return that value.
        Otherwise, decode the self.buffer value and append it
        to self.getvalue().

        This is because this function is mimicking the behavior of `sys.stdout`.
        `sys.stdout` can be read as either a string or bytes.

        When a string is written to `sys.stdout`, it returns a string when doing `getvalue()`.

        When bytes are written to `sys.stdout` (by writing to `sys.stdout.buffer`),
        it returns bytes when doing `getvalue()`. The reason we need to account for this
        case is that there are tests in which a binary file is uploaded, then it is
        printed out (by writing to `sys.stdout.buffer`), and then the test reads what's
        printed out and makes sure it matches the original file.
        """
        try:
            buffer_value = self.buffer.getvalue().decode()
        except UnicodeDecodeError:
            return self.buffer.getvalue()
        return super().getvalue() + buffer_value


def run_command(
    args,
    expected_exit_code=0,
    max_output_chars=1024,
    env=None,
    include_stderr=False,
    binary=False,
    force_subprocess=False,
    cwd=None,
):
    # We import the following imports here because codalab_service.py imports TestModule from
    # this file. If we kept the imports at the top, then anyone who ran codalab_service.py
    # would also have to install all the dependencies that BundleCLI and CodaLabManager use.
    from codalab.lib.bundle_cli import BundleCLI
    from codalab.lib.codalab_manager import CodaLabManager

    def sanitize(string, max_chars=256):
        # Sanitize and truncate output so it can be printed on the command line.
        # Don't print out binary.
        if isinstance(string, bytes):
            string = '<binary>'
        if len(string) > max_chars:
            string = string[:max_chars] + ' (...more...)'
        return string

    # If we don't care about the exit code, set `expected_exit_code` to None.
    print(">>", *map(str, args), sep=" ")
    sys.stdout.flush()

    try:
        kwargs = dict(env=env)
        if not binary:
            kwargs = dict(kwargs, encoding="utf-8")
        if include_stderr:
            kwargs = dict(kwargs, stderr=subprocess.STDOUT)
        if cwd:
            kwargs = dict(kwargs, cwd=cwd)
        if not force_subprocess:
            # In this case, run the Codalab CLI directly, which is much faster
            # than opening a new subprocess to do so.
            stderr = io.StringIO()  # Not used; we just don't want to redirect cli.stderr to stdout.
            stdout = FakeStdout()
            cli = BundleCLI(CodaLabManager(), stdout=stdout, stderr=stderr)
            try:
                cli.do_command(args[1:])
                exitcode = 0
            except SystemExit as e:
                exitcode = e.code
            output = stdout.getvalue()
        else:
            output = subprocess.check_output([a.encode() for a in args], **kwargs)
            exitcode = 0
    except subprocess.CalledProcessError as e:
        output = e.output
        exitcode = e.returncode
    except Exception:
        output = traceback.format_exc()
        exitcode = 1

    if expected_exit_code is not None and exitcode != expected_exit_code:
        colorize = Colorizer.red
        extra = ' BAD'
    else:
        colorize = Colorizer.cyan
        extra = ''
    print(colorize(" (exit code %s, expected %s%s)" % (exitcode, expected_exit_code, extra)))
    sys.stdout.flush()
    print(sanitize(output, max_output_chars))
    sys.stdout.flush()
    assert (
        expected_exit_code == exitcode
    ), f'Exit codes don\'t match: got {exitcode}, expected {expected_exit_code}'
    return output.rstrip()


def cleanup(cl, tag, should_wait=True):
    '''
    Removes all bundles and worksheets with the specified tag.
    :param cl: str
        Path to CodaLab command line.
    :param tag: str
        Specific tag use to search for bundles and worksheets to delete.
    :param should_wait: boolean
        Whether to wait for a bundle to finish running before deleting (default is true).
    :return:
    '''
    print('Cleaning up bundles and worksheets tagged with {}...'.format(tag))
    # Clean up tagged bundles
    bundles_removed = 0
    while True:
        # Query 1000 bundles at a time for removal
        query_result = run_command([cl, 'search', 'tags=%s' % tag, '.limit=1000', '--uuid-only'])
        if len(query_result) == 0:
            break
        for uuid in query_result.split('\n'):
            if should_wait:
                # Wait until the bundle finishes and then delete it
                run_command([cl, 'wait', uuid])
            run_command([cl, 'rm', uuid, '--force'])
            bundles_removed += 1
    # Clean up tagged worksheets
    worksheets_removed = 0
    while True:
        query_result = run_command([cl, 'wsearch', 'tag=%s' % tag, '.limit=1000', '--uuid-only'])
        if len(query_result) == 0:
            break
        for uuid in query_result.split('\n'):
            run_command([cl, 'wrm', uuid, '--force'])
            worksheets_removed += 1
    print('Removed {} bundles and {} worksheets.'.format(bundles_removed, worksheets_removed))


<<<<<<< HEAD
class timer:
=======
class Timer:
>>>>>>> 1c634d46
    """
    Class that uses signal to interrupt functions while they're running
    if they run for longer than timeout_seconds.
    Can also be used to time how long functions take within its context manager.
    Used for the timing tests.
    """

    def __init__(self, timeout_seconds=1, handle_timeouts=True, uuid=None):
        """
        A class that can be used as a context manager to ensure that code within that context manager times out
        after timeout_seconds time and which times the execution of code within the context manager.
<<<<<<< HEAD

=======
>>>>>>> 1c634d46
        Parameters:
            timeout_seconds (float): Amount of time before execution in context manager is interrupted for timeout
            handle_timeouts (bool): If True, do not timeout, only return the time taken for execution in context manager.
            uuid (str): Uuid of bundles running within context manager.
        """
        self.handle_timeouts = handle_timeouts
        self.timeout_seconds = timeout_seconds
        self.uuid = None

    def handle_timeout(self, signum, frame):
        timeout_message = "Timeout ocurred"
        if self.uuid:
            timeout_message += " while waiting for %s to run" % self.uuid
        raise TimeoutError(timeout_message)

<<<<<<< HEAD
=======
    def time_elapsed(self):
        return time.time() - self.start_time

>>>>>>> 1c634d46
    def __enter__(self):
        self.start_time = time.time()
        if self.handle_timeouts:
            signal.signal(signal.SIGALRM, self.handle_timeout)
            signal.setitimer(signal.ITIMER_REAL, self.timeout_seconds, self.timeout_seconds)

            # now, reset itimer.
            signal.setitimer(signal.ITIMER_REAL, 0, 0)

    def __exit__(self, type, value, traceback):
        self.time_elapsed = time.time() - self.start_time
        if self.handle_timeouts:
            signal.alarm(0)<|MERGE_RESOLUTION|>--- conflicted
+++ resolved
@@ -183,11 +183,7 @@
     print('Removed {} bundles and {} worksheets.'.format(bundles_removed, worksheets_removed))
 
 
-<<<<<<< HEAD
-class timer:
-=======
 class Timer:
->>>>>>> 1c634d46
     """
     Class that uses signal to interrupt functions while they're running
     if they run for longer than timeout_seconds.
@@ -199,10 +195,6 @@
         """
         A class that can be used as a context manager to ensure that code within that context manager times out
         after timeout_seconds time and which times the execution of code within the context manager.
-<<<<<<< HEAD
-
-=======
->>>>>>> 1c634d46
         Parameters:
             timeout_seconds (float): Amount of time before execution in context manager is interrupted for timeout
             handle_timeouts (bool): If True, do not timeout, only return the time taken for execution in context manager.
@@ -218,12 +210,9 @@
             timeout_message += " while waiting for %s to run" % self.uuid
         raise TimeoutError(timeout_message)
 
-<<<<<<< HEAD
-=======
     def time_elapsed(self):
         return time.time() - self.start_time
 
->>>>>>> 1c634d46
     def __enter__(self):
         self.start_time = time.time()
         if self.handle_timeouts:
