--- conflicted
+++ resolved
@@ -532,12 +532,7 @@
 
     def _add_default_table_pattern(self, row_count):
         self._add_table_pattern(
-<<<<<<< HEAD
-            ['uuid\\[0:8\\]', 'name', 'summary\\[0:1024\\]', 'data_size', 'state', 'description'],
-            row_count,
-=======
-            ['uuid\[0:8\]', 'name', 'summary', 'data_size', 'state', 'description'], row_count
->>>>>>> 9d20fb06
+            ['uuid\[0:8\]', 'name', 'summary\[0:1024\]', 'data_size', 'state', 'description'], row_count
         )
 
     def _add_records_pattern(self, headers, record_count):
