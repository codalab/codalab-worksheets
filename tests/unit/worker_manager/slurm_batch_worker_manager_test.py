import unittest
from types import SimpleNamespace
from typing import List

from codalab.worker_manager.slurm_batch_worker_manager import SlurmBatchWorkerManager
from codalab.worker_manager.worker_manager import BundlesPayload


class SlurmBatchWorkerManagerTest(unittest.TestCase):
    def test_base_command(self):
        args: SimpleNamespace = SimpleNamespace(
            server='some_server',
            temp_session=True,
            user='some_user',
            partition='some_partition',
            worker_executable='cl-worker',
            worker_idle_seconds='888',
<<<<<<< HEAD
            worker_tag='sometag',
=======
            worker_download_dependencies_max_retries=5,
            worker_tag='some_tag',
>>>>>>> 89dca1b2
            worker_group='some_group',
            worker_exit_after_num_runs=8,
            worker_max_work_dir_size='88g',
            worker_work_dir_prefix='/some/path',
            worker_delete_work_dir_on_exit=False,
            worker_exit_on_exception=False,
            worker_tag_exclusive=False,
            worker_pass_down_termination=False,
            worker_checkin_frequency_seconds=30,
            password_file=None,
            slurm_work_dir=None,
            exit_after_num_failed=None,
            worker_shared_memory_size_gb=10,
        )

        worker_manager: SlurmBatchWorkerManager = SlurmBatchWorkerManager(args)
        command: List[str] = worker_manager.setup_codalab_worker('some_worker_id')

        # --pass-down-termination should always be set for Slurm worker managers
        self.assertTrue('--pass-down-termination' in command)

        expected_command_str = (
            "cl-worker --server some_server --verbose --exit-when-idle --idle-seconds 888 "
            "--work-dir /some/path/some_user-codalab-SlurmBatchWorkerManager-scratch/some_worker_id "
<<<<<<< HEAD
            "--id $(hostname -s)-some_worker_id --network-prefix cl_worker_some_worker_id_network --tag sometag "
            "--group some_group --exit-after-num-runs 8 --max-work-dir-size 88g --checkin-frequency-seconds 30 "
=======
            "--id $(hostname -s)-some_worker_id --network-prefix cl_worker_some_worker_id_network --tag some_tag "
            "--group some_group --exit-after-num-runs 8 --download-dependencies-max-retries 5 "
            "--max-work-dir-size 88g --checkin-frequency-seconds 30 --shared-memory-size-gb 10 "
>>>>>>> 89dca1b2
            "--pass-down-termination"
        )
        self.assertEqual(' '.join(command), expected_command_str)

    def test_filter_bundles(self):
        args: SimpleNamespace = SimpleNamespace(
            server='some_server',
            temp_session=True,
            user='some_user',
            partition='some_partition',
            worker_executable='cl-worker',
            worker_idle_seconds='888',
<<<<<<< HEAD
            worker_tag='sometag',
=======
            worker_download_dependencies_max_retries=5,
            worker_tag='some_tag',
>>>>>>> 89dca1b2
            worker_group='some_group',
            worker_exit_after_num_runs=8,
            worker_max_work_dir_size='88g',
            worker_work_dir_prefix='/some/path',
            worker_delete_work_dir_on_exit=False,
            worker_exit_on_exception=False,
            worker_tag_exclusive=False,
            worker_pass_down_termination=False,
            password_file=None,
            exit_after_num_failed=None,
            memory_mb=1024,
            cpus=3,
            gpus=1,
            worker_shared_memory_size_gb=None,
        )

        worker_manager: SlurmBatchWorkerManager = SlurmBatchWorkerManager(args)
        filtered_bundles: BundlesPayload = worker_manager.filter_bundles(
            [
                {
                    'uuid': 0x01,
                    'metadata': {'request_cpus': 5, 'request_gpus': 0, 'request_memory': '1m'},
                },
                {
                    'uuid': 0x02,
                    'metadata': {'request_cpus': 3, 'request_gpus': 1, 'request_memory': '1g'},
                },
                {
                    'uuid': 0x03,
                    'metadata': {'request_cpus': 1, 'request_gpus': 0, 'request_memory': '2g'},
                },
            ]
        )

        self.assertEqual(len(filtered_bundles), 1)
        self.assertEqual(
            filtered_bundles[0],
            {
                'uuid': 0x02,
                'metadata': {'request_cpus': 3, 'request_gpus': 1, 'request_memory': '1g'},
            },
        )<|MERGE_RESOLUTION|>--- conflicted
+++ resolved
@@ -15,12 +15,8 @@
             partition='some_partition',
             worker_executable='cl-worker',
             worker_idle_seconds='888',
-<<<<<<< HEAD
             worker_tag='sometag',
-=======
             worker_download_dependencies_max_retries=5,
-            worker_tag='some_tag',
->>>>>>> 89dca1b2
             worker_group='some_group',
             worker_exit_after_num_runs=8,
             worker_max_work_dir_size='88g',
@@ -45,14 +41,9 @@
         expected_command_str = (
             "cl-worker --server some_server --verbose --exit-when-idle --idle-seconds 888 "
             "--work-dir /some/path/some_user-codalab-SlurmBatchWorkerManager-scratch/some_worker_id "
-<<<<<<< HEAD
             "--id $(hostname -s)-some_worker_id --network-prefix cl_worker_some_worker_id_network --tag sometag "
-            "--group some_group --exit-after-num-runs 8 --max-work-dir-size 88g --checkin-frequency-seconds 30 "
-=======
-            "--id $(hostname -s)-some_worker_id --network-prefix cl_worker_some_worker_id_network --tag some_tag "
             "--group some_group --exit-after-num-runs 8 --download-dependencies-max-retries 5 "
             "--max-work-dir-size 88g --checkin-frequency-seconds 30 --shared-memory-size-gb 10 "
->>>>>>> 89dca1b2
             "--pass-down-termination"
         )
         self.assertEqual(' '.join(command), expected_command_str)
@@ -65,12 +56,8 @@
             partition='some_partition',
             worker_executable='cl-worker',
             worker_idle_seconds='888',
-<<<<<<< HEAD
             worker_tag='sometag',
-=======
             worker_download_dependencies_max_retries=5,
-            worker_tag='some_tag',
->>>>>>> 89dca1b2
             worker_group='some_group',
             worker_exit_after_num_runs=8,
             worker_max_work_dir_size='88g',
