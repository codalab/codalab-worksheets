import tests.unit.azure_blob_mock  # noqa: F401
from codalab.worker.download_util import (
    get_target_info,
    BundleTarget,
    compute_target_info_beam_descendants_flat,
)
import unittest
import random
import tarfile
from apache_beam.io.filesystem import CompressionTypes
from apache_beam.io.filesystems import FileSystems
from io import BytesIO
import tempfile
from ratarmount import SQLiteIndexedTar
import shutil


class AzureBlobTestBase:
    """A helper class that contains convenient methods for creating
    files and/or folders."""

    def create_file(self, contents=b"hello world"):
        """Creates a file and returns its path."""
        bundle_uuid = str(random.random())
        bundle_path = f"azfs://storageclwsdev0/bundles/{bundle_uuid}/test.txt"
        with FileSystems.create(bundle_path, compression_type=CompressionTypes.UNCOMPRESSED) as f:
            f.write(contents)
        return bundle_uuid, bundle_path

    def create_directory(self):
        """Creates a directory and returns its path."""
        bundle_uuid = str(random.random())
        bundle_path = f"azfs://storageclwsdev0/bundles/{bundle_uuid}/contents.tar.gz"

        def writestr(tf, name, contents):
            tinfo = tarfile.TarInfo(name)
            tinfo.size = len(contents)
            tf.addfile(tinfo, BytesIO(contents.encode()))

        def writedir(tf, name):
            tinfo = tarfile.TarInfo(name)
            tinfo.type = tarfile.DIRTYPE
            tf.addfile(tinfo, BytesIO())

        # TODO: Unify this code with code in UploadManager.upload_to_bundle_store().
        with FileSystems.create(
            bundle_path, compression_type=CompressionTypes.UNCOMPRESSED
        ) as out, tempfile.NamedTemporaryFile(
            suffix=".tar.gz"
        ) as tmp_tar_file, tempfile.NamedTemporaryFile(
            suffix=".sqlite"
        ) as tmp_index_file:
            with tarfile.open(name=tmp_tar_file.name, mode="w:gz") as tf:
                # We need to create separate entries for each directory, as a regular
                # .tar.gz file would have.
                writestr(tf, "./README.md", "hello world")
                writedir(tf, "./src")
                writestr(tf, "./src/test.sh", "echo hi")
                writedir(tf, "./dist")
                writedir(tf, "./dist/a")
                writedir(tf, "./dist/a/b")
                writestr(tf, "./dist/a/b/test2.sh", "echo two")
            shutil.copyfileobj(tmp_tar_file, out)
            with open(tmp_tar_file.name, "rb") as ttf:
                SQLiteIndexedTar(
                    fileObject=ttf,
                    tarFileName=bundle_uuid,
                    writeIndex=True,
                    clearIndexCache=True,
                    indexFileName=tmp_index_file.name,
                )
            with FileSystems.create(
                bundle_path.replace("/contents.tar.gz", "/index.sqlite"),
                compression_type=CompressionTypes.UNCOMPRESSED,
            ) as out_index_file, open(tmp_index_file.name, "rb") as tif:
                shutil.copyfileobj(tif, out_index_file)

        return bundle_uuid, bundle_path


class AzureBlobGetTargetInfoTest(AzureBlobTestBase, unittest.TestCase):
    def test_single_file(self):
        """Test getting target info of a single file on Azure Blob Storage."""
        bundle_uuid, bundle_path = self.create_file(b"a")
        target_info = get_target_info(bundle_path, BundleTarget(bundle_uuid, None), 0)
        target_info.pop("resolved_target")
        self.assertEqual(
            target_info, {'name': bundle_uuid, 'type': 'file', 'size': 1, 'perm': 0o755}
        )

    def test_nested_directories(self):
        """Test getting target info of different files within a bundle that consists of nested directories, on Azure Blob Storage."""
        bundle_uuid, bundle_path = self.create_directory()

        target_info = get_target_info(bundle_path, BundleTarget(bundle_uuid, None), 0)
        target_info.pop("resolved_target")
        self.assertEqual(
            target_info, {'name': bundle_uuid, 'type': 'directory', 'size': 249, 'perm': 0o755}
        )

        target_info = get_target_info(bundle_path, BundleTarget(bundle_uuid, None), 1)
        target_info.pop("resolved_target")
        self.assertEqual(
            target_info,
            {
                'name': bundle_uuid,
                'type': 'directory',
                'size': 249,
                'perm': 0o755,
                'contents': [
                    {'name': 'README.md', 'type': 'file', 'size': 11, 'perm': 0o644},
                    {'name': 'dist', 'type': 'directory', 'size': 0, 'perm': 0o644},
                    {'name': 'src', 'type': 'directory', 'size': 0, 'perm': 0o644},
                ],
            },
        )

        target_info = get_target_info(bundle_path, BundleTarget(bundle_uuid, "README.md"), 1)
        target_info.pop("resolved_target")
        self.assertEqual(
            target_info, {'name': 'README.md', 'type': 'file', 'size': 11, 'perm': 0o644}
        )

        target_info = get_target_info(bundle_path, BundleTarget(bundle_uuid, "src/test.sh"), 1)
        target_info.pop("resolved_target")
        self.assertEqual(target_info, {'name': 'test.sh', 'type': 'file', 'size': 7, 'perm': 0o644})

        target_info = get_target_info(
            bundle_path, BundleTarget(bundle_uuid, "dist/a/b/test2.sh"), 1
        )
        target_info.pop("resolved_target")
        self.assertEqual(
            target_info, {'name': 'test2.sh', 'type': 'file', 'size': 8, 'perm': 0o644}
        )

        target_info = get_target_info(bundle_path, BundleTarget(bundle_uuid, "src"), 1)
        target_info.pop("resolved_target")
        self.assertEqual(
            target_info,
            {
                'name': 'src',
                'type': 'directory',
                'size': 0,
                'perm': 0o644,
                'contents': [{'name': 'test.sh', 'type': 'file', 'size': 7, 'perm': 0o644}],
            },
        )

        # Return all depths
        target_info = get_target_info(bundle_path, BundleTarget(bundle_uuid, "dist/a"), 999)
        target_info.pop("resolved_target")

        self.assertEqual(
            target_info,
            {
                'name': 'a',
                'size': 0,
                'perm': 0o644,
                'type': 'directory',
                'contents': [
                    {
                        'name': 'b',
                        'size': 0,
                        'perm': 0o644,
                        'type': 'directory',
                        'contents': [
                            {'name': 'test2.sh', 'size': 8, 'perm': 0o644, 'type': 'file'}
                        ],
                    }
                ],
            },
        )

    def test_nested_directories_get_descendants_flat(self):
        """Test the compute_target_info_beam_descendants_flat function with nested directories."""
        bundle_uuid, bundle_path = self.create_directory()

        # Entire directory
        results = compute_target_info_beam_descendants_flat(bundle_path)
        self.assertEqual(
            results,
            [
<<<<<<< HEAD
                {
                    'name': f'README.md',
                    'size': 11,
                    'perm': 0o644,
                    'type': 'file',
                    'contents': None,
                },
                {'name': f'dist', 'size': 0, 'perm': 0o644, 'type': 'directory', 'contents': None,},
=======
                {'name': 'README.md', 'size': 11, 'perm': 0o644, 'type': 'file', 'contents': None,},
                {'name': 'dist', 'size': 0, 'perm': 0o644, 'type': 'directory', 'contents': None,},
>>>>>>> 9e11623e
                {'name': 'dist/a', 'size': 0, 'perm': 0o644, 'type': 'directory', 'contents': None},
                {
                    'name': 'dist/a/b',
                    'size': 0,
                    'perm': 0o644,
                    'type': 'directory',
                    'contents': None,
                },
                {
                    'name': 'dist/a/b/test2.sh',
                    'size': 8,
                    'perm': 0o644,
                    'type': 'file',
                    'contents': None,
                },
<<<<<<< HEAD
                {'name': f'src', 'size': 0, 'perm': 0o644, 'type': 'directory', 'contents': None,},
=======
                {'name': 'src', 'size': 0, 'perm': 0o644, 'type': 'directory', 'contents': None,},
>>>>>>> 9e11623e
                {'name': 'src/test.sh', 'size': 7, 'perm': 0o644, 'type': 'file', 'contents': None},
            ],
        )

        # Subdirectory
        results = compute_target_info_beam_descendants_flat(bundle_path + "/" + "dist")
        self.assertEqual(
            results,
            [
                {'name': 'a', 'size': 0, 'perm': 0o644, 'type': 'directory', 'contents': None},
                {'name': 'a/b', 'size': 0, 'perm': 0o644, 'type': 'directory', 'contents': None},
                {
                    'name': 'a/b/test2.sh',
                    'size': 8,
                    'perm': 0o644,
                    'type': 'file',
                    'contents': None,
                },
            ],
        )<|MERGE_RESOLUTION|>--- conflicted
+++ resolved
@@ -180,19 +180,8 @@
         self.assertEqual(
             results,
             [
-<<<<<<< HEAD
-                {
-                    'name': f'README.md',
-                    'size': 11,
-                    'perm': 0o644,
-                    'type': 'file',
-                    'contents': None,
-                },
-                {'name': f'dist', 'size': 0, 'perm': 0o644, 'type': 'directory', 'contents': None,},
-=======
                 {'name': 'README.md', 'size': 11, 'perm': 0o644, 'type': 'file', 'contents': None,},
                 {'name': 'dist', 'size': 0, 'perm': 0o644, 'type': 'directory', 'contents': None,},
->>>>>>> 9e11623e
                 {'name': 'dist/a', 'size': 0, 'perm': 0o644, 'type': 'directory', 'contents': None},
                 {
                     'name': 'dist/a/b',
@@ -208,11 +197,7 @@
                     'type': 'file',
                     'contents': None,
                 },
-<<<<<<< HEAD
-                {'name': f'src', 'size': 0, 'perm': 0o644, 'type': 'directory', 'contents': None,},
-=======
                 {'name': 'src', 'size': 0, 'perm': 0o644, 'type': 'directory', 'contents': None,},
->>>>>>> 9e11623e
                 {'name': 'src/test.sh', 'size': 7, 'perm': 0o644, 'type': 'file', 'contents': None},
             ],
         )
