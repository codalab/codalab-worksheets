--- conflicted
+++ resolved
@@ -4,11 +4,7 @@
 import os
 import unittest
 
-<<<<<<< HEAD
-from codalab.common import PreconditionViolation, StorageType
-=======
 from codalab.common import PreconditionViolation, StorageType, parse_linked_bundle_url
->>>>>>> f41a31d2
 from codalab.lib import path_util
 
 
@@ -137,11 +133,7 @@
 
     def test_directory(self):
         """Parse a URL referring to an archived directory."""
-<<<<<<< HEAD
-        linked_bundle_path = path_util.parse_linked_bundle_url(
-=======
         linked_bundle_path = parse_linked_bundle_url(
->>>>>>> f41a31d2
             "azfs://storageclwsdev0/bundles/uuid/contents.tar.gz"
         )
         self.assertEqual(linked_bundle_path.storage_type, StorageType.AZURE_BLOB_STORAGE.value)
@@ -154,11 +146,7 @@
 
     def test_directory_with_subpath(self):
         """Parse a URL referring to a subpath within an archived directory."""
-<<<<<<< HEAD
-        linked_bundle_path = path_util.parse_linked_bundle_url(
-=======
         linked_bundle_path = parse_linked_bundle_url(
->>>>>>> f41a31d2
             "azfs://storageclwsdev0/bundles/uuid/contents.tar.gz/a/b.txt"
         )
         self.assertEqual(linked_bundle_path.storage_type, StorageType.AZURE_BLOB_STORAGE.value)
