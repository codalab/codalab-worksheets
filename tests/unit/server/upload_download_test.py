import tests.unit.azure_blob_mock  # noqa: F401
from codalab.lib.spec_util import generate_uuid
from codalab.worker.download_util import BundleTarget
from codalab.common import NotFoundError, StorageType
from tests.unit.server.bundle_manager import TestBase
from io import BytesIO
import gzip
import tarfile
import unittest


class BaseUploadDownloadBundleTest(TestBase):
    DEFAULT_PERM = 420

    def upload_folder(self, bundle, contents):
        raise NotImplementedError

    def upload_file(self, bundle, contents):
        raise NotImplementedError

    def test_not_found(self):
        """Running get_target_info for a nonexistent bundle should raise an error."""
        with self.assertRaises(NotFoundError):
            target = BundleTarget(generate_uuid(), "")
            self.download_manager.get_target_info(target, 0)

    def check_file_target_contents(self, target):
        """Checks to make sure that the specified file has the contents 'hello world'."""
        with self.download_manager.stream_file(target, gzipped=False) as f:
            self.assertEqual(f.read(), b"hello world")

        with gzip.GzipFile(fileobj=self.download_manager.stream_file(target, gzipped=True)) as f:
            self.assertEqual(f.read(), b"hello world")

        with self.assertRaises(tarfile.ReadError):
            with tarfile.open(
                fileobj=self.download_manager.stream_tarred_gzipped_directory(target), mode='r:gz'
            ) as f:
                pass

        with BytesIO(
            self.download_manager.read_file_section(target, offset=3, length=4, gzipped=False)
        ) as f:
            self.assertEqual(f.read(), b"lo w")

        with gzip.GzipFile(
            fileobj=BytesIO(
                self.download_manager.read_file_section(target, offset=3, length=4, gzipped=True)
            )
        ) as f:
            self.assertEqual(f.read(), b"lo w")

        with BytesIO(
            self.download_manager.summarize_file(
                target,
                num_head_lines=1,
                num_tail_lines=1,
                max_line_length=3,
                truncation_text="....",
                gzipped=False,
            )
        ) as f:
            self.assertEqual(f.read(), b"....")

    def check_folder_target_contents(self, target, expected_members=[]):
        """Checks to make sure that the specified folder has the expected contents and can be streamed, etc."""
        with tarfile.open(
            fileobj=self.download_manager.stream_tarred_gzipped_directory(target), mode='r:gz'
        ) as f:
            self.assertEqual(sorted(f.getnames()), sorted(expected_members))

    def test_bundle_single_file(self):
        """Running get_target_info for a bundle with a single file."""
        bundle = self.create_run_bundle()
        self.save_bundle(bundle)
        self.upload_file(bundle, b"hello world")
        target = BundleTarget(bundle.uuid, "")
        self.assertEqual(bundle.is_dir, False)
        self.assertEqual(bundle.storage_type, StorageType.DISK_STORAGE.value)

        info = self.download_manager.get_target_info(target, 0)
        self.assertEqual(info["name"], bundle.uuid)
        self.assertEqual(info["size"], 11)

        self.assertEqual(info["perm"], 420)
        self.assertEqual(info["type"], "file")
        self.assertEqual(str(info["resolved_target"]), f"{bundle.uuid}:")
        self.check_file_target_contents(target)

    def test_bundle_folder(self):
        """Running get_target_info for a bundle with a folder, and with subpaths."""
        bundle = self.create_run_bundle()
        self.save_bundle(bundle)
<<<<<<< HEAD

        f = BytesIO()

        def writestr(tf, name, contents):
            tinfo = tarfile.TarInfo(name)
            tinfo.size = len(contents)
            tf.addfile(tinfo, BytesIO(contents.encode()))

        def writedir(tf, name):
            tinfo = tarfile.TarInfo(name)
            tinfo.type = tarfile.DIRTYPE
            tf.addfile(tinfo, BytesIO())

        f.seek(0)
        with tarfile.open(fileobj=f, mode="w:gz") as tf:
            writestr(tf, "./item.txt", "hello world")
            writestr(tf, "./src/item2.txt", "hello world")
        f.seek(0)
        self.upload_folder(bundle, f)
=======
        self.upload_folder(
            bundle, [("item.txt", b"hello world"), ("src/item2.txt", b"hello world")]
        )
        self.assertEqual(bundle.is_dir, True)
        self.assertEqual(bundle.storage_type, StorageType.DISK_STORAGE.value)
>>>>>>> f41a31d2

        target = BundleTarget(bundle.uuid, "")
        info = self.download_manager.get_target_info(target, 2)
        self.assertEqual(info["name"], bundle.uuid)
        self.assertEqual(info["perm"], 511)
        self.assertEqual(info["type"], "directory")
        self.assertEqual(str(info["resolved_target"]), f"{bundle.uuid}:")
        # Directory size can vary based on platform, so removing it before checking equality.
        info["contents"][0].pop("size")
        info["contents"][1].pop("size")
        self.assertEqual(
            sorted(info["contents"], key=lambda x: x["name"]),
            sorted(
                [
                    {'name': 'item.txt', 'perm': self.DEFAULT_PERM, 'type': 'file'},
                    {
                        'name': 'src',
                        'perm': 493,
                        'type': 'directory',
                        'contents': [
                            {
                                'name': 'item2.txt',
                                'size': 11,
                                'perm': self.DEFAULT_PERM,
                                'type': 'file',
                            }
                        ],
                    },
                ],
                key=lambda x: x["name"],
            ),
        )
        self.check_folder_target_contents(
            target, expected_members=['.', './item.txt', './src', './src/item2.txt']
        )

        target = BundleTarget(bundle.uuid, "item.txt")
        info = self.download_manager.get_target_info(target, 0)
        self.assertEqual(info["name"], "item.txt")
        self.assertEqual(info["type"], "file")
        self.assertEqual(str(info["resolved_target"]), f"{bundle.uuid}:item.txt")
        self.check_file_target_contents(target)

        target = BundleTarget(bundle.uuid, "src")
        info = self.download_manager.get_target_info(target, 1)
        self.assertEqual(info["name"], "src")
        self.assertEqual(info["type"], "directory")
        self.assertEqual(str(info["resolved_target"]), f"{bundle.uuid}:src")
        self.assertEqual(
            info["contents"],
            [{'name': 'item2.txt', 'size': 11, 'perm': self.DEFAULT_PERM, 'type': 'file'}],
        )
        self.check_folder_target_contents(target, expected_members=['.', './item2.txt'])

        target = BundleTarget(bundle.uuid, "src/item2.txt")
        info = self.download_manager.get_target_info(target, 0)
        self.assertEqual(info["name"], "item2.txt")
        self.assertEqual(info["type"], "file")
        self.assertEqual(str(info["resolved_target"]), f"{bundle.uuid}:src/item2.txt")
        self.check_file_target_contents(target)


class RegularBundleStoreTest(BaseUploadDownloadBundleTest):
    """Test uploading and downloading from / to a regular, file-based bundle store."""

    def upload_folder(self, bundle, f):
        sources = [["contents.tar.gz", f]]
        self.upload_manager.upload_to_bundle_store(
            bundle,
            sources,
            follow_symlinks=False,
            exclude_patterns=None,
            remove_sources=False,
            git=False,
            unpack=True,
            simplify_archives=True,
            use_azure_blob_beta=False,
        )

    def upload_file(self, bundle, contents):
        sources = [["contents", BytesIO(contents)]]
        self.upload_manager.upload_to_bundle_store(
            bundle,
            sources,
            follow_symlinks=False,
            exclude_patterns=None,
            remove_sources=False,
            git=False,
            unpack=False,
            simplify_archives=True,
            use_azure_blob_beta=False,
        )


class AzureBlobBundleStoreTest(BaseUploadDownloadBundleTest, unittest.TestCase):
    """Test uploading and downloading from / to Azure Blob storage."""

    def upload_folder(self, bundle, f):
        sources = [["contents.tar.gz", f]]
        self.upload_manager.upload_to_bundle_store(
            bundle,
            sources,
            follow_symlinks=False,
            exclude_patterns=None,
            remove_sources=False,
            git=False,
            unpack=True,
            simplify_archives=True,
            use_azure_blob_beta=True,
        )

    def upload_file(self, bundle, contents):
        sources = [["contents", BytesIO(contents)]]
        self.upload_manager.upload_to_bundle_store(
            bundle,
            sources,
            follow_symlinks=False,
            exclude_patterns=None,
            remove_sources=False,
            git=False,
            unpack=False,
            simplify_archives=True,
            use_azure_blob_beta=True,
        )<|MERGE_RESOLUTION|>--- conflicted
+++ resolved
@@ -91,7 +91,6 @@
         """Running get_target_info for a bundle with a folder, and with subpaths."""
         bundle = self.create_run_bundle()
         self.save_bundle(bundle)
-<<<<<<< HEAD
 
         f = BytesIO()
 
@@ -111,13 +110,8 @@
             writestr(tf, "./src/item2.txt", "hello world")
         f.seek(0)
         self.upload_folder(bundle, f)
-=======
-        self.upload_folder(
-            bundle, [("item.txt", b"hello world"), ("src/item2.txt", b"hello world")]
-        )
         self.assertEqual(bundle.is_dir, True)
         self.assertEqual(bundle.storage_type, StorageType.DISK_STORAGE.value)
->>>>>>> f41a31d2
 
         target = BundleTarget(bundle.uuid, "")
         info = self.download_manager.get_target_info(target, 2)
