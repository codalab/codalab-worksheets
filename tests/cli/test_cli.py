# -*- coding: utf-8 -*-
"""
Tests all the CLI functionality end-to-end.

Tests will operate on temporary worksheets created during testing.  In theory,
it should not mutate preexisting data on your instance, but this is not
guaranteed, and you should run this command in an unimportant CodaLab account.

For full coverage of testing, be sure to run this over a remote connection (i.e.
while connected to localhost::) in addition to local testing, in order to test
the full RPC pipeline, and also as a non-root user, to hammer out unanticipated
permission issues.

Things not tested:
- Interactive modes (cl edit, cl wedit)
- Permissions
"""

from collections import namedtuple, OrderedDict
from contextlib import contextmanager
from datetime import datetime
from typing import Dict

from codalab.lib.codalab_manager import CodaLabManager
from codalab.worker.download_util import BundleTarget
from codalab.worker.bundle_state import State
from scripts.create_sample_worksheet import SampleWorksheet
from scripts.test_util import Colorizer, run_command

import argparse
import json
import os
import random
import re
import shutil
import subprocess
import sys
import tempfile
import time
import traceback
import requests


global cl
# Directory where this script lives.
base_path = os.path.dirname(os.path.abspath(__file__))
crazy_name = 'crazy (ain\'t it)'
CodaLabInstance = namedtuple('CodaLabInstance', 'host home username password')


def test_path(name):
    """Return the path to the test file ``name``."""
    return os.path.join(base_path, 'files', name)


# Note: when we talk about contents, we always apply rstrip() even if it's a
# binary file.  This is fine as long as we're consistent about doing rstrip()
# everywhere to test for equality.


def test_path_contents(name, binary=False):
    return path_contents(test_path(name), binary=binary)


def path_contents(path, binary=False):
    with open(path, "rb") as file:
        if binary:
            return file.read().rstrip()
        return file.read().decode().rstrip()


def temp_path(suffix, tmp=True):
    root = '/tmp' if tmp else base_path
    return os.path.join(root, random_name() + suffix)


def random_name():
    return 'temp-test-cli-' + str(random.randint(0, 1000000))


def current_worksheet():
    """
    Returns the full worksheet spec of the current worksheet.

    Does so by parsing the output of `cl work`:
        Switched to worksheet http://localhost:2900/worksheets/0x87a7a7ffe29d4d72be9b23c745adc120 (home-codalab).
    """
    m = re.search('(http.*?)/worksheets/(.*?) \((.*?)\)', _run_command([cl, 'work']))
    assert m is not None
    worksheet_host, worksheet_name = m.group(1), m.group(3)
    return worksheet_host + "::" + worksheet_name


def current_user():
    """
    Return the uuid and username of the current user in a tuple
    Does so by parsing the output of `cl uinfo` which by default returns the info
    of the current user
    """
    user_id = _run_command([cl, 'uinfo', '-f', 'id'])
    user_name = _run_command([cl, 'uinfo', '-f', 'user_name'])
    return user_id, user_name


def create_user(context, username, password='codalab', disk_quota='100g'):
    # Currently there isn't a method for creating a user with the CLI. Use CodaLabManager instead.
    manager = CodaLabManager()
    model = manager.model()

    # Set default disk quota
    model.default_user_info['disk_quota'] = disk_quota

    # Creates a user without going through the full sign-up process
    model.add_user(
        username, random_name(), '', '', password, '', user_id=username, is_verified=True,
    )
    context.collect_user(username)


def switch_user(username, password='codalab'):
    del os.environ["CODALAB_USERNAME"]
    del os.environ["CODALAB_PASSWORD"]
    _run_command([cl, 'logout'])

    os.environ["CODALAB_USERNAME"] = username
    os.environ["CODALAB_PASSWORD"] = password
    _run_command([cl, 'uinfo'])


def create_group(context, name):
    group_uuid_line = _run_command([cl, 'gnew', name])
    group_uuid = get_uuid(group_uuid_line)
    context.collect_group(group_uuid)
    return group_uuid


def create_worker(context, user_id, worker_id, tag=None, group_name=None):
    manager = CodaLabManager()
    worker_model = manager.worker_model()

    # Creating a worker through cl-worker on the same instance can cause conflicts with existing workers, so instead
    # mimic the behavior of cl-worker --id [worker_id] --group [group_name], by leveraging the worker check-in.
    worker_model.worker_checkin(
        user_id, worker_id, tag, group_name, 1, 0, 1000, 1000, {}, False, False, 100, False
    )
    context.collect_worker(user_id, worker_id)


def add_user_to_group(group, user_name):
    _run_command([cl, 'uadd', user_name, group])


def get_uuid(line):
    """
    Returns the uuid from a line where the uuid is between parentheses
    """
    m = re.search(".*\((0x[a-z0-9]+)\)", line)
    assert m is not None
    return m.group(1)


def get_info(uuid, key):
    return _run_command([cl, 'info', '-f', key, uuid])


def wait_until_state(uuid, expected_state, timeout_seconds=1000):
    """
    Waits until a bundle in in the expected state or one of the final states. If a bundle is
    in one of the final states that is not the expected_state, fail earlier than the timeout.

    Parameters:
        uuid: UUID of bundle to check state for
        expected_state: Expected state of bundle
        timeout_seconds: Maximum timeout to wait for the bundle. Default is 100 seconds.
    """
    start_time = time.time()
    while True:
        if time.time() - start_time > timeout_seconds:
            raise AssertionError('timeout while waiting for %s to run' % uuid)
        current_state = get_info(uuid, 'state')

        # Stop waiting when the bundle is in the expected state or one of the final states
        if current_state == expected_state:
            return
        elif current_state in State.FINAL_STATES:
            raise AssertionError(
                "For bundle with uuid {}, waited for '{}' state, but got '{}'.".format(
                    uuid, expected_state, current_state
                )
            )
        time.sleep(0.5)


def wait_for_contents(uuid, substring, timeout_seconds=1000):
    start_time = time.time()
    while True:
        if time.time() - start_time > timeout_seconds:
            raise AssertionError('timeout while waiting for %s to run' % uuid)
        try:
            out = _run_command([cl, 'cat', uuid])
        except AssertionError:
            time.sleep(0.5)
            continue
        if substring in out:
            return True
        time.sleep(0.5)


def wait(uuid, expected_exit_code=0):
    try:
        _run_command([cl, 'wait', uuid], expected_exit_code)
    except AssertionError as e:
        _run_command([cl, 'info', uuid])
        print(e)
        raise e


def check_equals(true_value, pred_value):
    assert true_value == pred_value, "expected '%s', but got '%s'" % (true_value, pred_value)
    return pred_value


def check_not_equals(true_value, pred_value):
    assert (
        true_value != pred_value
    ), "expected something that doesn't equal to '%s', but got '%s'" % (true_value, pred_value)
    return pred_value


def check_contains(true_value, pred_value):
    if isinstance(true_value, list):
        for v in true_value:
            check_contains(v, pred_value)
    else:
        assert true_value in pred_value or re.search(
            true_value, pred_value
        ), "expected something that contains '%s', but got '%s'" % (true_value, pred_value)
    return pred_value


def check_not_contains(true_value, pred_value):
    if isinstance(true_value, list):
        for v in true_value:
            check_not_contains(v, pred_value)
    else:
        assert (
            true_value not in pred_value
        ), "expected something that does not contain '%s', but got '%s'" % (true_value, pred_value)
    return pred_value


def check_num_lines(true_value, pred_value):
    num_lines = len(pred_value.split('\n'))
    assert num_lines == true_value, "expected %d lines, but got %s" % (true_value, num_lines)
    return pred_value


def wait_until_substring(fp, substr):
    """
    Block until we see substr appear in the given file fp.
    """
    while True:
        line = fp.readline()
        if substr in line:
            return


def _run_command(
    args,
    expected_exit_code=0,
    max_output_chars=4096,
    env=None,
    include_stderr=False,
    binary=False,
    force_subprocess=False,
    cwd=None,
    request_memory="10m",
    request_disk="1m",
    request_time=None,
    request_docker_image="python:3.6.10-slim-buster",
):
    """Runs a command.

    Args:
        args ([str]): Arguments of function.
        expected_exit_code (int, optional): Expected exit code. Defaults to 0.
        max_output_chars (int, optional): Truncates output printed to the console log to this number. Defaults to 4096.
        env ([type], optional): Environment variables. Defaults to None.
        include_stderr (bool, optional): Include stderr in output. Defaults to False.
        binary (bool, optional): Whether output is binary. Defaults to False.
        force_subprocess (bool, optional): Force "cl" commands to run with subprocess, rather than running the CodaLab CLI directly through Python. Defaults to False.
        cwd (str, optional): Current working directory for the command to be run from. Only has an effect if force_subpocess is set to True. Defaults to None.
        request_memory (str, optional): Value of the --request-memory argument passed to "cl run" commands. Defaults to "10m".
        request_disk (str, optional): Value of the --request-memory argument passed to "cl run" commands. Defaults to "1m".
        request_time (str, optional): Value of the --request-time argument passed to "cl run" commands. Defaults to None (no argument is passed).
        request_docker_image (str, optional): Value of the --request-docker-image argument passed to "cl run" commands.
                                              Defaults to "python:3.6.10-slim-buster". We do not use the default CodaLab CPU image so that we can speed up tests.

    Returns:
        str: Command output.
    """
    if args[0] == cl:
        if len(args) > 1 and args[1] == 'run':
            if request_memory:
                args.insert(2, request_memory)
                args.insert(2, "--request-memory")
            if request_disk:
                args.insert(2, request_disk)
                args.insert(2, "--request-disk")
            if request_time:
                args.insert(2, request_time)
                args.insert(2, "--request-time")
            if request_docker_image:
                args.insert(2, request_docker_image)
                args.insert(2, "--request-docker-image")
    else:
        # Always use subprocess for non-"cl" commands.
        force_subprocess = True
    return run_command(
        args,
        expected_exit_code,
        max_output_chars,
        env,
        include_stderr,
        binary,
        force_subprocess,
        cwd,
    )


@contextmanager
def remote_instance(remote_host):
    """
    Usage:
        with remote_instance(host) as remote:
            run_command([cl, 'work', remote.home])
            ... do more stuff with new temp instance ...
    """
    # Dockerized instance
    original_worksheet = current_worksheet()

    # Switch to new host and log in to cache auth token
    remote_worksheet = '%s::' % remote_host
    _run_command([cl, 'logout', remote_worksheet[:-2]])

    env = {'CODALAB_USERNAME': 'codalab', 'CODALAB_PASSWORD': 'codalab'}
    _run_command([cl, 'work', remote_worksheet], env=env)

    yield CodaLabInstance(
        remote_host, remote_worksheet, env['CODALAB_USERNAME'], env['CODALAB_PASSWORD']
    )

    _run_command([cl, 'work', original_worksheet])


class ModuleContext(object):
    """ModuleContext objects manage the context of a test module.

    Instances of ModuleContext are meant to be used with the Python
    'with' statement (PEP 343).

    For documentation on with statement context managers:
    https://docs.python.org/2/reference/datamodel.html#with-statement-context-managers
    """

    def __init__(self, instance, second_instance):
        # These are the temporary worksheets and bundles that need to be
        # cleaned up at the end of the test.
        self.instance = instance
        self.second_instance = second_instance
        self.worksheets = []
        self.bundles = []
        self.groups = []
        self.users = []
        self.worker_to_user = {}
        self.error = None
        self.disk_quota = None

        # Allow for making REST calls
        from codalab.lib.codalab_manager import CodaLabManager

        self.manager = CodaLabManager()
        self.client = self.manager.current_client()

    def __enter__(self):
        """Prepares clean environment for test module."""
        print("[*][*] SWITCHING TO TEMPORARY WORKSHEET")

        switch_user('codalab')  # root user
        self.original_environ = os.environ.copy()
        self.original_worksheet = _run_command([cl, 'work', '-u'])
        temp_worksheet = _run_command([cl, 'new', random_name()])
        self.worksheets.append(temp_worksheet)
        _run_command([cl, 'work', temp_worksheet])
        self.disk_quota = _run_command([cl, 'uinfo', '-f', 'disk']).split(' ')[2]

        print("[*][*] BEGIN TEST")

        return self

    def __exit__(self, exc_type, exc_value, tb):
        """Tears down temporary environment for test module."""
        # Check for and handle exceptions if any
        if exc_type is not None:
            self.error = (exc_type, exc_value, tb)
            if exc_type is AssertionError:
                print(Colorizer.red("[!] ERROR: %s" % str(exc_value)))
            elif exc_type is KeyboardInterrupt:
                print(Colorizer.red("[!] Caught interrupt! Quitting after cleanup."))
            else:
                print(Colorizer.red("[!] ERROR: Test raised an exception!"))
                traceback.print_exception(exc_type, exc_value, tb)
        else:
            print(Colorizer.green("[*] TEST PASSED"))

        os.environ.clear()
        os.environ.update(self.original_environ)
        # Don't clean up when running on CI, for speed
        if os.getenv("CI") == "true":
            print("[*][*] SKIPPING CLEAN UP (CI)")
            return True

        # Clean up and restore original worksheet
        print("[*][*] CLEANING UP")

        switch_user('codalab')  # root user
        _run_command([cl, 'work', self.original_worksheet])
        for worksheet in self.worksheets:
            self.bundles.extend(_run_command([cl, 'ls', '-w', worksheet, '-u']).split())
            _run_command([cl, 'wrm', '--force', worksheet])

        # Delete all bundles (kill and dedup first)
        if len(self.bundles) > 0:
            for bundle in set(self.bundles):
                try:
                    if _run_command([cl, 'info', '-f', 'state', bundle]) not in State.FINAL_STATES:
                        _run_command([cl, 'kill', bundle])
                        _run_command([cl, 'wait', bundle], expected_exit_code=1)
                except AssertionError:
                    print('CAUGHT')
                    pass
                _run_command([cl, 'rm', '--force', bundle])

        # Reset disk quota
        if self.disk_quota is not None:
            _run_command([cl, 'uedit', 'codalab', '--disk-quota', self.disk_quota])

        # Delete all extra workers created
        worker_model = self.manager.worker_model()
        for worker_id, user_id in self.worker_to_user.items():
            worker_model.worker_cleanup(user_id, worker_id)

        # Delete all the extra users created during testing
        model = self.manager.model()
        for user in self.users:
            model.delete_user(user)

        # Delete all groups (dedup first)
        for group in list(set(self.groups)):
            _run_command([cl, 'grm', group])

        # Reraise only KeyboardInterrupt
        if exc_type is KeyboardInterrupt:
            return False
        else:
            return True

    def collect_worksheet(self, uuid):
        """Mark a worksheet for cleanup on exit."""
        self.worksheets.append(uuid)

    def collect_bundle(self, uuid):
        """Mark a bundle for cleanup on exit."""
        self.bundles.append(uuid)

    def collect_user(self, uuid):
        """Mark a user for cleanup on exit."""
        self.users.append(uuid)

    def collect_group(self, uuid):
        """Mark a group for cleanup on exit."""
        self.groups.append(uuid)

    def collect_worker(self, user_id, worker_id):
        """Keep track of workers to users for cleanup on exit."""
        self.worker_to_user[worker_id] = user_id


class TestModule(object):
    """Instances of TestModule each encapsulate a test module and its metadata.

    The class itself also maintains a registry of the existing modules, providing
    a decorator to register new modules and a class method to run modules by name.
    """

    modules = OrderedDict()  # type: Dict[str, 'TestModule']

    def __init__(self, name, func, description, default):
        self.name = name
        self.func = func
        self.description = description
        self.default = default

    @classmethod
    def register(cls, name, default=True):
        """Returns a decorator to register new test modules.

        The decorator will add a given function as test modules to the registry
        under the name provided here. The function's docstring (PEP 257) will
        be used as the prose description of the test module.

        :param name: name of the test module
        :param default: True to include in the 'default' module set
        """

        def add_module(func):
            cls.modules[name] = TestModule(name, func, func.__doc__, default)

        return add_module

    @classmethod
    def all_modules(cls):
        return list(cls.modules.values())

    @classmethod
    def default_modules(cls):
        return [m for m in cls.modules.values() if m.default]

    @classmethod
    def run(cls, tests, instance, second_instance):
        """Run the modules named in tests against instances.

        tests should be a list of strings, each of which is either 'all',
        'default', or the name of an existing test module.

        instance should be a CodaLab instance to connect. The following are some examples:
            - main
            - localhost
            - http://server-domain:2900
        """
        # Might prompt user for password
        subprocess.call([cl, 'work', '%s::' % instance])

        # Build list of modules to run based on tests
        modules_to_run = []
        for name in tests:
            if name == 'all':
                modules_to_run.extend(cls.all_modules())
            elif name == 'default':
                modules_to_run.extend(cls.default_modules())
            elif name in cls.modules:
                modules_to_run.append(cls.modules[name])
            else:
                print(Colorizer.red("[!] Could not find module %s" % name))
                print(Colorizer.red("[*] Modules: all %s" % " ".join(list(cls.modules.keys()))))
                sys.exit(1)

        print(
            (
                Colorizer.yellow(
                    "[*][*] Running modules %s" % " ".join([m.name for m in modules_to_run])
                )
            )
        )

        # Run modules, continuing onto the next test module regardless of
        # failure
        failed = []
        for module in modules_to_run:
            print(Colorizer.yellow("[*][*] BEGIN MODULE: %s" % module.name))
            if module.description is not None:
                print(Colorizer.yellow("[*][*] DESCRIPTION: %s" % module.description))

            with ModuleContext(instance, second_instance) as ctx:
                module.func(ctx)

            if ctx.error:
                failed.append(module.name)

        # Provide a (currently very rudimentary) summary
        print(Colorizer.yellow("[*][*][*] SUMMARY"))
        if failed:
            print(Colorizer.red("[!][!] Tests failed: %s" % ", ".join(failed)))
            return False
        else:
            print(Colorizer.green("[*][*] All tests passed!"))
            return True


############################################################


@TestModule.register('unittest')
def test_localhost(ctx):
    """Test if `cl work [domainname]::` works"""
    _run_command([cl, 'work', 'localhost::'])


@TestModule.register('unittest')
def test_unittest(ctx):
    """Run backend unit tests."""
    _run_command(['coverage', 'run', '--rcfile=tests/unit/.coveragerc', '-m', 'nose', 'tests.unit'])
    _run_command(
        ['coverage', 'report', '--rcfile=tests/unit/.coveragerc'], max_output_chars=sys.maxsize
    )


@TestModule.register('gen-rest-docs')
def test_gen_rest_docs(ctx):
    """Generate REST API docs."""
    _run_command(
        [
            'python3',
            os.path.join(base_path, '..', '..', 'scripts', 'gen-rest-docs.py'),
            '--docs',
            '/tmp',
        ]
    )


@TestModule.register('gen-cli-docs')
def test_gen_cli_docs(ctx):
    """Generate CLI docs."""
    _run_command(
        [
            'python3',
            os.path.join(base_path, '..', '..', 'scripts', 'gen-cli-docs.py'),
            '--docs',
            '/tmp',
        ]
    )


@TestModule.register('gen-readthedocs')
def test_gen_readthedocs(ctx):
    """Generate the readthedocs site."""
    # Make sure there are no extraneous things.
    # mkdocs doesn't return exit code 1 for some warnings.
    check_num_lines(3, _run_command(['mkdocs', 'build', '-d', '/tmp/site'], include_stderr=True))


@TestModule.register('basic')
def test_basic(ctx):
    # upload
    uuid = _run_command(
        [cl, 'upload', test_path('a.txt'), '--description', 'hello', '--tags', 'a', 'b']
    )
    check_equals('a.txt', get_info(uuid, 'name'))
    check_equals('hello', get_info(uuid, 'description'))
    check_contains(['a', 'b'], get_info(uuid, 'tags'))
    check_equals(State.READY, get_info(uuid, 'state'))
    check_equals('ready\thello', get_info(uuid, 'state,description'))

    # edit
    _run_command([cl, 'edit', uuid, '--name', 'a2.txt', '--tags', 'c', 'd', 'e'])
    check_equals('a2.txt', get_info(uuid, 'name'))
    check_contains(['c', 'd', 'e'], get_info(uuid, 'tags'))

    # cat, info
    check_equals(test_path_contents('a.txt'), _run_command([cl, 'cat', uuid]))
    check_contains(['bundle_type', 'uuid', 'owner', 'created'], _run_command([cl, 'info', uuid]))
    check_contains('license', _run_command([cl, 'info', '--raw', uuid]))
    check_contains(['host_worksheets', 'contents'], _run_command([cl, 'info', '--verbose', uuid]))
    # test interpret_file_genpath
    check_equals(' '.join(test_path_contents('a.txt').splitlines(False)), get_info(uuid, '/'))

    # rm
    _run_command([cl, 'rm', '--dry-run', uuid])
    check_contains('0x', get_info(uuid, 'data_hash'))
    _run_command([cl, 'rm', '--data-only', uuid])
    check_equals('None', get_info(uuid, 'data_hash'))
    _run_command([cl, 'rm', uuid])


@TestModule.register('auth')
def test_auth(ctx):
    username = os.getenv("CODALAB_USERNAME")
    password = os.getenv("CODALAB_PASSWORD")

    # When environment variables set: should always stay logged in, even if running "cl logout"
    check_contains("user: codalab", _run_command([cl, 'status']))
    _run_command([cl, 'logout'])
    check_contains("user: codalab", _run_command([cl, 'status']))

    # When environment variables unset: should logout upon "cl logout"
    del os.environ["CODALAB_USERNAME"]
    del os.environ["CODALAB_PASSWORD"]
    check_contains("user: codalab", _run_command([cl, 'status']))
    _run_command([cl, 'logout'])

    os.environ["CODALAB_USERNAME"] = username
    os.environ["CODALAB_PASSWORD"] = "wrongpassword"
    _run_command([cl, 'status'], 1)

    # Put back the environment variables.
    os.environ["CODALAB_USERNAME"] = username
    os.environ["CODALAB_PASSWORD"] = password
    check_contains("user: codalab", _run_command([cl, 'status']))


@TestModule.register('upload1')
def test_upload1(ctx):
    # Upload contents
    uuid = _run_command([cl, 'upload', '-c', 'hello'])
    check_equals('hello', _run_command([cl, 'cat', uuid]))

    # Upload binary file
    uuid = _run_command([cl, 'upload', test_path('echo')])
    check_equals(
        test_path_contents('echo', binary=True), _run_command([cl, 'cat', uuid], binary=True)
    )

    # Upload file with crazy name
    uuid = _run_command([cl, 'upload', test_path(crazy_name)])
    check_equals(test_path_contents(crazy_name), _run_command([cl, 'cat', uuid]))

    # Upload directory with a symlink
    uuid = _run_command([cl, 'upload', test_path('')])
    check_equals(' -> /etc/passwd', _run_command([cl, 'cat', uuid + '/passwd']))

    # Upload symlink without following it.
    uuid = _run_command([cl, 'upload', test_path('a-symlink.txt')], 1)

    # Upload symlink, follow link
    uuid = _run_command([cl, 'upload', test_path('a-symlink.txt'), '--follow-symlinks'])
    check_equals(test_path_contents('a-symlink.txt'), _run_command([cl, 'cat', uuid]))
    _run_command([cl, 'cat', uuid])  # Should have the full contents

    # Upload broken symlink (should not be possible)
    uuid = _run_command([cl, 'upload', test_path('broken-symlink'), '--follow-symlinks'], 1)

    # Upload directory with excluded files
    uuid = _run_command([cl, 'upload', test_path('dir1'), '--exclude-patterns', 'f*'])
    check_num_lines(
        2 + 2, _run_command([cl, 'cat', uuid])
    )  # 2 header lines, Only two files left after excluding and extracting.

    # Upload multiple files with excluded files
    uuid = _run_command(
        [
            cl,
            'upload',
            test_path('dir1'),
            test_path('echo'),
            test_path(crazy_name),
            '--exclude-patterns',
            'f*',
        ]
    )
    check_num_lines(
        2 + 3, _run_command([cl, 'cat', uuid])
    )  # 2 header lines, 3 items at bundle target root
    check_num_lines(
        2 + 2, _run_command([cl, 'cat', uuid + '/dir1'])
    )  # 2 header lines, Only two files left after excluding and extracting.

    # Upload directory with only one file, should not simplify directory structure
    uuid = _run_command([cl, 'upload', test_path('dir2')])
    check_num_lines(
        2 + 1, _run_command([cl, 'cat', uuid])
    )  # Directory listing with 2 headers lines and one file

    # Upload a file that exceeds the disk quota
    _run_command([cl, 'uedit', 'codalab', '--disk-quota', '2'])
    # expect to fail when we upload something more than 2 bytes
    _run_command([cl, 'upload', 'codalab.png'], expected_exit_code=1)
    # we reset disk quota so tests added later don't fail on upload
    _run_command([cl, 'uedit', 'codalab', '--disk-quota', ctx.disk_quota])

    # Run the same tests when on a non root user
    create_user(ctx, 'non_root_user_dq', disk_quota='2')
    switch_user('non_root_user_dq')
    # expect to fail when we upload something more than 2 bytes
    _run_command([cl, 'upload', 'codalab.png'], expected_exit_code=1)
    # Switch back to root user
    switch_user('codalab')


@TestModule.register('upload2')
def test_upload2(ctx):
    """Additional upload tests. Also checks to make sure the REST API /contents/blob/ endpoint
    has the right headers, so that the browser can properly transparently decompress the data if needed."""
    # Upload tar.gz and zip.
    for suffix in ['.tar.gz', '.zip']:
        # Pack it up
        archive_path = temp_path(suffix)
        contents_path = test_path('dir1')
        if suffix == '.tar.gz':
            _run_command(
                [
                    'tar',
                    'cfz',
                    archive_path,
                    '-C',
                    os.path.dirname(contents_path),
                    os.path.basename(contents_path),
                ]
            )
        else:
            _run_command(
                [
                    'bash',
                    '-c',
                    'cd %s && zip -r %s %s'
                    % (
                        os.path.dirname(contents_path),
                        archive_path,
                        os.path.basename(contents_path),
                    ),
                ]
            )

        # Upload it and unpack
        uuid = _run_command([cl, 'upload', archive_path])
        name = get_info(uuid, 'name')
        check_equals(os.path.basename(archive_path).replace(suffix, ''), name)
        check_equals(test_path_contents('dir1/f1'), _run_command([cl, 'cat', uuid + '/dir1/f1']))

        response = ctx.client.fetch_contents_blob(BundleTarget(uuid, ''))
        check_equals("application/gzip", response.headers.get("Content-Type"))
        check_equals("identity", response.headers.get("Content-Encoding"))
        check_equals(
            f'attachment; filename="{name}.tar.gz"', response.headers.get("Content-Disposition")
        )

        response = ctx.client.fetch_contents_blob(BundleTarget(uuid, 'dir1/f1'))
        check_equals("text/plain", response.headers.get("Content-Type"))
        check_equals("gzip", response.headers.get("Content-Encoding"))
        check_equals('inline; filename="f1"', response.headers.get("Content-Disposition"))
        check_equals(test_path_contents('dir1/f1', binary=True), response.read().rstrip())

        # Upload it but don't unpack
        uuid = _run_command([cl, 'upload', archive_path, '--pack'])
        check_equals(os.path.basename(archive_path), get_info(uuid, 'name'))
        check_equals(
            test_path_contents(archive_path, binary=True),
            _run_command([cl, 'cat', uuid], binary=True),
        )

        # Bundle should be streamed as a gzipped archive file, so it should be transparently decoded by the browser.
        response = ctx.client.fetch_contents_blob(BundleTarget(uuid, ''))
        check_equals(
            "application/zip" if suffix == ".zip" else "application/octet-stream",
            response.headers.get("Content-Type"),
        )
        check_equals("gzip", response.headers.get("Content-Encoding"))
        check_equals(
            f'inline; filename="{os.path.basename(archive_path)}"',
            response.headers.get("Content-Disposition"),
        )
        check_equals(test_path_contents(archive_path, binary=True), response.read())

        # Force compression
        uuid = _run_command([cl, 'upload', test_path('echo'), '--force-compression'])
        check_equals('echo', get_info(uuid, 'name'))
        check_equals(
            test_path_contents('echo', binary=True), _run_command([cl, 'cat', uuid], binary=True)
        )
        response = ctx.client.fetch_contents_blob(BundleTarget(uuid, ''))
        check_equals("text/plain", response.headers.get("Content-Type"))
        check_equals("gzip", response.headers.get("Content-Encoding"))
        check_equals('inline; filename="echo"', response.headers.get("Content-Disposition"))
        check_equals(test_path_contents('echo', binary=True), response.read().rstrip())

        os.unlink(archive_path)


@TestModule.register('upload3')
def test_upload3(ctx):
    # Create a new bundle store and upload to it
    bundle_store_name = random_name()
    bundle_store_uuid = _run_command(
        [
            cl,
            "store",
            "add",
            "--name",
            bundle_store_name,
            '--storage-type',
            'disk',
            '--storage-format',
            'uncompressed',
        ]
    )
    # Names should be unique
    _run_command(
        [
            cl,
            "store",
            "add",
            "--name",
            bundle_store_name,
            '--storage-type',
            'disk',
            '--storage-format',
            'uncompressed',
        ],
        expected_exit_code=1,
    )
    # List bundle stores
    list_output = _run_command([cl, "store", "ls"])
    check_contains(bundle_store_name, list_output)
    check_contains(bundle_store_uuid, list_output)
    check_contains("disk", list_output)
    check_contains("uncompressed", list_output)
<<<<<<< HEAD
=======

    # Upload file to bundle store
    uuid = _run_command([cl, 'upload', '-c', 'hello', '--store', bundle_store_name])
    check_equals('hello', _run_command([cl, 'cat', uuid]))

    # A bundle with a BundleLocation should be able to be deleted
    _run_command([cl, 'rm', uuid])

>>>>>>> c2514fa7
    # Delete bundle store
    check_equals(bundle_store_uuid, _run_command([cl, "store", "rm", bundle_store_uuid]))
    list_output = _run_command([cl, "store", "ls"])
    check_not_contains(bundle_store_name, list_output)
    check_not_contains(bundle_store_uuid, list_output)

    # Upload URL
    uuid = _run_command([cl, 'upload', 'https://www.wikipedia.org'])
    check_contains('<title>Wikipedia</title>', _run_command([cl, 'cat', uuid]))

    # Upload URL that's an archive
    uuid = _run_command([cl, 'upload', 'http://alpha.gnu.org/gnu/bc/bc-1.06.95.tar.bz2'])
    check_contains(['bc-1.06.95'], _run_command([cl, 'cat', uuid]))

    # Upload URL with a query string, that's an archive
    uuid = _run_command([cl, 'upload', 'http://alpha.gnu.org/gnu/bc/bc-1.06.95.tar.bz2?a=b'])
    check_contains(['bc-1.06.95'], _run_command([cl, 'cat', uuid]))

    # Upload URL from Git
    uuid = _run_command([cl, 'upload', 'https://github.com/codalab/codalab-worksheets', '--git'])
    check_contains(['README.md', 'codalab', 'scripts'], _run_command([cl, 'cat', uuid]))

    # Uploading multiple URLs is not supported
    _run_command(
        [cl, 'upload', 'https://www.wikipedia.org', 'https://www.wikipedia.org'],
        expected_exit_code=1,
    )


@TestModule.register('upload4')
def test_upload4(ctx):
    # Uploads a pair of archives at the same time. Makes sure they're named correctly when unpacked.
    archive_paths = [temp_path(''), temp_path('')]
    archive_exts = [p + '.tar.gz' for p in archive_paths]
    contents_paths = [test_path('dir1'), test_path('a.txt')]
    for (archive, content) in zip(archive_exts, contents_paths):
        _run_command(
            ['tar', 'cfz', archive, '-C', os.path.dirname(content), os.path.basename(content)]
        )
    uuid = _run_command([cl, 'upload'] + archive_exts)

    # Make sure the names do with '.tar.gz', because when we upload multiple archives, they
    # should not get unpacked.
    check_contains(
        [os.path.basename(ext) for ext in archive_exts], _run_command([cl, 'cat', uuid]),
    )

    # Cleanup
    for archive in archive_exts:
        os.unlink(archive)


@TestModule.register('blob')
def test_blob(ctx):
    """Certain Blob Storage tests. Should only be called when
    CODALAB_ALWAYS_USE_AZURE_BLOB_BETA is set to 1."""

    def fetch_contents_blob_no_redirect(uuid):
        """Fetch blob contents without redirecting to Blob Storage.
        We don't redirect to Blob Storage, and Target-Type and X-CodaLab-Target-Size
        should always be present on the response, if we don't pass in the
        `support_redirect` parameter. In a future version, we will change this so that
        this guarantee no longer exists (see comment at bundles.py:_fetch_bundle_contents_blob).
        """
        return ctx.client._make_request(
            'GET',
            f'/bundles/{uuid}/contents/blob/',
            headers={'Accept-Encoding': 'gzip'},
            return_response=True,
        )

    def fetch_contents_blob_from_web_browser(uuid):
        """Fetch blob contents by simulating a web browser, which means that the
        "Referer" / "Host" / "X-Forwarded-Host" headers are set
        (see codalab/lib/server_util.py:get_request_source). This means that
        we will redirect to Blob Storage by default if `support_redirect` is not specified.

        We use requests to make this request in order to not follow redirects
        (so we can check to ensure it properly redirects to http://localhost).
        """
        return requests.get(
            ctx.client._base_url + f'/bundles/{uuid}/contents/blob/',
            allow_redirects=False,
            headers={
                'Accept-Encoding': 'gzip',
                'Host': 'rest',
                'X-Forwarded-Host': 'localhost',
                'Referer': 'localhost',
                'Authorization': 'Bearer ' + ctx.client._get_access_token(),
            },
        )

    # Upload file and directory
    for (uuid, target_type) in [
        (_run_command([cl, 'upload', '-a', test_path('echo')]), "file"),
        (_run_command([cl, 'upload', test_path('dir1')]), "directory"),
    ]:
        # Should redirect by default
        response = ctx.client.fetch_contents_blob(BundleTarget(uuid, ''))
        assert response.url.startswith("http://azurite")

        # When client does not support redirect, should not redirect
        response = fetch_contents_blob_no_redirect(uuid)
        assert response.url.startswith("http://rest-server")
        assert response.headers.get("Target-Type") == target_type
        assert "X-CodaLab-Target-Size" in response.headers

        # When retrieving part of a file / directory, it should not redirect
        response = (
            ctx.client.fetch_contents_blob(BundleTarget(uuid, ''), head=1)
            if target_type == "file"
            else ctx.client.fetch_contents_blob(BundleTarget(uuid, 'f1'))
        )
        assert response.url.startswith("http://rest-server")
        assert response.headers.get("Target-Type") == "file"
        assert "X-CodaLab-Target-Size" in response.headers

        # When client is from a web browser, should redirect
        response = fetch_contents_blob_from_web_browser(uuid)
        assert response.headers['Location'].startswith("http://localhost")


@TestModule.register('download')
def test_download(ctx):
    # Upload test files directory as archive to preserve everything invariant of the upload implementation
    archive_path = temp_path('.tar.gz')
    contents_path = test_path('')
    _run_command(
        ['tar', 'cfz', archive_path, '-C', os.path.dirname(contents_path), '--']
        + os.listdir(contents_path)
    )
    uuid = _run_command([cl, 'upload', archive_path])

    # Download whole bundle
    path = temp_path('')
    _run_command([cl, 'download', uuid, '-o', path])
    check_contains(['a.txt', 'b.txt', 'echo', crazy_name], _run_command(['ls', '-R', path]))
    shutil.rmtree(path)

    # Download a target inside (binary)
    _run_command([cl, 'download', uuid + '/echo', '-o', path])
    check_equals(test_path_contents('echo', binary=True), path_contents(path, binary=True))
    os.unlink(path)

    # Download a target inside (crazy name)
    _run_command([cl, 'download', uuid + '/' + crazy_name, '-o', path])
    check_equals(test_path_contents(crazy_name), path_contents(path))
    os.unlink(path)

    # Download a target inside (name starting with hyphen)
    _run_command([cl, 'download', uuid + '/' + '-AmMDnVl4s8', '-o', path])
    check_equals(test_path_contents('-AmMDnVl4s8'), path_contents(path))
    os.unlink(path)

    # Download a target inside (symlink)
    _run_command([cl, 'download', uuid + '/a-symlink.txt', '-o', path], 1)  # Disallow symlinks

    # Download a target inside (directory)
    _run_command([cl, 'download', uuid + '/dir1', '-o', path])
    check_equals(test_path_contents('dir1/f1'), path_contents(path + '/f1'))
    shutil.rmtree(path)

    # Download something that doesn't exist
    _run_command([cl, 'download', 'not-exists'], 1)
    _run_command([cl, 'download', uuid + '/not-exists'], 1)


@TestModule.register('refs')
def test_refs(ctx):
    # Test references
    uuid = _run_command([cl, 'upload', test_path('a.txt')])
    wuuid = _run_command([cl, 'work', '-u'])
    # Compound bundle references
    _run_command([cl, 'info', wuuid + '/' + uuid])
    # . is current worksheet
    check_contains(wuuid, _run_command([cl, 'ls', '-w', '.']))
    # / is home worksheet
    check_contains('home-', _run_command([cl, 'ls', '-w', '/']))


@TestModule.register('binary')
def test_binary(ctx):
    # Upload a binary file and test it
    path = '/bin/ls'
    uuid = _run_command([cl, 'upload', path])
    check_equals(open(path, 'rb').read(), _run_command([cl, 'cat', uuid], binary=True))
    _run_command([cl, 'info', '--verbose', uuid])


@TestModule.register('rm')
def test_rm(ctx):
    uuid = _run_command([cl, 'upload', test_path('a.txt')])
    _run_command([cl, 'add', 'bundle', uuid])  # Duplicate
    _run_command([cl, 'rm', uuid])  # Can delete even though it exists twice on the same worksheet
    _run_command([cl, 'rm', ''], expected_exit_code=1)  # Empty parameter should give an Usage error


@TestModule.register('make')
def test_make(ctx):
    uuid1 = _run_command([cl, 'upload', test_path('a.txt')])
    uuid2 = _run_command([cl, 'upload', test_path('b.txt')])
    # make
    uuid3 = _run_command([cl, 'make', 'dep1:' + uuid1, 'dep2:' + uuid2])
    wait(uuid3)
    check_contains(['dep1', uuid1, 'dep2', uuid2], _run_command([cl, 'info', uuid3]))
    # anonymous make
    uuid4 = _run_command([cl, 'make', uuid3, '--name', 'foo'])
    wait(uuid4)
    check_contains([uuid3], _run_command([cl, 'info', uuid3]))
    # Cleanup
    _run_command([cl, 'rm', uuid1], 1)  # should fail
    _run_command([cl, 'rm', '--force', uuid2])  # force the deletion
    _run_command([cl, 'rm', '-r', uuid1])  # delete things downstream


@TestModule.register('worksheet')
def test_worksheet(ctx):
    wname = random_name()
    # Create new worksheet
    wuuid = _run_command([cl, 'new', wname])
    ctx.collect_worksheet(wuuid)
    check_contains(['Switched', wname, wuuid], _run_command([cl, 'work', wuuid]))
    # ls
    check_equals('', _run_command([cl, 'ls', '-u']))
    uuid = _run_command([cl, 'upload', test_path('a.txt')])
    check_equals(uuid, _run_command([cl, 'ls', '-u']))
    # create worksheet
    check_contains(uuid[0:5], _run_command([cl, 'ls']))
    _run_command([cl, 'add', 'text', 'testing'])
    _run_command([cl, 'add', 'text', '你好世界😊'])
    _run_command([cl, 'add', 'text', '% display contents / maxlines=10'])
    _run_command([cl, 'add', 'bundle', uuid])
    _run_command([cl, 'add', 'text', '// comment'])
    _run_command([cl, 'add', 'text', '% schema foo'])
    _run_command([cl, 'add', 'text', '% add uuid'])
    _run_command([cl, 'add', 'text', '% add data_hash data_hash s/0x/HEAD'])
    _run_command([cl, 'add', 'text', '% add CREATE created "date | [0:5]"'])
    _run_command([cl, 'add', 'text', '% display table foo'])
    _run_command([cl, 'add', 'bundle', uuid])
    _run_command(
        [cl, 'add', 'bundle', uuid, '--dest-worksheet', wuuid]
    )  # not testing real copying ability
    _run_command([cl, 'add', 'worksheet', wuuid])
    check_contains(
        ['Worksheet', 'testing', '你好世界😊', test_path_contents('a.txt'), uuid, 'HEAD', 'CREATE'],
        _run_command([cl, 'print']),
    )
    _run_command([cl, 'wadd', wuuid, wuuid])
    check_num_lines(8, _run_command([cl, 'ls', '-u']))
    _run_command([cl, 'wedit', wuuid, '--name', wname + '2'])

    _run_command(
        [cl, 'wedit', wuuid, '--file', test_path('unicode-worksheet')]
    )  # try unicode in worksheet contents
    check_contains([test_path_contents('unicode-worksheet')], _run_command([cl, 'print', '-r']))

    _run_command([cl, 'wedit', wuuid, '--file', '/dev/null'])  # wipe out worksheet


@TestModule.register('worksheet_search')
def test_worksheet_search(ctx):
    wname = random_name()
    # Create new worksheet
    wuuid = _run_command([cl, 'new', wname])
    ctx.collect_worksheet(wuuid)
    check_contains(['Switched', wname, wuuid], _run_command([cl, 'work', wuuid]))
    uuid = _run_command([cl, 'upload', test_path('a.txt')])
    _run_command([cl, 'add', 'text', '% search ' + uuid])
    _run_command([cl, 'add', 'text', '% wsearch ' + wuuid])
    check_contains([uuid[0:8], wuuid[0:8]], _run_command([cl, 'print']))
    # Check search by group
    group_wname = random_name()
    group_wuuid = _run_command([cl, 'new', group_wname])
    ctx.collect_worksheet(group_wuuid)
    check_contains(['Switched', group_wname, group_wuuid], _run_command([cl, 'work', group_wuuid]))
    user_id, user_name = current_user()
    # Create new group
    group_name = random_name()
    group_uuid = create_group(ctx, group_name)
    # Make worksheet unavailable to public but available to the group
    _run_command([cl, 'wperm', group_wuuid, 'public', 'n'])
    _run_command([cl, 'wperm', group_wuuid, group_name, 'r'])
    check_contains(group_wuuid[:8], _run_command([cl, 'wls', '.shared']))
    check_contains(group_wuuid[:8], _run_command([cl, 'wls', 'group={}'.format(group_uuid)]))
    check_contains(group_wuuid[:8], _run_command([cl, 'wls', 'group={}'.format(group_name)]))
    # Check only search for shared worksheets not owned by the user
    _run_command([cl, 'wperm', wuuid, group_name, 'r'])
    check_not_contains(wuuid[:8], _run_command([cl, 'wls', '.shared', '.notmine']))


@TestModule.register('worksheet_tags')
def test_worksheet_tags(ctx):
    wname = random_name()
    wuuid = _run_command([cl, 'new', wname])
    ctx.collect_worksheet(wuuid)
    # Add tags
    tags = ['foo', 'bar', 'baz']
    _run_command([cl, 'wedit', wname, '--tags'] + tags)
    check_contains(['Tags: %s' % ' '.join(tags)], _run_command([cl, 'ls', '-w', wuuid]))
    # Modify tags
    fewer_tags = ['bar', 'foo']
    _run_command([cl, 'wedit', wname, '--tags'] + fewer_tags)
    check_contains(['Tags: %s' % ' '.join(fewer_tags)], _run_command([cl, 'ls', '-w', wuuid]))
    # Modify to non-ascii tags
    # TODO: enable with Unicode support.
    non_ascii_tags = ['你好世界😊', 'fáncy ünicode']
    _run_command(
        [cl, 'wedit', wname, '--tags'] + non_ascii_tags, 1, force_subprocess=True
    )  # TODO: find a way to make this work without force_subprocess
    # check_contains(non_ascii_tags, _run_command([cl, 'ls', '-w', wuuid]))
    # Delete tags
    _run_command([cl, 'wedit', wname, '--tags'])
    check_contains(r'Tags:\s+###', _run_command([cl, 'ls', '-w', wuuid]))


@TestModule.register('uls')
def test(ctx):
    prev_time = datetime.now().isoformat()
    # Create & switch new user
    create_user(ctx, 'non_root_user')
    switch_user('non_root_user')

    # check non-root user access
    # check .joined_after
    check_contains(
        'non_root_user', _run_command([cl, 'uls', '.joined_after=' + prev_time, '-f', 'user_name'])
    )

    # check .count
    check_equals('1', _run_command([cl, 'uls', '.joined_after=' + prev_time, '.count']))

    # check non-root user doesn't have access
    check_contains(
        'access to search for these fields',
        _run_command([cl, 'uls', '.active_after=' + prev_time, '-f', 'user_name']),
    )
    # check root user access
    switch_user('codalab')  # root user

    # check .active_after
    check_contains(
        'non_root_user', _run_command([cl, 'uls', '.active_after=' + prev_time, '-f', 'user_name'])
    )

    # check .disk_used_more_than
    check_contains(
        'non_root_user',
        _run_command([cl, 'uls', '.disk_used_less_than=' + '1%', '-f', 'user_name']),
    )

    # check .time_used_less_than
    check_contains(
        'non_root_user',
        _run_command([cl, 'uls', '.time_used_less_than=' + '1%', '-f', 'user_name']),
    )

    # check user defined fields
    check_contains(
        '3', _run_command([cl, 'uls', '.time_used_less_than=' + '1%', '-f', 'parallel_run_quota'])
    )

    # List all users if no argument is passed
    check_contains('non_root_user', _run_command([cl, 'uls']))


@TestModule.register('worksheet_freeze_unfreeze')
def test_worksheet_freeze_unfreeze(ctx):
    _run_command([cl, 'work', '-u'])
    wname = random_name()
    wuuid = _run_command([cl, 'new', wname])
    ctx.collect_worksheet(wuuid)
    check_contains(['Switched', wname, wuuid], _run_command([cl, 'work', wuuid]))
    # Before freezing: can modify everything on the worksheet
    uuid1 = _run_command([cl, 'upload', '-c', 'hello'])
    _run_command([cl, 'add', 'text', 'message'])
    _run_command([cl, 'wedit', '-t', 'new_title'])
    _run_command([cl, 'wperm', wuuid, 'public', 'n'])

    # After freezing: cannot modify anything
    _run_command([cl, 'wedit', '--freeze'])
    _run_command([cl, 'detach', uuid1], 1)  # would remove an item
    _run_command([cl, 'rm', uuid1], 1)  # would remove an item
    _run_command([cl, 'add', 'text', 'message'], 1)  # would add an item
    _run_command([cl, 'wedit', '-t', 'new_title'], 1)  # would edit
    _run_command([cl, 'wperm', wuuid, 'public', 'a'], 1)  # would edit

    # Can't re-freeze a frozen worksheet
    _run_command([cl, 'wedit', '--freeze'], 1)

    # After unfreezing: can modify everything
    _run_command([cl, 'wedit', '--unfreeze'])
    _run_command([cl, 'detach', uuid1])  # would remove an item
    _run_command([cl, 'rm', uuid1])  # would remove an item
    _run_command([cl, 'add', 'text', 'message'])  # would add an item
    _run_command([cl, 'wedit', '-t', 'new_title'])  # can edit
    _run_command([cl, 'wperm', wuuid, 'public', 'a'])  # can edit

    # Verify that we can make an edit to a frozen worksheet,
    # as long as we unfreeze at the same time
    _run_command([cl, 'wedit', '--freeze'])
    _run_command([cl, 'wedit', '-t', 'new_title'], 1)  # would edit
    # can edit if we unfreeze at the same time
    _run_command([cl, 'wedit', '-t', 'new_title', '--unfreeze'])


@TestModule.register('bundle_freeze_unfreeze')
def test_bundle_freeze_unfreeze(ctx):
    name = random_name()
    uuid = _run_command([cl, 'run', 'date', '-n', name])
    # Check that we can't freeze a run bundle if it's not in a final state
    wait_until_state(uuid, State.RUNNING)
    _run_command([cl, 'edit', uuid, '--freeze'], 1)
    wait(uuid)
    # Check that we can freeze and unfreeze a run bundle (since now it should be in a final state)
    _run_command([cl, 'edit', uuid, '--freeze'])
    # After freezing: cannot modify anything
    _run_command([cl, 'rm', uuid], 1)  # would remove the bundle
    _run_command([cl, 'edit', '--freeze', uuid], 1)  # would freeze the bundle
    _run_command([cl, 'edit', '-n', 'new_name', uuid], 1)  # would edit
    _run_command([cl, 'edit', '--freeze', '-n', 'new_name', uuid], 1)  # would edit
    _run_command([cl, 'perm', uuid, 'public', 'n'], 1)  # would edit

    # Verify that we can make edits to a frozen bundle,
    # as long as we unfreeze at the same time.
    _run_command([cl, 'edit', '--unfreeze', '-n', 'new_name', uuid])  # would edit

    # After unfreezing: can modify everything
    _run_command([cl, 'edit', '--freeze', uuid])  # would freeze the bundle
    _run_command([cl, 'edit', '--unfreeze', uuid])  # would unfreeze the bundle
    _run_command([cl, 'edit', '-n', 'new_name', uuid])  # would edit
    _run_command([cl, 'perm', uuid, 'public', 'n'])  # would edit
    _run_command([cl, 'rm', uuid])  # can remove the bundle


@TestModule.register('detach')
def test_detach(ctx):
    uuid1 = _run_command([cl, 'upload', test_path('a.txt')])
    uuid2 = _run_command([cl, 'upload', test_path('b.txt')])
    _run_command([cl, 'add', 'bundle', uuid1])
    ctx.collect_bundle(uuid1)
    _run_command([cl, 'add', 'bundle', uuid2])
    ctx.collect_bundle(uuid2)
    # State after the above: 1 2 1 2
    _run_command([cl, 'detach', uuid1], 1)  # multiple indices
    _run_command([cl, 'detach', uuid1, '-n', '3'], 1)  # index out of range
    _run_command([cl, 'detach', uuid2, '-n', '2'])  # State: 1 1 2
    check_equals(uuid2, get_info('^', 'uuid'))
    _run_command([cl, 'detach', uuid2])  # State: 1 1
    check_equals(uuid1, get_info('^', 'uuid'))
    _run_command([cl, 'detach', uuid1, '-n', '2'])  # State: 1
    _run_command([cl, 'detach', uuid1])  # Worksheet becomes empty
    check_equals(
        '', _run_command([cl, 'ls', '-u'])
    )  # Return string from `cl ls -u` should be empty


@TestModule.register('perm')
def test_perm(ctx):
    uuid = _run_command([cl, 'upload', test_path('a.txt')])
    check_equals('all', _run_command([cl, 'info', '-v', '-f', 'permission', uuid]))
    check_contains('none', _run_command([cl, 'perm', uuid, 'public', 'n']))
    check_contains('read', _run_command([cl, 'perm', uuid, 'public', 'r']))
    check_contains('all', _run_command([cl, 'perm', uuid, 'public', 'a']))


@TestModule.register('search')
def test_search(ctx):
    name = random_name()
    uuid1 = _run_command([cl, 'upload', test_path('a.txt'), '-n', name])
    uuid2 = _run_command([cl, 'upload', test_path('b.txt'), '-n', name])
    check_equals(uuid1, _run_command([cl, 'search', uuid1, '-u']))
    check_equals(
        uuid1[:8], _run_command([cl, 'search', 'uuid=' + uuid1, '-f', 'uuid']).split("\n")[2]
    )
    check_equals(uuid1, _run_command([cl, 'search', 'uuid=' + uuid1, '-u']))
    check_equals('', _run_command([cl, 'search', 'uuid=' + uuid1[0:8], '-u']))
    check_equals(uuid1, _run_command([cl, 'search', 'uuid=' + uuid1[0:8] + '.*', '-u']))
    check_equals(uuid1, _run_command([cl, 'search', 'uuid=' + uuid1[0:8] + '%', '-u']))
    check_equals(uuid1, _run_command([cl, 'search', 'uuid=' + uuid1, 'name=' + name, '-u']))
    check_equals(
        uuid1 + '\n' + uuid2, _run_command([cl, 'search', 'name=' + name, 'id=.sort', '-u'])
    )
    check_equals(
        uuid1 + '\n' + uuid2,
        _run_command([cl, 'search', 'uuid=' + uuid1 + ',' + uuid2, 'id=.sort', '-u']),
    )
    check_equals(
        uuid2 + '\n' + uuid1, _run_command([cl, 'search', 'name=' + name, 'id=.sort-', '-u'])
    )
    check_equals('2', _run_command([cl, 'search', 'name=' + name, '.count']))
    size1 = float(_run_command([cl, 'info', '-f', 'data_size', uuid1]))
    size2 = float(_run_command([cl, 'info', '-f', 'data_size', uuid2]))
    check_equals(
        size1 + size2, float(_run_command([cl, 'search', 'name=' + name, 'data_size=.sum']))
    )
    # Check search by group
    group_bname = random_name()
    group_buuid = _run_command([cl, 'run', 'echo hello', '-n', group_bname])
    wait(group_buuid)
    ctx.collect_bundle(group_buuid)
    user_id, user_name = current_user()
    # Create new group
    group_name = random_name()
    group_uuid = create_group(ctx, group_name)
    # Make bundle unavailable to public but available to the group
    _run_command([cl, 'perm', group_buuid, 'public', 'n'])
    _run_command([cl, 'perm', group_buuid, group_name, 'r'])
    check_contains(group_buuid[:8], _run_command([cl, 'search', '.shared']))
    check_contains(group_buuid[:8], _run_command([cl, 'search', 'group={}'.format(group_uuid)]))
    check_contains(group_buuid[:8], _run_command([cl, 'search', 'group={}'.format(group_name)]))


@TestModule.register('search_time')
def test_search_time(ctx):
    name = random_name()
    time1 = datetime.now().isoformat()
    # These sleeps are required to ensure that there is sufficient time that passes between tests
    # If there is not enough time, all bundles might appear to have the same time
    time.sleep(1)
    uuid1 = _run_command([cl, 'run', 'date', '-n', name])
    wait(uuid1)
    time.sleep(1)
    time2 = datetime.now().isoformat()
    time.sleep(1)
    uuid2 = _run_command([cl, 'run', 'date', '-n', name])
    wait(uuid2)
    uuid3 = _run_command([cl, 'run', 'date', '-n', name])
    wait(uuid3)
    time.sleep(1)
    time3 = datetime.now().isoformat()

    # No results
    check_equals('', _run_command([cl, 'search', 'name=' + name, '.before=' + time1, '-u']))
    check_equals('', _run_command([cl, 'search', 'name=' + name, '.after=' + time3, '-u']))

    # Before
    check_equals(
        uuid1, _run_command([cl, 'search', 'name=' + name, '.before=' + time2, 'id=.sort', '-u'])
    )
    check_equals(
        uuid1 + '\n' + uuid2 + '\n' + uuid3,
        _run_command([cl, 'search', 'name=' + name, '.before=' + time3, 'id=.sort', '-u']),
    )

    # After
    check_equals(
        uuid1 + '\n' + uuid2 + '\n' + uuid3,
        _run_command([cl, 'search', 'name=' + name, '.after=' + time1, 'id=.sort', '-u']),
    )
    check_equals(
        uuid2 + '\n' + uuid3,
        _run_command([cl, 'search', 'name=' + name, '.after=' + time2, 'id=.sort', '-u']),
    )

    # Before And After
    check_equals(
        uuid1,
        _run_command(
            [cl, 'search', 'name=' + name, '.after=' + time1, '.before=' + time2, 'id=.sort', '-u']
        ),
    )
    check_equals(
        uuid2 + '\n' + uuid3,
        _run_command(
            [cl, 'search', 'name=' + name, '.after=' + time2, '.before=' + time3, 'id=.sort', '-u']
        ),
    )


@TestModule.register('run')
def test_run(ctx):
    name = random_name()
    uuid = _run_command([cl, 'run', 'echo hello', '-n', name])
    wait(uuid)
    check_contains('0x', get_info(uuid, 'data_hash'))
    check_not_equals('0s', get_info(uuid, 'time_preparing'))
    check_not_equals('0s', get_info(uuid, 'time_running'))
    check_not_equals('0s', get_info(uuid, 'time_cleaning_up'))
    check_not_equals('0s', get_info(uuid, 'time_uploading_results'))

    # test search
    check_contains(name, _run_command([cl, 'search', name]))
    check_equals(uuid, _run_command([cl, 'search', name, '-u']))
    _run_command([cl, 'search', name, '--append'])
    # test download stdout
    path = temp_path('')
    _run_command([cl, 'download', uuid + '/stdout', '-o', path])
    check_equals('hello', path_contents(path))
    # get info
    check_equals(State.READY, _run_command([cl, 'info', '-f', 'state', uuid]))
    check_contains(['run "echo hello"'], _run_command([cl, 'info', '-f', 'args', uuid]))
    check_equals('hello', _run_command([cl, 'cat', uuid + '/stdout']))
    # block
    # TODO: Uncomment this when the tail bug is figured out
    # check_contains('hello', _run_command([cl, 'run', 'echo hello', '--tail']))

    # make sure special characters in the name of a bundle don't break
    special_name = random_name() + '-dashed.dotted'
    _run_command([cl, 'run', 'echo hello', '-n', special_name])
    dependent = _run_command([cl, 'run', ':%s' % special_name, 'cat %s/stdout' % special_name])
    wait(dependent)
    check_equals('hello', _run_command([cl, 'cat', dependent + '/stdout']))

    # test running with a reference to this worksheet
    source_worksheet_full = current_worksheet()
    source_worksheet_name = source_worksheet_full.split("::")[1]

    # Create new worksheet
    new_wname = random_name()
    new_wuuid = _run_command([cl, 'new', new_wname])
    ctx.collect_worksheet(new_wuuid)
    check_contains(['Switched', new_wname, new_wuuid], _run_command([cl, 'work', new_wuuid]))

    remote_name = random_name()
    remote_uuid = _run_command(
        [
            cl,
            'run',
            'source:{}//{}'.format(source_worksheet_name, name),
            "cat source/stdout",
            '-n',
            remote_name,
        ]
    )
    wait(remote_uuid)
    check_contains(remote_name, _run_command([cl, 'search', remote_name]))
    check_equals(remote_uuid, _run_command([cl, 'search', remote_name, '-u']))
    check_equals('hello', _run_command([cl, 'cat', remote_uuid + '/stdout']))

    sugared_remote_name = random_name()
    sugared_remote_uuid = _run_command(
        [
            cl,
            'run',
            'cat %{}//{}%/stdout'.format(source_worksheet_name, name),
            '-n',
            sugared_remote_name,
        ]
    )
    wait(sugared_remote_uuid)
    check_contains(sugared_remote_name, _run_command([cl, 'search', sugared_remote_name]))
    check_equals(sugared_remote_uuid, _run_command([cl, 'search', sugared_remote_name, '-u']))
    check_equals('hello', _run_command([cl, 'cat', sugared_remote_uuid + '/stdout']))

    # Explicitly fail when a remote instance name with : in it is supplied
    _run_command(
        [cl, 'run', 'cat %%%s//%s%%/stdout' % (source_worksheet_full, name)], expected_exit_code=1
    )

    # Test multiple keys pointing to the same bundle
    multi_alias_uuid = _run_command(
        [
            cl,
            'run',
            'foo:{}'.format(uuid),
            'foo1:{}'.format(uuid),
            'foo2:{}'.format(uuid),
            'echo "three aliases"',
        ]
    )
    wait(multi_alias_uuid)
    check_equals('three aliases', _run_command([cl, 'cat', multi_alias_uuid + '/stdout']))
    check_equals('hello', _run_command([cl, 'cat', multi_alias_uuid + '/foo/stdout']))
    check_equals('hello', _run_command([cl, 'cat', multi_alias_uuid + '/foo1/stdout']))
    check_equals('hello', _run_command([cl, 'cat', multi_alias_uuid + '/foo2/stdout']))

    # Test exclude_patterns
    remote_uuid = _run_command(
        [
            cl,
            'run',
            'echo "hi" > hi.txt ; echo "bye" > bye.txt; echo "goodbye" > goodbye.txt',
            '--exclude-patterns',
            '*bye*.txt',
        ]
    )
    wait(remote_uuid)
    check_num_lines(
        2 + 2 + 1, _run_command([cl, 'cat', remote_uuid])
    )  # 2 header lines, 1 stdout file, 1 stderr file, 1 item at bundle target root

    # Test multiple exclude_patterns
    remote_uuid = _run_command(
        [
            cl,
            'run',
            'echo "hi" > hi.txt ; echo "bye" > bye.txt; echo "goodbye" > goodbye.txt',
            '--exclude-patterns',
            'bye.txt',
            'goodbye.txt',
        ]
    )
    wait(remote_uuid)
    check_num_lines(
        2 + 2 + 1, _run_command([cl, 'cat', remote_uuid])
    )  # 2 header lines, 1 stdout file, 1 stderr file, 1 item at bundle target root


@TestModule.register('link')
def test_link(ctx):
    # Upload fails
    uuid = _run_command([cl, "upload", "/etc/passwd", '--link'])
    check_equals(State.READY, get_info(uuid, 'state'))
    _run_command([cl, 'cat', uuid], 1)

    # Upload file
    # /tmp/codalab/link-mounts is the absolute path of the default link mounts folder on the host. By default, it is mounted
    # when no other argument for CODALAB_LINK_MOUNTS is specified.

    # Test file is created by tests/test-setup.sh
    host_filename = "/tmp/codalab/link-mounts/test.txt"
    uuid = _run_command([cl, 'upload', host_filename, '--link'])
    check_equals(State.READY, get_info(uuid, 'state'))
    check_equals(host_filename, get_info(uuid, 'link_url'))
    check_equals('raw', get_info(uuid, 'link_format'))
    check_equals("hello world!", _run_command([cl, 'cat', uuid]))

    run_uuid = _run_command([cl, 'run', 'foo:{}'.format(uuid), 'cat foo'])
    wait(run_uuid)
    check_equals("hello world!", _run_command([cl, 'cat', run_uuid + '/stdout']))

    # Upload directory
    # Test file and directory are created by tests/test-setup.sh
    host_dirname = "/tmp/codalab/link-mounts/test"
    uuid = _run_command([cl, 'upload', host_dirname, '--link'])
    check_equals(State.READY, get_info(uuid, 'state'))
    check_equals(host_dirname, get_info(uuid, 'link_url'))
    check_equals('raw', get_info(uuid, 'link_format'))
    check_equals("hello world!", _run_command([cl, 'cat', uuid + '/test.txt']))

    run_uuid = _run_command([cl, 'run', 'foo:{}'.format(uuid), 'cat foo/test.txt'])
    wait(run_uuid)
    check_equals("hello world!", _run_command([cl, 'cat', run_uuid + '/stdout']))

    # Upload with a relative path.
    # This test only ensures that the link_url is properly set from
    # the current working directory if a relative path is supplied.
    # Note that CodaLab can't actually read the contents of this bundle
    # because the file is in /tmp in the Docker container, which is
    # inaccessible from the host.
    with tempfile.NamedTemporaryFile(mode='w', dir='/tmp', suffix=".txt", delete=False,) as f:
        f.write("hello world!")
    _, filename = f.name.split("/tmp/")
    uuid = _run_command([cl, 'upload', filename, '--link'], force_subprocess=True, cwd="/tmp")
    check_equals(State.READY, get_info(uuid, 'state'))
    check_equals(f"/tmp/{filename}", get_info(uuid, 'link_url'))
    os.remove(f.name)


@TestModule.register('run2')
def test_run2(ctx):
    # Test that finishing a bundle (uuid2) with a dependency doesn't delete the dependency
    # for another running bundle (uuid1) dependent on that same dependency; this is the
    # scenario reported in https://github.com/codalab/codalab-worksheets/issues/3627.
    dir3 = _run_command([cl, 'upload', test_path('dir3')])
    uuid1 = _run_command(
        [cl, 'run', 'dir3:%s' % dir3, 'for x in {1..100}; do ls dir3 && sleep 1; done']
    )
    uuid2 = _run_command(
        [cl, 'run', 'dir3:%s' % dir3, 'for x in {1..10}; do ls dir3 && sleep 1; done']
    )
    wait(uuid2)
    check_equals(State.RUNNING, get_info(uuid1, 'state'))
    wait(uuid1)

    # Test that content of dependency is mounted at the top when . is specified as the dependency key
    dir3 = _run_command([cl, 'upload', test_path('dir3')])
    uuid = _run_command([cl, 'run', '.:%s' % dir3, 'cat f1'])
    wait(uuid)
    check_equals('first file in dir3', _run_command([cl, 'cat', uuid + '/stdout']))

    uuid = _run_command([cl, 'run', '.:%s' % dir3, 'cat dir1/f1'])
    wait(uuid)
    check_equals('first nested file', _run_command([cl, 'cat', uuid + '/stdout']))

    nested_dir = _run_command([cl, 'upload', test_path('dir3/dir1')])
    uuid = _run_command([cl, 'run', '.:%s' % nested_dir, 'cat f1'])
    wait(uuid)
    check_equals('first nested file', _run_command([cl, 'cat', uuid + '/stdout']))

    # Specify a path for the dependency key
    dir1 = _run_command([cl, 'upload', test_path('dir1')])
    uuid = _run_command([cl, 'run', 'foo/bar:%s' % dir1, 'foo/bar2:%s' % dir3, 'cat foo/bar/f1'])
    wait(uuid)
    check_equals('first file', _run_command([cl, 'cat', uuid + '/stdout']))

    uuid = _run_command([cl, 'run', 'foo/bar:%s' % dir1, 'foo/bar2:%s' % dir3, 'cat foo/bar2/f1'])
    wait(uuid)
    check_equals('first file in dir3', _run_command([cl, 'cat', uuid + '/stdout']))

    # Keys can also be absolute paths
    uuid = _run_command(
        [cl, 'run', '/foo/bar:%s' % dir1, '/foo/bar2:%s' % dir3, 'cat /foo/bar2/f1']
    )
    wait(uuid)
    check_equals('first file in dir3', _run_command([cl, 'cat', uuid + '/stdout']))

    # Test that backwards compatibility is maintained
    uuid = _run_command([cl, 'run', 'f1:%s/f1' % dir1, 'foo/bar:%s' % dir1, 'cat f1'])
    wait(uuid)
    output = _run_command([cl, 'cat', uuid + '/stdout'])
    uuid = _run_command([cl, 'run', 'f1:%s/f1' % dir1, 'foo/bar:%s' % dir1, 'cat foo/bar/f1'])
    wait(uuid)
    check_equals(output, _run_command([cl, 'cat', uuid + '/stdout']))

    # We currently don't support the case where a dependency key is an ancestor of another. Expect an error.
    _run_command(
        [cl, 'run', 'foo:%s' % dir3, 'foo/bar:%s' % dir1, 'cat foo/bar/f1'], expected_exit_code=1
    )


@TestModule.register('read')
def test_read(ctx):
    dep_uuid = _run_command([cl, 'upload', test_path('')])
    uuid = _run_command(
        [
            cl,
            'run',
            'dir:' + dep_uuid,
            'file:' + dep_uuid + '/a.txt',
            'ls dir; cat file; seq 1 10; touch done; while true; do sleep 60; done',
        ]
    )
    wait_until_state(uuid, State.RUNNING)

    # Tests reading first while the bundle is running and then after it is
    # killed.
    for running in [True, False]:
        # Wait for the output to appear. Also, tests cat on a directory.
        wait_for_contents(uuid, substring='done', timeout_seconds=60)

        # Info has only the first 10 lines
        info_output = _run_command([cl, 'info', uuid, '--verbose'])
        print(info_output)
        check_contains('a.txt', info_output)
        assert '5\n6\n7' not in info_output, 'info output should contain only first 10 lines'

        # Cat has everything.
        cat_output = _run_command([cl, 'cat', uuid + '/stdout'])
        check_contains('5\n6\n7', cat_output)
        check_contains('This is a simple text file for CodaLab.', cat_output)

        # Read a non-existant file.
        _run_command([cl, 'cat', uuid + '/unknown'], 1)

        # Dependencies should not be visible.
        dir_cat = _run_command([cl, 'cat', uuid])
        assert 'dir' not in dir_cat, '"dir" should not be in bundle'
        assert 'file' not in dir_cat, '"file" should not be in bundle'

        # You should be able to cat dependencies if specified directly
        dep_cat_output = _run_command([cl, 'cat', uuid + '/dir'])
        check_contains('-AmMDnVl4s8', dep_cat_output)
        dep_cat_output = _run_command([cl, 'cat', uuid + '/file'])
        check_contains('This is a simple text file for CodaLab.', dep_cat_output)

        # Download the whole bundle.
        path = temp_path('')
        _run_command([cl, 'download', uuid, '-o', path])
        assert not os.path.exists(
            os.path.join(path, 'dir')
        ), '"dir" should not be in downloaded bundle'
        assert not os.path.exists(
            os.path.join(path, 'file')
        ), '"file" should not be in downloaded bundle'
        with open(os.path.join(path, 'stdout')) as fileobj:
            check_contains('5\n6\n7', fileobj.read())
        shutil.rmtree(path)

        if running:
            _run_command([cl, 'kill', uuid])
            wait(uuid, 1)


@TestModule.register('kill')
def test_kill(ctx):
    uuid = _run_command([cl, 'run', 'while true; do sleep 100; done'])
    wait_until_state(uuid, State.RUNNING)
    check_equals(uuid, _run_command([cl, 'kill', uuid]))
    _run_command([cl, 'wait', uuid], 1)
    _run_command([cl, 'wait', uuid], 1)
    check_equals(str(['kill']), get_info(uuid, 'actions'))


@TestModule.register('write')
def test_write(ctx):
    uuid = _run_command([cl, 'run', 'sleep 5'])
    wait_until_state(uuid, State.RUNNING)
    target = uuid + '/message'
    _run_command([cl, 'write', 'file with space', 'hello world'], 1)  # Not allowed
    check_equals(uuid, _run_command([cl, 'write', target, 'hello world']))
    _run_command([cl, 'wait', uuid])
    check_equals('hello world', _run_command([cl, 'cat', target]))
    check_equals(str(['write\tmessage\thello world']), get_info(uuid, 'actions'))


@TestModule.register('mimic')
def test_mimic(ctx):
    def data_hash(uuid):
        _run_command([cl, 'wait', uuid])
        return get_info(uuid, 'data_hash')

    simple_name = random_name()

    input_uuid = _run_command([cl, 'upload', test_path('a.txt'), '-n', simple_name + '-in1'])
    simple_out_uuid = _run_command([cl, 'make', input_uuid, '-n', simple_name + '-out'])

    new_input_uuid = _run_command([cl, 'upload', test_path('a.txt')])

    # Try three ways of mimicing, should all produce the same answer
    input_mimic_uuid = _run_command([cl, 'mimic', input_uuid, new_input_uuid, '-n', 'new'])
    check_equals(data_hash(simple_out_uuid), data_hash(input_mimic_uuid))

    full_mimic_uuid = _run_command(
        [cl, 'mimic', input_uuid, simple_out_uuid, new_input_uuid, '-n', 'new']
    )
    check_equals(data_hash(simple_out_uuid), data_hash(full_mimic_uuid))

    simple_macro_uuid = _run_command([cl, 'macro', simple_name, new_input_uuid, '-n', 'new'])
    check_equals(data_hash(simple_out_uuid), data_hash(simple_macro_uuid))

    complex_name = random_name()

    numbered_input_uuid = _run_command(
        [cl, 'upload', test_path('a.txt'), '-n', complex_name + '-in1']
    )
    named_input_uuid = _run_command(
        [cl, 'upload', test_path('b.txt'), '-n', complex_name + '-in-named']
    )
    out_uuid = _run_command(
        [
            cl,
            'make',
            'numbered:' + numbered_input_uuid,
            'named:' + named_input_uuid,
            '-n',
            complex_name + '-out',
        ]
    )

    new_numbered_input_uuid = _run_command([cl, 'upload', test_path('a.txt')])
    new_named_input_uuid = _run_command([cl, 'upload', test_path('b.txt')])

    # Try running macro with numbered and named inputs
    macro_out_uuid = _run_command(
        [
            cl,
            'macro',
            complex_name,
            new_numbered_input_uuid,
            'named:' + new_named_input_uuid,
            '-n',
            'new',
        ]
    )
    check_equals(data_hash(out_uuid), data_hash(macro_out_uuid))

    # Another basic test
    uuidA = _run_command([cl, 'upload', test_path('a.txt')])
    uuidB = _run_command([cl, 'upload', test_path('b.txt')])
    uuidCountA = _run_command([cl, 'run', 'input:' + uuidA, 'wc -l input'])
    uuidCountB = _run_command([cl, 'mimic', uuidA, uuidB])
    wait(uuidCountA)
    wait(uuidCountB)
    # Check that the line counts for a.txt and b.txt are correct
    check_contains('2', _run_command([cl, 'cat', uuidCountA + '/stdout']).split())
    check_contains('1', _run_command([cl, 'cat', uuidCountB + '/stdout']).split())


@TestModule.register('status')
def test_status(ctx):
    _run_command([cl, 'status'])
    _run_command([cl, 'alias'])
    help_output = _run_command([cl, 'help'])
    cl_output = _run_command([cl])
    check_contains("Commands for bundles", help_output)
    check_contains("Commands for bundles", cl_output)
    check_equals(cl_output, help_output)


@TestModule.register('batch')
def test_batch(ctx):
    """Test batch resolution of bundle uuids"""
    wother = random_name()
    bnames = [random_name() for _ in range(2)]

    # Create worksheet and bundles
    wuuid = _run_command([cl, 'new', wother])
    ctx.collect_worksheet(wuuid)
    buuids = [
        _run_command([cl, 'upload', test_path('a.txt'), '-n', bnames[0]]),
        _run_command([cl, 'upload', test_path('a.txt'), '-n', bnames[1]]),
        _run_command([cl, 'upload', test_path('a.txt'), '-n', bnames[0], '-w', wother]),
        _run_command([cl, 'upload', test_path('a.txt'), '-n', bnames[1], '-w', wother]),
    ]

    # Test batch info call
    output = _run_command(
        [
            cl,
            'info',
            '-f',
            'uuid',
            bnames[0],
            bnames[1],
            '%s/%s' % (wother, bnames[0]),
            '%s/%s' % (wother, bnames[1]),
        ]
    )
    check_equals('\n'.join(buuids), output)

    # Test batch info call with combination of uuids and names
    output = _run_command([cl, 'info', '-f', 'uuid', buuids[0], bnames[0], bnames[0], buuids[0]])
    check_equals('\n'.join([buuids[0]] * 4), output)


@TestModule.register('resources')
def test_resources(ctx):
    """Test whether resource constraints are respected"""
    uuid = _run_command([cl, 'upload', 'scripts/stress-test.pl'])

    def stress(
        use_time,
        request_time,
        use_memory,
        request_memory,
        use_disk,
        request_disk,
        expected_exit_code,
        expected_failure_message,
    ):
        run_uuid = _run_command(
            [
                cl,
                'run',
                'main.pl:' + uuid,
                'perl main.pl %s %s %s' % (use_time, use_memory, use_disk),
            ],
            request_time=str(request_time),
            request_memory=str(request_memory) + 'm',
            request_disk=str(request_disk) + 'm',
        )
        wait(run_uuid, expected_exit_code)
        if expected_failure_message:
            check_contains(expected_failure_message, get_info(run_uuid, 'failure_message'))

    # Good
    stress(
        use_time=1,
        request_time=10,
        use_memory=1,
        request_memory=10,
        use_disk=5,
        request_disk=10,
        expected_exit_code=0,
        expected_failure_message=None,
    )

    # Too much time
    stress(
        use_time=10,
        request_time=1,
        use_memory=15,
        request_memory=10,
        use_disk=5,
        request_disk=10,
        expected_exit_code=1,
        expected_failure_message='Time limit exceeded.',
    )

    # Too much memory
    # TODO(klopyrev): CircleCI doesn't seem to support cgroups, so we can't get
    # the memory usage of a Docker container.
    # stress(use_time=2, request_time=10, use_memory=1000, request_memory=50, use_disk=10, request_disk=100, expected_exit_code=1, expected_failure_message='Memory limit 50mb exceeded.')

    # Too much disk
    stress(
        use_time=1,
        request_time=10,
        use_memory=1,
        request_memory=10,
        use_disk=10,
        request_disk=2,
        expected_exit_code=1,
        expected_failure_message='Disk limit 2mb exceeded.',
    )

    # Test network access
    REQUEST_CMD = """python -c "import urllib.request; urllib.request.urlopen('https://www.google.com').read()" """
    # Network access is set to true by default
    wait(_run_command([cl, 'run', REQUEST_CMD], request_memory="10m"), 0)
    # --request-network should behave the same as above
    wait(_run_command([cl, 'run', '--request-network', REQUEST_CMD], request_memory="10m"), 0)


@TestModule.register('copy')
def test_copy(ctx):
    def assert_bundles_ready(worksheet):
        _run_command([cl, 'work', worksheet])
        bundles = _run_command([cl, 'ls', '--uuid-only'])
        for uuid in bundles.split('\n'):
            wait_until_state(uuid, State.READY)

    """Test copying between instances."""
    source_worksheet = current_worksheet()

    with remote_instance(ctx.second_instance) as remote:

        def compare_output_across_instances(command):
            check_equals(
                _run_command(command + ['-w', source_worksheet]),
                _run_command(command + ['-w', remote_worksheet]),
            )

        remote_worksheet = remote.home
        print('Source worksheet: %s' % source_worksheet)
        print('Remote_worksheet: %s' % remote_worksheet)

        # Upload to original worksheet, transfer to remote
        _run_command([cl, 'work', source_worksheet])
        uuid = _run_command([cl, 'upload', test_path('')])
        _run_command([cl, 'add', 'bundle', uuid, '--dest-worksheet', remote_worksheet])
        compare_output_across_instances([cl, 'info', '-f', 'data_hash,name', uuid])
        # TODO: `cl cat` is not working even with the bundle available
        # compare_output_across_instances([cl, 'cat', uuid])

        # Upload to remote, transfer to local
        _run_command([cl, 'work', remote_worksheet])
        uuid = _run_command([cl, 'upload', test_path('')])
        _run_command([cl, 'add', 'bundle', uuid, '--dest-worksheet', source_worksheet])
        compare_output_across_instances([cl, 'info', '-f', 'data_hash,name', uuid])
        # compare_output_across_instances([cl, 'cat', uuid])

        # Upload to remote, transfer to local (metadata only)
        _run_command([cl, 'work', remote_worksheet])
        uuid = _run_command([cl, 'upload', '-c', 'hello'])
        _run_command([cl, 'rm', '-d', uuid])  # Keep only metadata
        _run_command([cl, 'add', 'bundle', uuid, '--dest-worksheet', source_worksheet])

        # Upload to local, transfer to remote (metadata only)
        _run_command([cl, 'work', source_worksheet])
        uuid = _run_command([cl, 'upload', '-c', 'hello'])
        _run_command([cl, 'rm', '-d', uuid])  # Keep only metadata
        _run_command([cl, 'add', 'bundle', uuid, '--dest-worksheet', remote_worksheet])

        # Create at local, transfer to remote (non-terminal state bundle)
        uuid = _run_command([cl, 'run', 'date', '--request-gpus', '100'])
        wait_until_state(uuid, State.STAGED)

        # Test adding worksheet items
        _run_command([cl, 'wadd', source_worksheet, remote_worksheet])
        # Bundles copied over to remote_worksheet will not contain the bundle in non-terminal states, e.g. STAGED
        assert_bundles_ready(remote_worksheet)

        # Remove the STAGED bundle from source_worksheet and verify that all bundles are ready.
        _run_command([cl, 'rm', uuid])
        _run_command([cl, 'wadd', remote_worksheet, source_worksheet])
        assert_bundles_ready(source_worksheet)


@TestModule.register('groups')
def test_groups(ctx):
    # Should not crash
    _run_command([cl, 'ginfo', 'public'])

    user_id, user_name = current_user()
    # Create new group
    group_name = random_name()
    create_group(ctx, group_name)

    # Check that you are added to your own group
    group_info = _run_command([cl, 'ginfo', group_name])
    check_contains(user_name, group_info)
    my_groups = _run_command([cl, 'gls'])
    check_contains(group_name, my_groups)

    # Try to relegate yourself to non-admin status
    _run_command([cl, 'uadd', user_name, group_name], expected_exit_code=1)

    # Add a member
    member_user = random_name()
    create_user(ctx, member_user)
    _run_command([cl, 'uadd', member_user, group_name])
    group_info = _run_command([cl, 'ginfo', group_name])
    check_contains(member_user, group_info)

    # When member is removed, ginfo should not crash
    _run_command([cl, 'ufarewell', member_user])
    group_info = _run_command([cl, 'ginfo', group_name])
    check_contains('[deleted user]', group_info)

    # TODO: Test other group membership semantics:
    # - removing a group
    # - adding an admin
    # - converting member to admin
    # - converting admin to member
    # - permissioning


@TestModule.register('netcat')
def test_netcat(ctx):
    script_uuid = _run_command([cl, 'upload', test_path('netcat-test.py')])
    _run_command([cl, 'info', script_uuid])
    uuid = _run_command(
        [cl, 'run', 'netcat-test.py:' + script_uuid, 'python netcat-test.py'], request_memory="10m"
    )
    wait_until_state(uuid, State.RUNNING)
    time.sleep(5)
    output = _run_command([cl, 'netcat', uuid, '5005', '---', 'hi patrick'])
    check_equals('No, this is dawg', output)

    uuid = _run_command(
        [cl, 'run', 'netcat-test.py:' + script_uuid, 'python netcat-test.py'], request_memory="10m"
    )
    wait_until_state(uuid, State.RUNNING)
    time.sleep(5)
    output = _run_command([cl, 'netcat', uuid, '5005', '---', 'yo dawg!'])
    check_equals('Hi this is dawg', output)


@TestModule.register('netcurl')
def test_netcurl(ctx):
    uuid = _run_command(
        [cl, 'run', 'echo hello > hello.txt; python -m http.server'], request_memory="10m"
    )
    wait_until_state(uuid, State.RUNNING)
    time.sleep(10)
    address = ctx.client.address
    check_equals(
        'hello',
        _run_command(['curl', '{}/rest/bundles/{}/netcurl/8000/hello.txt'.format(address, uuid)]),
    )


@TestModule.register('anonymous')
def test_anonymous(ctx):
    # Should not crash
    # TODO: multi-user tests that check that owner is hidden for anonymous objects
    _run_command([cl, 'wedit', '--anonymous'])
    _run_command([cl, 'wedit', '--not-anonymous'])
    uuid = _run_command([cl, 'upload', test_path('a.txt')])
    _run_command([cl, 'edit', '--anonymous', uuid])
    _run_command([cl, 'edit', '--not-anonymous', uuid])


@TestModule.register('docker', default=False)
def test_docker(ctx):
    """
    Placeholder for tests for default Codalab docker images
    """
    CPU_DOCKER_IMAGE = 'codalab/default-cpu:latest'
    uuid = _run_command([cl, 'run', 'python --version'], request_docker_image=CPU_DOCKER_IMAGE)
    wait(uuid)
    check_contains('2.7', _run_command([cl, 'cat', uuid + '/stderr']))
    uuid = _run_command([cl, 'run', 'python3 --version'], request_docker_image=CPU_DOCKER_IMAGE)
    wait(uuid)
    check_contains('3.6', _run_command([cl, 'cat', uuid + '/stdout']))
    uuid = _run_command(
        [cl, 'run', 'python -c "import tensorflow"'], request_docker_image=CPU_DOCKER_IMAGE
    )
    wait(uuid)
    uuid = _run_command(
        [cl, 'run', 'python -c "import torch"'], request_docker_image=CPU_DOCKER_IMAGE
    )
    wait(uuid)
    uuid = _run_command(
        [cl, 'run', 'python -c "import numpy"'], request_docker_image=CPU_DOCKER_IMAGE
    )
    wait(uuid)
    uuid = _run_command(
        [cl, 'run', 'python -c "import nltk"'], request_docker_image=CPU_DOCKER_IMAGE
    )
    wait(uuid)
    uuid = _run_command(
        [cl, 'run', 'python -c "import spacy"'], request_docker_image=CPU_DOCKER_IMAGE
    )
    wait(uuid)
    uuid = _run_command(
        [cl, 'run', 'python -c "import matplotlib"'], request_docker_image=CPU_DOCKER_IMAGE
    )
    wait(uuid)
    uuid = _run_command(
        [cl, 'run', 'python3 -c "import tensorflow"'], request_docker_image=CPU_DOCKER_IMAGE
    )
    wait(uuid)
    uuid = _run_command(
        [cl, 'run', 'python3 -c "import torch"'], request_docker_image=CPU_DOCKER_IMAGE
    )
    wait(uuid)
    uuid = _run_command(
        [cl, 'run', 'python3 -c "import numpy"'], request_docker_image=CPU_DOCKER_IMAGE
    )
    wait(uuid)
    uuid = _run_command(
        [cl, 'run', 'python3 -c "import nltk"'], request_docker_image=CPU_DOCKER_IMAGE
    )
    wait(uuid)
    uuid = _run_command(
        [cl, 'run', 'python3 -c "import spacy"'], request_docker_image=CPU_DOCKER_IMAGE
    )
    wait(uuid)
    uuid = _run_command(
        [cl, 'run', 'python3 -c "import matplotlib"'], request_docker_image=CPU_DOCKER_IMAGE
    )
    wait(uuid)


@TestModule.register('competition')
def test_competition(ctx):
    """Sanity-check the competition script."""

    # We run cl-competitiond as a non-root user so that bundle permission errors can be checked.
    competitiond_user = f'competitiond-{random_name()}'
    create_user(ctx, competitiond_user)

    competitiond_group_uuid = get_uuid(_run_command([cl, 'gnew', random_name()]))
    _run_command([cl, 'uadd', competitiond_user, competitiond_group_uuid])

    submit_tag = f'submit-{random_name()}'
    eval_tag = f'eval-{random_name()}'
    log_worksheet_uuid = _run_command([cl, 'work', '-u'])
    devset_uuid = _run_command([cl, 'upload', test_path('a.txt')])
    testset_uuid = _run_command([cl, 'upload', test_path('b.txt')])
    script_uuid = _run_command([cl, 'upload', test_path('evaluate.sh')])

    _run_command([cl, 'wperm', log_worksheet_uuid, competitiond_group_uuid, 'all'])

    config_file = temp_path('-competition-config.json')
    with open(config_file, 'w') as fp:
        json.dump(
            {
                "host": ctx.instance,
                "username": competitiond_user,
                "password": 'codalab',
                "log_worksheet_uuid": log_worksheet_uuid,
                "submission_tag": submit_tag,
                "max_submissions_per_period": 2,
                "predict": {"mimic": [{"old": devset_uuid, "new": testset_uuid}], "tag": "predict"},
                "evaluate": {
                    "dependencies": [
                        {"parent_uuid": script_uuid, "child_path": "evaluate.sh"},
                        {
                            "parent_uuid": "{predict}",
                            "parent_path": "predictions.txt",
                            "child_path": "predictions.txt",
                        },
                    ],
                    "command": "cat predictions.txt | bash evaluate.sh",
                    "tag": eval_tag,
                },
                "score_specs": [{"name": "goodness", "key": "/stdout:goodness"}],
                "metadata": {"name": "Cool Competition Leaderboard"},
            },
            fp,
        )

    out_file = temp_path('-competition-out.json')
    try:
        # Check that eval bundle gets created
        bundle_uuid = _run_command(
            [
                cl,
                'run',
                'dataset.txt:' + devset_uuid,
                'echo dataset.txt > predictions.txt',
                '--tags',
                submit_tag,
            ]
        )
        wait(bundle_uuid)
        _run_command(['cl-competitiond', config_file, out_file, '--verbose'])
        results = _run_command([cl, 'search', 'tags=' + eval_tag, '-u'])
        check_equals(1, len(results.splitlines()))  # 1 eval bundle

        # If the submit bundle becomes private after it's evaluated,
        # cl-competitiond should not crash (#3705)
        _run_command([cl, 'perm', bundle_uuid, 'public', 'none'])
        _run_command(['cl-competitiond', config_file, out_file, '--verbose'])
        check_equals(1, len(results.splitlines()))  # 1 eval bundle

        # Add a new bundle -- should be evaluated and replace existing eval bundle.
        bundle_uuid = _run_command(
            [
                cl,
                'run',
                'dataset.txt:' + devset_uuid,
                'echo dataset.txt > predictions.txt',
                '--tags',
                submit_tag,
            ]
        )
        wait(bundle_uuid)
        _run_command(['cl-competitiond', config_file, out_file, '--verbose'])
        check_equals(1, len(results.splitlines()))  # 1 eval bundle

        # Add a third bundle -- should not be evaluated because
        # it exceeds the quota of 2 per user per 24 hours.
        bundle_uuid = _run_command(
            [
                cl,
                'run',
                'dataset.txt:' + devset_uuid,
                'echo dataset.txt > predictions.txt',
                '--tags',
                submit_tag,
            ]
        )
        wait(bundle_uuid)
        _run_command(['cl-competitiond', config_file, out_file, '--verbose'])
        check_equals(1, len(results.splitlines()))  # 1 eval bundle

    finally:
        os.remove(config_file)
        os.remove(out_file)


@TestModule.register('unicode')
def test_unicode(ctx):
    # Non-unicode in worksheet title
    wuuid = _run_command([cl, 'new', random_name()])

    _run_command([cl, 'wedit', wuuid, '--title', 'nonunicode'])
    check_contains('nonunicode', _run_command([cl, 'print', wuuid]))

    # unicode in worksheet title
    _run_command([cl, 'wedit', wuuid, '--title', 'fáncy ünicode 你好世界😊'], 0)
    check_contains('fáncy ünicode 你好世界😊', _run_command([cl, 'print', wuuid]))

    # Non-unicode in file contents
    uuid = _run_command([cl, 'upload', '--contents', 'nounicode'])
    check_equals('nounicode', _run_command([cl, 'cat', uuid]))

    # Unicode in file contents
    uuid = _run_command([cl, 'upload', '--contents', '你好世界😊'])
    check_equals('_', get_info(uuid, 'name'))
    check_equals('你好世界😊', _run_command([cl, 'cat', uuid]))

    # Unicode in bundle description, tags and command
    # TODO: enable with Unicode support.
    uuid = _run_command([cl, 'upload', test_path('a.txt'), '--description', '你好'], 1)
    # check_equals('你好', get_info(uuid, 'description'))
    uuid = _run_command([cl, 'upload', test_path('a.txt'), '--tags', 'test', '😁'], 1)
    # check_contains(['test', '😁'], get_info(uuid, 'tags'))
    uuid = _run_command([cl, 'run', 'echo "fáncy ünicode"'], 1)

    # edit description with unicode
    uuid = _run_command([cl, 'upload', test_path('a.txt')])
    _run_command([cl, 'edit', uuid, '-d', '你好世界😊'], 1)
    # check_equals('你好世界😊', get_info(uuid, 'description'))


@TestModule.register('workers')
def test_workers(ctx):
    result = _run_command([cl, 'workers'])
    lines = result.split("\n")

    # Output should contain 3 lines, something like:
    # worker_id        cpus  gpus  memory  free_disk  last_checkin  tag  runs
    # -----------------------------------------------------------------------
    # 7a343e1015c7(1)  0/2   0/0   2.0g    32.9g      2.0s ago
    assert len(lines) == 3

    # Check header which includes 8 columns in total from output.
    header = lines[0]
    check_contains(
        [
            'worker_id',
            'cpus',
            'gpus',
            'memory',
            'free_disk',
            'exit_after_num_runs',
            'last_checkin',
            'group',
            'tag',
            'runs',
            'shared_file_system',
            'tag_exclusive',
        ],
        header,
    )

    # Check number of not null values. First 7 columns should be not null. Column "tag" and "runs" could be empty.
    worker_info = lines[2].split()
    assert len(worker_info) >= 10


@TestModule.register('sharing_workers')
def test_sharing_workers(ctx):
    def check_workers(user, expected_workers):
        switch_user(user)
        result = _run_command([cl, 'workers'])

        # Subtract 2 for the headers that is included in the output of `cl workers`
        actual_number_of_workers = len(result.split('\n')) - 2
        check_equals(actual_number_of_workers, len(expected_workers))

        for worker in expected_workers:
            assert worker in result

    # userA will not start a worker, but will be granted access to one
    create_user(ctx, 'userA')

    # userB will start a worker and be granted access to another one
    create_user(ctx, 'userB')
    switch_user('userB')
    create_group(ctx, 'group1')
    create_worker(ctx, 'userB', 'worker1', group_name='group1')

    # userC will not have access to any workers
    create_user(ctx, 'userC')

    # userD will start a worker
    create_user(ctx, 'userD')
    switch_user('userD')
    create_group(ctx, 'group2')
    add_user_to_group('group2', 'userA')
    create_worker(ctx, 'userD', 'worker2', group_name='group2')

    # Test to see that a user has access to a worker after the worker was created
    add_user_to_group('group2', 'userB')

    # Validate user's access to the newly created workers
    check_workers('userA', ['worker2'])
    check_workers('userB', ['worker1', 'worker2'])
    check_workers('userC', [])
    check_workers('userD', ['worker2'])


@TestModule.register('rest1')
def test_rest1(ctx):
    """
    Call REST APIs.  Most things should be captured by CLI commands, but add things here that aren't.
    """
    # Basic getting info and blob contents of a bundle
    path = test_path('a.txt')
    uuid = _run_command([cl, 'upload', path])
    response = ctx.client.fetch_contents_info(BundleTarget(uuid, ''))
    check_equals(response['name'], uuid)
    check_equals(
        open(path, 'rb').read(), ctx.client.fetch_contents_blob(BundleTarget(uuid, '')).read()
    )

    # Display image - should not crash
    wuuid = _run_command([cl, 'work', '-u'])
    uuid = _run_command([cl, 'upload', test_path('codalab.png')])
    _run_command([cl, 'add', 'text', '% display image / width=800'])
    _run_command([cl, 'add', 'bundle', uuid])
    response = ctx.client.fetch_interpreted_worksheet(wuuid)
    check_equals(response['uuid'], wuuid)

    # Ensure right MIME type and other headers are set when getting this image bundle's contents
    response = ctx.client.fetch_contents_blob(BundleTarget(uuid, ''))
    check_equals("image/png", response.headers.get("Content-Type"))
    check_equals("gzip", response.headers.get("Content-Encoding"))
    check_equals('inline; filename="codalab.png"', response.headers.get("Content-Disposition"))
    check_equals(test_path_contents('codalab.png', binary=True), response.read().rstrip())


@TestModule.register('worksheets')
def test_worksheets(ctx):
    # Create a comprehensive worksheet and test the output of cl print
    test_worksheet = SampleWorksheet(cl)
    test_worksheet.create()
    test_worksheet.test_print()


@TestModule.register('memoize')
def test_memoize(ctx):
    # Case 1: no dependency
    uuid = _run_command([cl, 'run', 'echo hello'])
    wait(uuid)
    check_equals('hello', _run_command([cl, 'cat', uuid + '/stdout']))
    uuid1 = _run_command([cl, 'run', 'echo hello2'])
    wait(uuid1)
    check_equals('hello2', _run_command([cl, 'cat', uuid1 + '/stdout']))
    # memo tests
    check_equals(uuid, _run_command([cl, 'run', 'echo hello', '--memoize']))

    # Case 2: single dependency
    # target_spec: ':<uuid>'
    uuid_dep = _run_command([cl, 'run', ':{}'.format(uuid), 'echo hello'])
    wait(uuid_dep)
    check_equals('hello', _run_command([cl, 'cat', uuid_dep + '/stdout']))
    # memo tests
    check_equals(uuid_dep, _run_command([cl, 'run', ':{}'.format(uuid), 'echo hello', '--memoize']))

    # Case 3: multiple dependencies without key
    # target_spec: ':<uuid_1> :<uuid_2>'
    uuid_deps = _run_command(
        [cl, 'run', ':{}'.format(uuid), ':{}'.format(uuid1), 'echo multi_deps']
    )
    wait(uuid_deps)
    check_equals('multi_deps', _run_command([cl, 'cat', uuid_deps + '/stdout']))
    # memo tests
    check_equals(
        uuid_deps,
        _run_command(
            [cl, 'run', ':{}'.format(uuid), ':{}'.format(uuid1), 'echo multi_deps', '--memoize']
        ),
    )

    # Case 4: multiple key points to the same bundle
    # target_spec: 'foo:<uuid> foo1:<uuid>'
    uuid_multi_alias = _run_command(
        [cl, 'run', 'foo:{}'.format(uuid), 'foo1:{}'.format(uuid), 'echo hello']
    )
    wait(uuid_multi_alias)
    check_equals('hello', _run_command([cl, 'cat', uuid_multi_alias + '/stdout']))
    # memo tests
    check_equals(
        uuid_multi_alias,
        _run_command(
            [cl, 'run', 'foo:{}'.format(uuid), 'foo1:{}'.format(uuid), 'echo hello', '--memoize']
        ),
    )

    # Case 5: duplicate dependencies
    # target_spec: ':<uuid> :<uuid>'
    check_equals(
        uuid_dep,
        _run_command(
            [cl, 'run', ':{}'.format(uuid), ':{}'.format(uuid), 'echo hello', '--memoize']
        ),
    )

    # Case 6: multiple dependencies
    # target_spec: 'a:<uuid_1> b:<uuid_2>'
    uuid_a_b = _run_command([cl, 'run', 'a:{}'.format(uuid), 'b:{}'.format(uuid1), 'echo a_b'])
    wait(uuid_a_b)
    check_equals('a_b', _run_command([cl, 'cat', uuid_a_b + '/stdout']))

    # target_spec: 'a:<uuid_1> b:<uuid_2>'
    uuid_a_bb = _run_command([cl, 'run', 'a:{}'.format(uuid), 'b:{}'.format(uuid1), 'echo a_bb'])
    wait(uuid_a_bb)
    check_equals('a_bb', _run_command([cl, 'cat', uuid_a_bb + '/stdout']))

    # target_spec: 'b:<uuid_1> a:<uuid_2>'
    uuid_b_a = _run_command([cl, 'run', 'b:{}'.format(uuid), 'a:{}'.format(uuid1), 'echo b_a'])
    wait(uuid_b_a)
    check_equals('b_a', _run_command([cl, 'cat', uuid_b_a + '/stdout']))

    # target_spec: 'a:<uuid_1> b:<uuid_2> c:<uuid_3>'
    uuid_a_b_c = _run_command(
        [
            cl,
            'run',
            'a:{}'.format(uuid),
            'b:{}'.format(uuid1),
            'c:{}'.format(uuid_dep),
            'echo a_b_c',
        ]
    )
    wait(uuid_a_b_c)
    check_equals('a_b_c', _run_command([cl, 'cat', uuid_a_b_c + '/stdout']))

    # memo tests
    check_equals(
        uuid_a_b,
        _run_command(
            [cl, 'run', 'a:{}'.format(uuid), 'b:{}'.format(uuid1), 'echo a_b', '--memoize']
        ),
    )

    check_equals(
        uuid_a_bb,
        _run_command(
            [cl, 'run', 'a:{}'.format(uuid), 'b:{}'.format(uuid1), 'echo a_bb', '--memoize']
        ),
    )

    check_equals(
        uuid_b_a,
        _run_command(
            [cl, 'run', 'b:{}'.format(uuid), 'a:{}'.format(uuid1), 'echo b_a', '--memoize']
        ),
    )

    check_equals(
        uuid_a_b_c,
        _run_command(
            [
                cl,
                'run',
                'a:{}'.format(uuid),
                'b:{}'.format(uuid1),
                'c:{}'.format(uuid_dep),
                'echo a_b_c',
                '--memoize',
            ]
        ),
    )

    check_not_equals(
        uuid_a_b_c,
        _run_command(
            [
                cl,
                'run',
                'b:{}'.format(uuid),
                'a:{}'.format(uuid1),
                'd:{}'.format(uuid_dep),
                'echo a_b_d',
                '--memoize',
            ]
        ),
    )

    # test different dependency order in target_spec: 'a:<uuid_2> b:<uuid_1>'
    check_equals(
        uuid_b_a,
        _run_command(
            [cl, 'run', 'a:{}'.format(uuid1), 'b:{}'.format(uuid), 'echo b_a', '--memoize']
        ),
    )


@TestModule.register('edit_user')
def test_edit_user(ctx):
    # Can't both remove and grant access for a user
    user_id, user_name = current_user()
    _run_command([cl, 'uedit', user_name, '--grant-access', '--remove-access'], 1)

    # Can't change access in a non-protected instance
    _run_command([cl, 'uedit', user_name, '--grant-access'], 1)


@TestModule.register('protected_mode')
def test_protected_mode(ctx):
    user_id, user_name = current_user()

    worksheet_uuid = _run_command([cl, 'new', random_name()])
    ctx.collect_worksheet(worksheet_uuid)
    _run_command([cl, 'work', worksheet_uuid])

    bundle_uuid = _run_command([cl, 'run', 'should be able to run'])
    ctx.collect_bundle(bundle_uuid)

    group_uuid = get_uuid(_run_command([cl, 'gnew', random_name()]))
    ctx.collect_group(group_uuid)

    # Request to remove access and check that the user is denied access
    _run_command([cl, 'uedit', user_name, '--remove-access'])
    check_equals(_run_command([cl, 'uinfo', user_name, '-f', 'has_access']), 'False')

    # A user without access should not be able to run any of the following CLI commands
    _run_command([cl, 'upload', test_path('dir1')], 1)
    _run_command([cl, 'make', bundle_uuid, '--name', 'foo'], 1)
    _run_command([cl, 'run', 'should not be able to run'], 1)
    _run_command([cl, 'edit', bundle_uuid, '--tags', 'some_tag'], 1)
    _run_command([cl, 'detach', bundle_uuid], 1)
    _run_command([cl, 'rm', bundle_uuid], 1)
    _run_command([cl, 'search', bundle_uuid, '-u'], 1)
    _run_command([cl, 'ls'], 1)
    _run_command([cl, 'info', bundle_uuid], 1)
    _run_command([cl, 'cat', bundle_uuid], 1)
    _run_command([cl, 'wait', bundle_uuid], 1)
    _run_command([cl, 'download', bundle_uuid], 1)
    _run_command([cl, 'write', bundle_uuid + '/', 'will not work'], 1)

    _run_command([cl, 'new', 'worksheet_not_created'], 1)
    _run_command([cl, 'add', 'text', 'text will not get added'], 1)
    _run_command([cl, 'work', worksheet_uuid], 1)
    _run_command([cl, 'print', worksheet_uuid], 1)
    _run_command([cl, 'wedit', worksheet_uuid, '--title', 'no title'], 1)
    _run_command([cl, 'wrm', worksheet_uuid], 1)
    _run_command([cl, 'wls', '.shared'], 1)

    _run_command([cl, 'gls'], 1)
    _run_command([cl, 'gnew', 'no_group'], 1)
    _run_command([cl, 'grm', group_uuid], 1)
    _run_command([cl, 'ginfo', group_uuid], 1)
    _run_command([cl, 'uadd', user_name, group_uuid], 1)
    _run_command([cl, 'urm', user_name, group_uuid], 1)
    _run_command([cl, 'perm', bundle_uuid, group_uuid, 'a'], 1)
    _run_command([cl, 'wperm', worksheet_uuid, group_uuid, 'n'], 1)
    _run_command([cl, 'chown', user_name, bundle_uuid, 'n'], 1)

    _run_command([cl, 'workers'], 1)
    _run_command([cl, 'status'], 1)

    # Request to grant access and check that the user now has access
    _run_command([cl, 'uedit', user_name, '--grant-access'])
    check_equals(_run_command([cl, 'uinfo', user_name, '-f', 'has_access']), 'True')


@TestModule.register('edit')
def test_edit(ctx):
    uuid = _run_command([cl, 'run', 'echo hello'], request_memory='10m')
    check_equals('10m', get_info(uuid, 'request_memory'))
    _run_command([cl, 'edit', uuid, '--field', 'request_memory', '12m'])
    check_equals('12m', get_info(uuid, 'request_memory'))

    # invalid field name
    _run_command([cl, 'edit', uuid, '-f', 'invalid_field', 'value'], expected_exit_code=1)

    # invalid field value
    _run_command([cl, 'edit', uuid, '-f', 'request_memory', 'invalid_value'], expected_exit_code=1)


@TestModule.register('work')
def test_nonexistent(ctx):
    _run_command([cl, 'work', 'nonexistent::'], expected_exit_code=1)


@TestModule.register('worker_manager')
def test_incorrect_login(ctx):
    username = os.getenv("CODALAB_USERNAME")
    password = os.getenv("CODALAB_PASSWORD")
    del os.environ["CODALAB_USERNAME"]
    del os.environ["CODALAB_PASSWORD"]
    _run_command([cl, 'logout'])
    os.environ["CODALAB_USERNAME"] = username
    os.environ["CODALAB_PASSWORD"] = "wrongpassword"
    os.environ['USER'] = "some_user"
    result = _run_command(
        [
            cl_worker_manager,
            '--server=https://worksheets.codalab.org/',
            'slurm-batch',
            '--partition',
            'foo',
        ],
    )
    check_equals(str(result), "Invalid username or password. Please try again:")
    os.environ["CODALAB_PASSWORD"] = password


@TestModule.register('open')
def test_open(ctx):
    uuid = _run_command([cl, 'run', 'echo hello'])
    _run_command([cl, 'open', uuid], expected_exit_code=0)
    _run_command([cl, 'open', uuid, '^1'], expected_exit_code=0)

    # Bundle spec 'nonexistent' does not exist, so open should fail.
    _run_command([cl, 'open', 'nonexistent'], expected_exit_code=1)


@TestModule.register('wopen')
def test_wopen(ctx):
    _run_command([cl, 'wopen'], expected_exit_code=0)
    wuuid = _run_command([cl, 'new', random_name()])
    ctx.collect_worksheet(wuuid)
    _run_command([cl, 'wopen', wuuid], expected_exit_code=0)

    # Worksheet spec 'nonexistent' does not exist, so open should fail.
    _run_command([cl, 'wopen', 'nonexistent'], expected_exit_code=1)


@TestModule.register('service')
def test_service(ctx):
    _run_command(['codalab-service', '--help', '--version', 'master'], expected_exit_code=0)


if __name__ == '__main__':
    parser = argparse.ArgumentParser(
        description='Runs the specified CodaLab worksheets unit and integration tests against the specified CodaLab instance (defaults to localhost)'
    )
    parser.add_argument(
        '--cl-executable',
        type=str,
        help='Path to codalab CLI executable, defaults to "cl"',
        default='cl',
    )
    parser.add_argument(
        '--instance',
        type=str,
        help='CodaLab instance to run tests against, defaults to "localhost"',
        default='localhost',
    )
    parser.add_argument(
        '--second-instance',
        type=str,
        help='Another CodaLab instance used for tests that require a second instance, defaults to "localhost"',
        default='localhost',
    )
    parser.add_argument(
        '--cl-version',
        type=str,
        help='CodaLab version to use for multi-instance tests, defaults to "latest"',
        default='latest',
    )
    parser.add_argument(
        'tests',
        metavar='TEST',
        nargs='+',
        type=str,
        choices=list(TestModule.modules.keys()) + ['all', 'default'],
        help='Tests to run from: {%(choices)s}',
    )
    parser.add_argument(
        '--cl-worker-manager',
        type=str,
        help='Path to codalab worker manager CLI executable, defaults to "cl-worker-manager"',
        default='cl-worker-manager',
    )

    args = parser.parse_args()
    cl = args.cl_executable
    cl_version = args.cl_version
    cl_worker_manager = args.cl_worker_manager
    success = TestModule.run(args.tests, args.instance, args.second_instance)
    if not success:
        sys.exit(1)<|MERGE_RESOLUTION|>--- conflicted
+++ resolved
@@ -903,8 +903,6 @@
     check_contains(bundle_store_uuid, list_output)
     check_contains("disk", list_output)
     check_contains("uncompressed", list_output)
-<<<<<<< HEAD
-=======
 
     # Upload file to bundle store
     uuid = _run_command([cl, 'upload', '-c', 'hello', '--store', bundle_store_name])
@@ -913,7 +911,6 @@
     # A bundle with a BundleLocation should be able to be deleted
     _run_command([cl, 'rm', uuid])
 
->>>>>>> c2514fa7
     # Delete bundle store
     check_equals(bundle_store_uuid, _run_command([cl, "store", "rm", bundle_store_uuid]))
     list_output = _run_command([cl, "store", "ls"])
