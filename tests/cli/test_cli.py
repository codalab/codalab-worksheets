--- conflicted
+++ resolved
@@ -1730,11 +1730,7 @@
     time_used = int(_run_command([cl, 'uinfo', 'codalab', '-f', 'time_used']))
     _run_command([cl, 'uedit', 'codalab', '--time-quota', str(time_used + 2)])
     uuid = _run_command([cl, 'run', 'sleep 100000'])
-<<<<<<< HEAD
-    wait_until_state(uuid, State.KILLED, timeout_seconds=200)
-=======
     wait_until_state(uuid, State.KILLED, timeout_seconds=120)
->>>>>>> 5c59e6ae
     check_equals(
         'Kill requested: User time quota exceeded. To apply for more quota,'
         ' please visit the following link: '
