--- conflicted
+++ resolved
@@ -1722,19 +1722,6 @@
 @TestModule.register('run')
 def test_run(ctx):
     # Test that bundle fails when run without sufficient time quota
-<<<<<<< HEAD
-    # _run_command([cl, 'uedit', 'codalab', '--time-quota', '2'])
-    # uuid = _run_command([cl, 'run', 'sleep 100000'])
-    # wait_until_state(uuid, State.KILLED, timeout_seconds=60)
-    # check_equals(
-    #     'Kill requested: User time quota exceeded. To apply for more quota,'
-    #     ' please visit the following link: '
-    #     'https://codalab-worksheets.readthedocs.io/en/latest/FAQ/'
-    #     '#how-do-i-request-more-disk-quota-or-time-quota',
-    #     get_info(uuid, 'failure_message'),
-    # )
-    # _run_command([cl, 'uedit', 'codalab', '--time-quota', ctx.time_quota])  # reset time quota
-=======
     time_used = int(_run_command([cl, 'uinfo', 'codalab', '-f', 'time_used']))
     _run_command([cl, 'uedit', 'codalab', '--time-quota', str(time_used + 2)])
     uuid = _run_command([cl, 'run', 'sleep 100000'])
@@ -1747,7 +1734,6 @@
         get_info(uuid, 'failure_message'),
     )
     _run_command([cl, 'uedit', 'codalab', '--time-quota', ctx.time_quota])  # reset time quota
->>>>>>> c87ffc79
 
     name = random_name()
     uuid = _run_command([cl, 'run', 'echo hello', '-n', name])
