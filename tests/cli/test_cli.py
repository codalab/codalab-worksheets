--- conflicted
+++ resolved
@@ -787,112 +787,6 @@
     switch_user('codalab')
 
 
-<<<<<<< HEAD
-@TestModule.register('upload_blob1')
-def test_upload1_blob(ctx):
-    """Simiar to test case 'upload1'.
-    Test bypass server upload under different senario. Specify `--store` to enable bypass server upload.
-    """
-    storage_urls = [
-        'azfs://devstoreaccount1/bundles',
-        # 'gs://codalab-test'
-    ]
-    # TODO: Add manually test using GCS
-
-    for url in storage_urls:
-        bundle_store_name = 'blob-' + random_name()
-        _run_command(
-            [cl, "store", "add", "--name", bundle_store_name, '--url', url,]
-        )
-
-        # Upload contents: Upload a string will not bypass server.
-        uuid = _run_command([cl, 'upload', '-c', 'hello', '--store', bundle_store_name])
-        check_equals('hello', _run_command([cl, 'cat', uuid]))
-
-        # Upload binary file
-        uuid = _run_command([cl, 'upload', test_path('echo'), '--store', bundle_store_name])
-        check_equals(
-            test_path_contents('echo', binary=True), _run_command([cl, 'cat', uuid], binary=True)
-        )
-
-        # Upload file with crazy name
-        uuid = _run_command([cl, 'upload', test_path(crazy_name), '--store', bundle_store_name])
-        check_equals(test_path_contents(crazy_name), _run_command([cl, 'cat', uuid]))
-
-        # Upload directory with excluded files
-        uuid = _run_command(
-            [
-                cl,
-                'upload',
-                '--store',
-                bundle_store_name,
-                test_path('dir1'),
-                '--exclude-patterns',
-                'f*',
-            ]
-        )
-        check_num_lines(
-            2 + 2, _run_command([cl, 'cat', uuid])
-        )  # 2 header lines, Only two files left after excluding and extracting.
-
-        # Upload multiple files with excluded files
-        uuid = _run_command(
-            [
-                cl,
-                'upload',
-                '-a',
-                test_path('dir1'),
-                test_path('echo'),
-                test_path(crazy_name),
-                '--exclude-patterns',
-                'f*',
-            ]
-        )
-        check_num_lines(
-            2 + 3, _run_command([cl, 'cat', uuid])
-        )  # 2 header lines, 3 items at bundle target root
-        check_num_lines(
-            2 + 2, _run_command([cl, 'cat', uuid + '/dir1'])
-        )  # 2 header lines, Only two files left after excluding and extracting.
-
-        # Upload directory with only one file, should not simplify directory structure
-        uuid = _run_command([cl, 'upload', test_path('dir2'), '--store', bundle_store_name])
-        check_num_lines(
-            2 + 1, _run_command([cl, 'cat', uuid])
-        )  # Directory listing with 2 headers lines and one file
-
-        # Upload a file that exceeds the disk quota
-        _run_command([cl, 'uedit', 'codalab', '--disk-quota', '2'])
-        # expect to fail when we upload something more than 2 bytes
-        _run_command(
-            [cl, 'upload', '--store', bundle_store_name, test_path('codalab.png')],
-            expected_exit_code=1,
-        )
-        # Reset disk quota
-        _run_command([cl, 'uedit', 'codalab', '--disk-quota', ctx.disk_quota])
-
-        # Run the same tests when on a non root user
-        user_name = 'non_root_user_' + random_name()
-        create_user(ctx, user_name, disk_quota='2000')
-        switch_user(user_name)
-        # expect to fail when we upload something more than 2k bytes
-        check_contains(
-            "Attempted to upload bundle of size 10.0k with only 2.0k remaining in user\'s disk quota",
-            _run_command(
-                [cl, 'upload', test_path('codalab.png'), '--store', bundle_store_name],
-                expected_exit_code=1,
-                # To return stderr, we need to include
-                # the following two arguments:
-                include_stderr=True,
-                force_subprocess=True,
-            ),
-        )
-        # Switch back to root user
-        switch_user('codalab')
-
-
-=======
->>>>>>> 86393f1e
 @TestModule.register('upload2')
 def test_upload2(ctx):
     """Additional upload tests. Also checks to make sure the REST API /contents/blob/ endpoint
@@ -982,126 +876,6 @@
         os.unlink(archive_path)
 
 
-<<<<<<< HEAD
-@TestModule.register('upload_blob2')
-def test_upload2_blob(ctx):
-    """Similar to 'upload2' test but test the bypass server upload.
-    Only run it when enabling Azurite environment.
-    """
-    storage_urls = [
-        'azfs://devstoreaccount1/bundles',
-        # 'gs://codalab-test'
-    ]
-    # TODO: Add manually test using GCS
-
-    for url in storage_urls:
-        bundle_store_name = 'blob-' + random_name()
-        _run_command(
-            [cl, "store", "add", "--name", bundle_store_name, '--url', url,]
-        )
-        # Upload tar.gz and zip.
-        for suffix in ['.tar.gz', '.zip']:
-            # Pack it up
-            archive_path = temp_path(suffix)
-            contents_path = test_path('dir1')
-            if suffix == '.tar.gz':
-                _run_command(
-                    [
-                        'tar',
-                        'cfz',
-                        archive_path,
-                        '-C',
-                        os.path.dirname(contents_path),
-                        os.path.basename(contents_path),
-                    ]
-                )
-            else:
-                _run_command(
-                    [
-                        'bash',
-                        '-c',
-                        'cd %s && zip -r %s %s'
-                        % (
-                            os.path.dirname(contents_path),
-                            archive_path,
-                            os.path.basename(contents_path),
-                        ),
-                    ]
-                )
-
-            # Upload it and unpack
-            uuid = _run_command([cl, 'upload', archive_path, '--store', bundle_store_name])
-            name = get_info(uuid, 'name')
-            check_equals(os.path.basename(archive_path).replace(suffix, ''), name)
-            check_equals(
-                test_path_contents('dir1/f1'), _run_command([cl, 'cat', uuid + '/dir1/f1'])
-            )
-
-            response = ctx.client.fetch_contents_blob(BundleTarget(uuid, ''))
-            check_equals("application/gzip", response.headers.get("Content-Type"))
-            check_equals("identity", response.headers.get("Content-Encoding"))
-            check_equals(
-                f'attachment; filename="{name}.tar.gz"', response.headers.get("Content-Disposition")
-            )
-
-            response = ctx.client.fetch_contents_blob(BundleTarget(uuid, 'dir1/f1'))
-            check_equals("text/plain", response.headers.get("Content-Type"))
-            check_equals("gzip", response.headers.get("Content-Encoding"))
-            check_equals('inline; filename="f1"', response.headers.get("Content-Disposition"))
-            check_equals(test_path_contents('dir1/f1', binary=True), response.read().rstrip())
-
-            # Upload it but don't unpack
-            # failed here! Upload a packed file (.tar.gz), and it is thought as a dir (which is false)
-            uuid = _run_command(
-                [cl, 'upload', '--store', bundle_store_name, archive_path, '--pack']
-            )
-            check_equals(os.path.basename(archive_path), get_info(uuid, 'name'))
-            print(test_path_contents(archive_path, binary=True))
-            check_equals(
-                test_path_contents(archive_path, binary=True),
-                _run_command([cl, 'cat', uuid], binary=True),
-            )
-
-            # Bundle should be streamed as a gzipped archive file, so it should be transparently decoded by the browser.
-            response = ctx.client.fetch_contents_blob(BundleTarget(uuid, ''))
-            check_equals(
-                "application/zip" if suffix == ".zip" else "application/octet-stream",
-                response.headers.get("Content-Type"),
-            )
-            check_equals("gzip", response.headers.get("Content-Encoding"))
-            check_equals(
-                f'inline; filename="{os.path.basename(archive_path)}"',
-                response.headers.get("Content-Disposition"),
-            )
-            check_equals(test_path_contents(archive_path, binary=True), response.read())
-
-            # Force compression
-            uuid = _run_command(
-                [
-                    cl,
-                    'upload',
-                    '--store',
-                    bundle_store_name,
-                    test_path('echo'),
-                    '--force-compression',
-                ]
-            )
-            check_equals('echo', get_info(uuid, 'name'))
-            check_equals(
-                test_path_contents('echo', binary=True),
-                _run_command([cl, 'cat', uuid], binary=True),
-            )
-            response = ctx.client.fetch_contents_blob(BundleTarget(uuid, ''))
-            check_equals("text/plain", response.headers.get("Content-Type"))
-            check_equals("gzip", response.headers.get("Content-Encoding"))
-            check_equals('inline; filename="echo"', response.headers.get("Content-Disposition"))
-            check_equals(test_path_contents('echo', binary=True), response.read().rstrip())
-
-            os.unlink(archive_path)
-
-
-=======
->>>>>>> 86393f1e
 @TestModule.register('upload3')
 def test_upload3(ctx):
     # Create a new bundle store and upload to it
