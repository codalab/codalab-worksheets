--- conflicted
+++ resolved
@@ -116,14 +116,11 @@
         cleanup(self._cl, StressTestRunner._TAG, should_wait=False)
         print('Running stress tests...')
         self._start_heartbeat()
-<<<<<<< HEAD
         self._test_large_bundle_result()
+        print('_test_large_bundle_result finished')
         self.cleanup()
         self._test_large_bundle_upload()
-=======
-        self._test_large_bundle()
-        print('_test_large_bundle finished')
->>>>>>> 7afc76bc
+        print('_test_large_bundle_upload finished')
         self.cleanup()
         self._test_many_gpu_runs()
         print('_test_many_gpu_runs finished')
