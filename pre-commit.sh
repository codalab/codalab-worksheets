#!/bin/bash

# Run this script before you commit.

if ! [ -e venv ]; then
  virtualenv -p python3.6 venv || exit 1
  venv/bin/pip install -r requirements-server.txt || exit 1
  venv/bin/pip install -r requirements.docs.txt || exit 1
<<<<<<< HEAD
fi

venv/bin/pip install -e worker  # Not sure why this is necessary (TODO: get rid of this when we remove the codalabworker package)
=======
  # Install for generating docs.
  venv/bin/pip install black==18.9b0 || exit 1
fi

>>>>>>> ce7a8455
venv/bin/pip install -e .

# Generate docs
venv/bin/python scripts/gen-rest-docs.py || exit 1  # Outputs to `docs`
venv/bin/python scripts/gen-cli-docs.py || exit 1  # Outputs to `docs`
venv/bin/mkdocs build || exit 1  # Outputs to `site`
# Note: run `venv/bin/mkdocs serve` for a live preview

# Fix style (mutates code!)
venv/bin/black codalab worker scripts *.py || exit<|MERGE_RESOLUTION|>--- conflicted
+++ resolved
@@ -6,16 +6,8 @@
   virtualenv -p python3.6 venv || exit 1
   venv/bin/pip install -r requirements-server.txt || exit 1
   venv/bin/pip install -r requirements.docs.txt || exit 1
-<<<<<<< HEAD
 fi
 
-venv/bin/pip install -e worker  # Not sure why this is necessary (TODO: get rid of this when we remove the codalabworker package)
-=======
-  # Install for generating docs.
-  venv/bin/pip install black==18.9b0 || exit 1
-fi
-
->>>>>>> ce7a8455
 venv/bin/pip install -e .
 
 # Generate docs
@@ -25,4 +17,4 @@
 # Note: run `venv/bin/mkdocs serve` for a live preview
 
 # Fix style (mutates code!)
-venv/bin/black codalab worker scripts *.py || exit+venv/bin/black codalab scripts *.py || exit