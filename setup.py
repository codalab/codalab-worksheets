--- conflicted
+++ resolved
@@ -36,11 +36,8 @@
             'cl=codalab.bin.cl:main',
             'codalab-service=codalab_service:main',
             'cl-worker=codalab.worker.main:main',
-<<<<<<< HEAD
             'cl-worker-manager=codalab.worker_manager.main:main',
-=======
             'cl-competitiond=scripts.competitiond:main',
->>>>>>> 387acb3c
         ]
     },
     zip_safe=False,
