version: '3.5'

x-non-blocking-logging: &non-blocking-logging
  driver: json-file
  options:
    mode: non-blocking

# Synchronize with codalab_service.py
x-codalab-env: &codalab-env
  - HOSTNAME=${HOSTNAME}
  - CODALAB_VERSION=${CODALAB_VERSION}
  - CODALAB_PROTECTED_MODE=${CODALAB_PROTECTED_MODE}
  - CODALAB_USERNAME=${CODALAB_USERNAME}
  - CODALAB_PASSWORD=${CODALAB_PASSWORD}
  - CODALAB_MYSQL_HOST=${CODALAB_MYSQL_HOST}
  - CODALAB_MYSQL_PORT=${CODALAB_MYSQL_PORT}
  - CODALAB_MYSQL_DATABASE=${CODALAB_MYSQL_DATABASE}
  - CODALAB_MYSQL_USERNAME=${CODALAB_MYSQL_USERNAME}
  - CODALAB_MYSQL_PASSWORD=${CODALAB_MYSQL_PASSWORD}
  - CODALAB_HOME=${CODALAB_HOME}
  - CODALAB_BUNDLE_MOUNT=${CODALAB_BUNDLE_MOUNT}
  - CODALAB_USER_DISK_QUOTA=${CODALAB_USER_DISK_QUOTA}
  - CODALAB_USER_TIME_QUOTA=${CODALAB_USER_TIME_QUOTA}
  - CODALAB_USER_PARALLEL_RUN_QUOTA=${CODALAB_USER_PARALLEL_RUN_QUOTA}
  - CODALAB_ADMIN_EMAIL=${CODALAB_ADMIN_EMAIL}
  - CODALAB_SUPPORT_EMAIL=${CODALAB_SUPPORT_EMAIL}
  - CODALAB_EMAIL_HOST=${CODALAB_EMAIL_HOST}
  - CODALAB_EMAIL_USERNAME=${CODALAB_EMAIL_USERNAME}
  - CODALAB_EMAIL_PASSWORD=${CODALAB_EMAIL_PASSWORD}
  - CODALAB_SERVER=${CODALAB_SERVER}
  - CODALAB_SHARED_FILE_SYSTEM=${CODALAB_SHARED_FILE_SYSTEM}
  - CODALAB_LINK_MOUNTS=${CODALAB_LINK_MOUNTS}
  - CODALAB_BUNDLE_MANAGER_WORKER_TIMEOUT_SECONDS=${CODALAB_BUNDLE_MANAGER_WORKER_TIMEOUT_SECONDS}
  - CODALAB_WORKER_MANAGER_TYPE=${CODALAB_WORKER_MANAGER_TYPE}
  - CODALAB_WORKER_MANAGER_WORKER_DOWNLOAD_DEPENDENCIES_MAX_RETRIES=${CODALAB_WORKER_MANAGER_WORKER_DOWNLOAD_DEPENDENCIES_MAX_RETRIES}
  - CODALAB_WORKER_MANAGER_WORKER_WORK_DIR_PREFIX=${CODALAB_WORKER_MANAGER_WORKER_WORK_DIR_PREFIX}
  - CODALAB_WORKER_MANAGER_WORKER_MAX_WORK_DIR_SIZE=${CODALAB_WORKER_MANAGER_WORKER_MAX_WORK_DIR_SIZE}
  - CODALAB_WORKER_MANAGER_IDLE_SECONDS=${CODALAB_WORKER_MANAGER_IDLE_SECONDS}
  - CODALAB_WORKER_MANAGER_CHECKIN_FREQUENCY_SECONDS=${CODALAB_WORKER_MANAGER_CHECKIN_FREQUENCY_SECONDS}
  - CODALAB_WORKER_MANAGER_CPU_SECONDS_BETWEEN_WORKERS=${CODALAB_WORKER_MANAGER_CPU_SECONDS_BETWEEN_WORKERS}
  - CODALAB_WORKER_MANAGER_GPU_SECONDS_BETWEEN_WORKERS=${CODALAB_WORKER_MANAGER_GPU_SECONDS_BETWEEN_WORKERS}
  - CODALAB_WORKER_MANAGER_SLEEP_TIME_SECONDS=${CODALAB_WORKER_MANAGER_SLEEP_TIME_SECONDS}
  - CODALAB_WORKER_MANAGER_CPU_DEFAULT_CPUS=${CODALAB_WORKER_MANAGER_CPU_DEFAULT_CPUS}
  - CODALAB_WORKER_MANAGER_GPU_DEFAULT_CPUS=${CODALAB_WORKER_MANAGER_GPU_DEFAULT_CPUS}
  - CODALAB_WORKER_MANAGER_DEFAULT_GPUS=${CODALAB_WORKER_MANAGER_DEFAULT_GPUS}
  - CODALAB_WORKER_MANAGER_CPU_DEFAULT_MEMORY_MB=${CODALAB_WORKER_MANAGER_CPU_DEFAULT_MEMORY_MB}
  - CODALAB_WORKER_MANAGER_GPU_DEFAULT_MEMORY_MB${CODALAB_WORKER_MANAGER_GPU_DEFAULT_MEMORY_MB}
  - CODALAB_WORKER_MANAGER_CPU_TAG=${CODALAB_WORKER_MANAGER_CPU_TAG}
  - CODALAB_WORKER_MANAGER_GPU_TAG=${CODALAB_WORKER_MANAGER_GPU_TAG}
  - CODALAB_WORKER_MANAGER_MIN_CPU_WORKERS=${CODALAB_WORKER_MANAGER_MIN_CPU_WORKERS}
  - CODALAB_WORKER_MANAGER_MIN_GPU_WORKERS=${CODALAB_WORKER_MANAGER_MIN_GPU_WORKERS}
  - CODALAB_WORKER_MANAGER_MAX_CPU_WORKERS=${CODALAB_WORKER_MANAGER_MAX_CPU_WORKERS}
  - CODALAB_WORKER_MANAGER_MAX_GPU_WORKERS=${CODALAB_WORKER_MANAGER_MAX_GPU_WORKERS}
  - CODALAB_WORKER_MANAGER_AZURE_BATCH_ACCOUNT_NAME=${CODALAB_WORKER_MANAGER_AZURE_BATCH_ACCOUNT_NAME}
  - CODALAB_WORKER_MANAGER_AZURE_BATCH_ACCOUNT_KEY=${CODALAB_WORKER_MANAGER_AZURE_BATCH_ACCOUNT_KEY}
  - CODALAB_WORKER_MANAGER_AZURE_BATCH_SERVICE_URL=${CODALAB_WORKER_MANAGER_AZURE_BATCH_SERVICE_URL}
  - CODALAB_WORKER_MANAGER_CPU_AZURE_BATCH_JOB_ID=${CODALAB_WORKER_MANAGER_CPU_AZURE_BATCH_JOB_ID}
  - CODALAB_WORKER_MANAGER_GPU_AZURE_BATCH_JOB_ID=${CODALAB_WORKER_MANAGER_GPU_AZURE_BATCH_JOB_ID}
  - CODALAB_WORKER_MANAGER_CPU_AZURE_LOG_CONTAINER_URL=${CODALAB_WORKER_MANAGER_CPU_AZURE_LOG_CONTAINER_URL}
  - CODALAB_WORKER_MANAGER_GPU_AZURE_LOG_CONTAINER_URL=${CODALAB_WORKER_MANAGER_GPU_AZURE_LOG_CONTAINER_URL}
  - CODALAB_WORKER_MANAGER_CPU_KUBERNETES_CLUSTER_HOST=${CODALAB_WORKER_MANAGER_CPU_KUBERNETES_CLUSTER_HOST}
  - CODALAB_WORKER_MANAGER_CPU_KUBERNETES_AUTH_TOKEN=${CODALAB_WORKER_MANAGER_CPU_KUBERNETES_AUTH_TOKEN}
  - CODALAB_WORKER_MANAGER_CPU_KUBERNETES_CERT_PATH=${CODALAB_WORKER_MANAGER_CPU_KUBERNETES_CERT_PATH}
  - CODALAB_WORKER_MANAGER_GPU_KUBERNETES_CLUSTER_HOST=${CODALAB_WORKER_MANAGER_GPU_KUBERNETES_CLUSTER_HOST}
  - CODALAB_WORKER_MANAGER_GPU_KUBERNETES_AUTH_TOKEN=${CODALAB_WORKER_MANAGER_GPU_KUBERNETES_AUTH_TOKEN}
  - CODALAB_WORKER_MANAGER_GPU_KUBERNETES_CERT_PATH=${CODALAB_WORKER_MANAGER_GPU_KUBERNETES_CERT_PATH}
  - CODALAB_WORKER_MANAGER_AWS_REGION=${CODALAB_WORKER_MANAGER_AWS_REGION}
  - CODALAB_WORKER_MANAGER_AWS_BATCH_JOB_DEFINITION_NAME=${CODALAB_WORKER_MANAGER_AWS_BATCH_JOB_DEFINITION_NAME}
  - CODALAB_WORKER_MANAGER_CPU_AWS_BATCH_QUEUE=${CODALAB_WORKER_MANAGER_CPU_AWS_BATCH_QUEUE}
  - CODALAB_WORKER_MANAGER_GPU_AWS_BATCH_QUEUE=${CODALAB_WORKER_MANAGER_GPU_AWS_BATCH_QUEUE}
  - CODALAB_WORKER_MANAGER_CPU_WORKER_SHARED_MEMORY_SIZE_GB=${CODALAB_WORKER_MANAGER_CPU_WORKER_SHARED_MEMORY_SIZE_GB}
  - CODALAB_WORKER_MANAGER_GPU_WORKER_SHARED_MEMORY_SIZE_GB=${CODALAB_WORKER_MANAGER_GPU_WORKER_SHARED_MEMORY_SIZE_GB}
  - CODALAB_PUBLIC_WORKERS=${CODALAB_PUBLIC_WORKERS}
  - COMPOSE_HTTP_TIMEOUT=${COMPOSE_HTTP_TIMEOUT}
  - DOCKER_CLIENT_TIMEOUT=${DOCKER_CLIENT_TIMEOUT}
  - CODALAB_AZURE_BLOB_CONNECTION_STRING=${CODALAB_AZURE_BLOB_CONNECTION_STRING}
  - CODALAB_DEFAULT_BUNDLE_STORE_NAME=${CODALAB_DEFAULT_BUNDLE_STORE_NAME}
  - GOOGLE_APPLICATION_CREDENTIALS=/google-application-credentials.json
  - CODALAB_ALWAYS_USE_AZURE_BLOB_BETA=${CODALAB_ALWAYS_USE_AZURE_BLOB_BETA}
  - CODALAB_SENTRY_INGEST_URL=${CODALAB_SENTRY_INGEST_URL}
  - CODALAB_SENTRY_ENVIRONMENT=${CODALAB_SENTRY_ENVIRONMENT}
  - CODALAB_RECAPTCHA_SECRET_KEY=${CODALAB_RECAPTCHA_SECRET_KEY}
  # All frontend variables beginning with REACT_APP will be EXPOSED to the browser, please be careful.
  - REACT_APP_CODALAB_RECAPTCHA_SITE_KEY=${CODALAB_RECAPTCHA_SITE_KEY}
  - REACT_APP_CODALAB_SENTRY_INGEST_URL=${CODALAB_SENTRY_INGEST_URL}
  - REACT_APP_CODALAB_SENTRY_ENVIRONMENT=${CODALAB_SENTRY_ENVIRONMENT}

# Properties that every service inherits.
x-codalab-base: &codalab-base
  environment:
    *codalab-env
  logging:
    *non-blocking-logging
  user: ${CODALAB_UID}
  networks:
    - service

# We mostly want to run in user mode when we need to save files to disk.
# But if we don't, easier to run as root.
x-codalab-root: &codalab-root
  user: 0:0

# Services that need direct access to disk.
x-codalab-server: &codalab-server
  volumes:
  - "${CODALAB_HOME}:${CODALAB_HOME}"
  - "${CODALAB_BUNDLE_MOUNT}:${CODALAB_BUNDLE_MOUNT}"
  - "${CODALAB_MONITOR_DIR}:${CODALAB_MONITOR_DIR}"
  - "${CODALAB_GOOGLE_APPLICATION_CREDENTIALS}:/google-application-credentials.json"

############################################################

services:
  rest-server:
    image: codalab/server:${CODALAB_VERSION}
    command: cl-server
    <<: *codalab-base
    <<: *codalab-server
    depends_on:
      - mysql
    networks:
      - rest-server
    expose:
      - ${CODALAB_REST_PORT}

  bundle-manager:
    image: codalab/server:${CODALAB_VERSION}
    command: |
      cl-bundle-manager
      --worker-timeout-seconds ${CODALAB_BUNDLE_MANAGER_WORKER_TIMEOUT_SECONDS}
    <<: *codalab-base
    <<: *codalab-server
    depends_on:
      - mysql
    networks:
      - rest-server

  azurite:
    image: mcr.microsoft.com/azure-storage/azurite:3.14.2
    command: "azurite --blobHost 0.0.0.0"
    networks:
      - rest-server
    expose:
      - 10000
    ports:
      - 10000:10000
    volumes:
      - ${CODALAB_HOME}/azurite:/data

  aws-batch-worker-manager-cpu:
    image: codalab/server:${CODALAB_VERSION}
    command: |
      cl-worker-manager
      --server ${CODALAB_SERVER}
      --min-workers ${CODALAB_WORKER_MANAGER_MIN_CPU_WORKERS}
      --max-workers ${CODALAB_WORKER_MANAGER_MAX_CPU_WORKERS}
      --worker-download-dependencies-max-retries ${CODALAB_WORKER_MANAGER_WORKER_DOWNLOAD_DEPENDENCIES_MAX_RETRIES}
      --worker-work-dir-prefix ${CODALAB_WORKER_MANAGER_WORKER_WORK_DIR_PREFIX}
      --worker-max-work-dir-size ${CODALAB_WORKER_MANAGER_WORKER_MAX_WORK_DIR_SIZE}
      --search request_gpus=0
      --min-seconds-between-workers ${CODALAB_WORKER_MANAGER_CPU_SECONDS_BETWEEN_WORKERS}
      --sleep-time ${CODALAB_WORKER_MANAGER_SLEEP_TIME_SECONDS}
      --worker-idle-seconds ${CODALAB_WORKER_MANAGER_IDLE_SECONDS}
      --worker-checkin-frequency-seconds ${CODALAB_WORKER_MANAGER_WORKER_CHECKIN_FREQUENCY_SECONDS}
      --worker-shared-memory-size-gb ${CODALAB_WORKER_MANAGER_CPU_WORKER_SHARED_MEMORY_SIZE_GB}
      ${CODALAB_WORKER_MANAGER_TYPE}
      --job-queue ${CODALAB_WORKER_MANAGER_CPU_AWS_BATCH_QUEUE}
      --region ${CODALAB_WORKER_MANAGER_AWS_REGION}
      --job-definition-name ${CODALAB_WORKER_MANAGER_AWS_BATCH_JOB_DEFINITION_NAME}
      --cpus ${CODALAB_WORKER_MANAGER_CPU_DEFAULT_CPUS}
      --memory-mb ${CODALAB_WORKER_MANAGER_CPU_DEFAULT_MEMORY_MB}
    <<: *codalab-base
    <<: *codalab-server
    networks:
      - rest-server

  aws-batch-worker-manager-gpu:
    image: codalab/server:${CODALAB_VERSION}
    command: |
      cl-worker-manager
      --server ${CODALAB_SERVER}
      --min-workers ${CODALAB_WORKER_MANAGER_MIN_GPU_WORKERS}
      --max-workers ${CODALAB_WORKER_MANAGER_MAX_GPU_WORKERS}
      --worker-download-dependencies-max-retries ${CODALAB_WORKER_MANAGER_WORKER_DOWNLOAD_DEPENDENCIES_MAX_RETRIES}
      --worker-work-dir-prefix ${CODALAB_WORKER_MANAGER_WORKER_WORK_DIR_PREFIX}
      --worker-max-work-dir-size ${CODALAB_WORKER_MANAGER_WORKER_MAX_WORK_DIR_SIZE}
      --search request_gpus=1
      --min-seconds-between-workers ${CODALAB_WORKER_MANAGER_GPU_SECONDS_BETWEEN_WORKERS}
      --sleep-time ${CODALAB_WORKER_MANAGER_SLEEP_TIME_SECONDS}
      --worker-idle-seconds ${CODALAB_WORKER_MANAGER_IDLE_SECONDS}
      --worker-checkin-frequency-seconds ${CODALAB_WORKER_MANAGER_WORKER_CHECKIN_FREQUENCY_SECONDS}
      --worker-shared-memory-size-gb ${CODALAB_WORKER_MANAGER_CPU_WORKER_SHARED_MEMORY_SIZE_GB}
      ${CODALAB_WORKER_MANAGER_TYPE}
      --job-queue ${CODALAB_WORKER_MANAGER_GPU_AWS_BATCH_QUEUE}
      --region ${CODALAB_WORKER_MANAGER_AWS_REGION}
      --job-definition-name ${CODALAB_WORKER_MANAGER_AWS_BATCH_JOB_DEFINITION_NAME}
      --cpus ${CODALAB_WORKER_MANAGER_GPU_DEFAULT_CPUS}
      --gpus ${CODALAB_WORKER_MANAGER_DEFAULT_GPUS}
      --memory-mb ${CODALAB_WORKER_MANAGER_GPU_DEFAULT_MEMORY_MB}
    <<: *codalab-base
    <<: *codalab-server
    networks:
      - rest-server

  azure-batch-worker-manager-cpu:
    image: codalab/server:${CODALAB_VERSION}
    command: |
      cl-worker-manager
      --server ${CODALAB_SERVER}
      --min-workers ${CODALAB_WORKER_MANAGER_MIN_CPU_WORKERS}
      --max-workers ${CODALAB_WORKER_MANAGER_MAX_CPU_WORKERS}
      --worker-download-dependencies-max-retries ${CODALAB_WORKER_MANAGER_WORKER_DOWNLOAD_DEPENDENCIES_MAX_RETRIES}
      --worker-work-dir-prefix ${CODALAB_WORKER_MANAGER_WORKER_WORK_DIR_PREFIX}
      --worker-max-work-dir-size ${CODALAB_WORKER_MANAGER_WORKER_MAX_WORK_DIR_SIZE}
      --search request_gpus=0
      --min-seconds-between-workers ${CODALAB_WORKER_MANAGER_CPU_SECONDS_BETWEEN_WORKERS}
      --sleep-time ${CODALAB_WORKER_MANAGER_SLEEP_TIME_SECONDS}
      --worker-idle-seconds ${CODALAB_WORKER_MANAGER_IDLE_SECONDS}
      --worker-checkin-frequency-seconds ${CODALAB_WORKER_MANAGER_WORKER_CHECKIN_FREQUENCY_SECONDS}
      --worker-shared-memory-size-gb ${CODALAB_WORKER_MANAGER_CPU_WORKER_SHARED_MEMORY_SIZE_GB}
      ${CODALAB_WORKER_MANAGER_TYPE}
      --account-name ${CODALAB_WORKER_MANAGER_AZURE_BATCH_ACCOUNT_NAME}
      --account-key ${CODALAB_WORKER_MANAGER_AZURE_BATCH_ACCOUNT_KEY}
      --service-url ${CODALAB_WORKER_MANAGER_AZURE_BATCH_SERVICE_URL}
      --job-id ${CODALAB_WORKER_MANAGER_CPU_AZURE_BATCH_JOB_ID}
      --log-container-url ${CODALAB_WORKER_MANAGER_CPU_AZURE_LOG_CONTAINER_URL}
      --cpus ${CODALAB_WORKER_MANAGER_CPU_DEFAULT_CPUS}
      --memory-mb ${CODALAB_WORKER_MANAGER_CPU_DEFAULT_MEMORY_MB}
    <<: *codalab-base
    <<: *codalab-server
    networks:
      - rest-server

  azure-batch-worker-manager-gpu:
    image: codalab/server:${CODALAB_VERSION}
    command: |
      cl-worker-manager
      --server ${CODALAB_SERVER}
      --min-workers ${CODALAB_WORKER_MANAGER_MIN_GPU_WORKERS}
      --max-workers ${CODALAB_WORKER_MANAGER_MAX_GPU_WORKERS}
      --worker-download-dependencies-max-retries ${CODALAB_WORKER_MANAGER_WORKER_DOWNLOAD_DEPENDENCIES_MAX_RETRIES}
      --worker-work-dir-prefix ${CODALAB_WORKER_MANAGER_WORKER_WORK_DIR_PREFIX}
      --worker-max-work-dir-size ${CODALAB_WORKER_MANAGER_WORKER_MAX_WORK_DIR_SIZE}
      --search request_gpus=1
      --min-seconds-between-workers ${CODALAB_WORKER_MANAGER_GPU_SECONDS_BETWEEN_WORKERS}
      --sleep-time ${CODALAB_WORKER_MANAGER_SLEEP_TIME_SECONDS}
      --worker-idle-seconds ${CODALAB_WORKER_MANAGER_IDLE_SECONDS}
      --worker-checkin-frequency-seconds ${CODALAB_WORKER_MANAGER_WORKER_CHECKIN_FREQUENCY_SECONDS}
      --worker-shared-memory-size-gb ${CODALAB_WORKER_MANAGER_CPU_WORKER_SHARED_MEMORY_SIZE_GB}
      ${CODALAB_WORKER_MANAGER_TYPE}
      --account-name ${CODALAB_WORKER_MANAGER_AZURE_BATCH_ACCOUNT_NAME}
      --account-key ${CODALAB_WORKER_MANAGER_AZURE_BATCH_ACCOUNT_KEY}
      --service-url ${CODALAB_WORKER_MANAGER_AZURE_BATCH_SERVICE_URL}
      --job-id ${CODALAB_WORKER_MANAGER_GPU_AZURE_BATCH_JOB_ID}
      --log-container-url ${CODALAB_WORKER_MANAGER_GPU_AZURE_LOG_CONTAINER_URL}
      --cpus ${CODALAB_WORKER_MANAGER_GPU_DEFAULT_CPUS}
      --gpus ${CODALAB_WORKER_MANAGER_DEFAULT_GPUS}
      --memory-mb ${CODALAB_WORKER_MANAGER_GPU_DEFAULT_MEMORY_MB}
    <<: *codalab-base
    <<: *codalab-server
    networks:
      - rest-server

  kubernetes-worker-manager-cpu:
    image: codalab/server:${CODALAB_VERSION}
    command: |
      cl-worker-manager
      --server ${CODALAB_SERVER}
      --min-workers ${CODALAB_WORKER_MANAGER_MIN_CPU_WORKERS}
      --max-workers ${CODALAB_WORKER_MANAGER_MAX_CPU_WORKERS}
      --worker-download-dependencies-max-retries ${CODALAB_WORKER_MANAGER_WORKER_DOWNLOAD_DEPENDENCIES_MAX_RETRIES}
      --worker-work-dir-prefix ${CODALAB_WORKER_MANAGER_WORKER_WORK_DIR_PREFIX}
      --worker-max-work-dir-size ${CODALAB_WORKER_MANAGER_WORKER_MAX_WORK_DIR_SIZE}
      --search request_gpus=0
      --min-seconds-between-workers ${CODALAB_WORKER_MANAGER_CPU_SECONDS_BETWEEN_WORKERS}
      --sleep-time ${CODALAB_WORKER_MANAGER_SLEEP_TIME_SECONDS}
      --worker-idle-seconds ${CODALAB_WORKER_MANAGER_IDLE_SECONDS}
      --worker-checkin-frequency-seconds ${CODALAB_WORKER_MANAGER_WORKER_CHECKIN_FREQUENCY_SECONDS}
      --worker-shared-memory-size-gb ${CODALAB_WORKER_MANAGER_CPU_WORKER_SHARED_MEMORY_SIZE_GB}
      ${CODALAB_WORKER_MANAGER_TYPE}
      --cluster-host ${CODALAB_WORKER_MANAGER_CPU_KUBERNETES_CLUSTER_HOST}
      --auth-token ${CODALAB_WORKER_MANAGER_CPU_KUBERNETES_AUTH_TOKEN}
      --cert-path ${CODALAB_WORKER_MANAGER_CPU_KUBERNETES_CERT_PATH}
      --cpus ${CODALAB_WORKER_MANAGER_CPU_DEFAULT_CPUS}
      --memory-mb ${CODALAB_WORKER_MANAGER_CPU_DEFAULT_MEMORY_MB}
    <<: *codalab-base
    <<: *codalab-server
    volumes:
<<<<<<< HEAD
      - "${CODALAB_HOME}:${CODALAB_HOME}"
      - "${CODALAB_BUNDLE_MOUNT}:${CODALAB_BUNDLE_MOUNT}"
      - "${CODALAB_MONITOR_DIR}:${CODALAB_MONITOR_DIR}"
=======
>>>>>>> e0de7f83
      - ${CODALAB_WORKER_MANAGER_CPU_KUBERNETES_CERT_PATH}:${CODALAB_WORKER_MANAGER_CPU_KUBERNETES_CERT_PATH}:ro
    networks:
      - rest-server

  kubernetes-worker-manager-gpu:
    image: codalab/server:${CODALAB_VERSION}
    command: |
      cl-worker-manager
      --server ${CODALAB_SERVER}
      --min-workers ${CODALAB_WORKER_MANAGER_MIN_GPU_WORKERS}
      --max-workers ${CODALAB_WORKER_MANAGER_MAX_GPU_WORKERS}
      --worker-download-dependencies-max-retries ${CODALAB_WORKER_MANAGER_WORKER_DOWNLOAD_DEPENDENCIES_MAX_RETRIES}
      --worker-work-dir-prefix ${CODALAB_WORKER_MANAGER_WORKER_WORK_DIR_PREFIX}
      --worker-max-work-dir-size ${CODALAB_WORKER_MANAGER_WORKER_MAX_WORK_DIR_SIZE}
      --search request_gpus=1
      --min-seconds-between-workers ${CODALAB_WORKER_MANAGER_GPU_SECONDS_BETWEEN_WORKERS}
      --sleep-time ${CODALAB_WORKER_MANAGER_SLEEP_TIME_SECONDS}
      --worker-idle-seconds ${CODALAB_WORKER_MANAGER_IDLE_SECONDS}
      --worker-checkin-frequency-seconds ${CODALAB_WORKER_MANAGER_WORKER_CHECKIN_FREQUENCY_SECONDS}
      --worker-shared-memory-size-gb ${CODALAB_WORKER_MANAGER_CPU_WORKER_SHARED_MEMORY_SIZE_GB}
      ${CODALAB_WORKER_MANAGER_TYPE}
      --cluster-host ${CODALAB_WORKER_MANAGER_GPU_KUBERNETES_CLUSTER_HOST}
      --auth-token ${CODALAB_WORKER_MANAGER_GPU_KUBERNETES_AUTH_TOKEN}
      --cert-path ${CODALAB_WORKER_MANAGER_GPU_KUBERNETES_CERT_PATH}
      --cpus ${CODALAB_WORKER_MANAGER_GPU_DEFAULT_CPUS}
      --gpus ${CODALAB_WORKER_MANAGER_DEFAULT_GPUS}
      --memory-mb ${CODALAB_WORKER_MANAGER_GPU_DEFAULT_MEMORY_MB}
    <<: *codalab-base
    <<: *codalab-server
    volumes:
<<<<<<< HEAD
      - "${CODALAB_HOME}:${CODALAB_HOME}"
      - "${CODALAB_BUNDLE_MOUNT}:${CODALAB_BUNDLE_MOUNT}"
      - "${CODALAB_MONITOR_DIR}:${CODALAB_MONITOR_DIR}"
=======
>>>>>>> e0de7f83
      - ${CODALAB_WORKER_MANAGER_GPU_KUBERNETES_CERT_PATH}:${CODALAB_WORKER_MANAGER_GPU_KUBERNETES_CERT_PATH}:ro
    networks:
      - rest-server

  frontend:
    image: codalab/frontend:${CODALAB_VERSION}
    command: bash -c "node setup-frontend.js && serve -s build -l ${CODALAB_FRONTEND_PORT}"
    <<: *codalab-base
    <<: *codalab-root
    depends_on:
      - rest-server
    networks:
      - rest-server

  nginx:
    image: nginx:1.12.0
    command: nginx
    <<: *codalab-base
    <<: *codalab-root
    depends_on:
      - frontend
      - rest-server
    ports:
      - ${CODALAB_HTTP_PORT}:80
    volumes:
      - ./files/nginx.conf:/etc/nginx/nginx.conf:ro
    networks:
      - rest-server

  mysql:
    # https://hub.docker.com/_/mysql
    image: mysql:5.5.53
    <<: *codalab-base
    environment:
      - MYSQL_ROOT_PASSWORD=${CODALAB_MYSQL_ROOT_PASSWORD}
      - MYSQL_DATABASE=${CODALAB_MYSQL_DATABASE}
      - MYSQL_USER=${CODALAB_MYSQL_USERNAME}
      - MYSQL_PASSWORD=${CODALAB_MYSQL_PASSWORD}
    volumes:
      - ${CODALAB_MYSQL_MOUNT}:/var/lib/mysql
    networks:
      - rest-server

  worker:
    image: codalab/worker:${CODALAB_VERSION}
    command: |
      cl-worker
      --server http://rest-server:${CODALAB_REST_PORT}
      --work-dir ${CODALAB_WORKER_DIR}
      --network-prefix ${CODALAB_WORKER_NETWORK_PREFIX}
      --id ${HOSTNAME}
      --verbose
    <<: *codalab-base
    <<: *codalab-root  # Not ideal since worker files saved as root, but without it, can't use docker
    depends_on:
      - rest-server
    volumes:
      - /var/run/docker.sock:/var/run/docker.sock
      - ${CODALAB_WORKER_DIR}:${CODALAB_WORKER_DIR}
    networks:
      - service
      - worker
      - rest-server
    shm_size: '500mb'

  worker2:
    image: codalab/worker:${CODALAB_VERSION}
    command: |
      cl-worker
      --server http://rest-server:${CODALAB_REST_PORT}
      --work-dir ${CODALAB_WORKER_DIR}
      --network-prefix ${CODALAB_WORKER_NETWORK_PREFIX}
      --id ${HOSTNAME}-worker2
      --verbose
    <<: *codalab-base
    <<: *codalab-root  # Not ideal since worker files saved as root, but without it, can't use docker
    depends_on:
      - rest-server
    volumes:
      - /var/run/docker.sock:/var/run/docker.sock
      - ${CODALAB_WORKER_DIR}:${CODALAB_WORKER_DIR}
    networks:
      - service
      - worker
      - rest-server
    shm_size: '500mb'

  worker-shared-file-system:
    image: codalab/worker:${CODALAB_VERSION}
    command: |
      cl-worker
      --server http://rest-server:${CODALAB_REST_PORT}
      --work-dir ${CODALAB_WORKER_DIR}
      --network-prefix ${CODALAB_WORKER_NETWORK_PREFIX}
      --id ${HOSTNAME}
      --shared-file-system
      --verbose
    <<: *codalab-base
    <<: *codalab-root  # Not ideal since worker files saved as root, but without it, can't use docker
    depends_on:
      - rest-server
    volumes:
      - /var/run/docker.sock:/var/run/docker.sock
      - ${CODALAB_WORKER_DIR}:${CODALAB_WORKER_DIR}
      - ${CODALAB_HOME}:${CODALAB_HOME}
      - ${CODALAB_BUNDLE_MOUNT}:${CODALAB_BUNDLE_MOUNT}
    networks:
      - service
      - worker
      - rest-server

  monitor:
    image: codalab/server:${CODALAB_VERSION}
    command: python3.6 monitor.py --log-path ${CODALAB_MONITOR_DIR}/monitor.log --backup-path ${CODALAB_MONITOR_DIR}
    <<: *codalab-base
    depends_on:
      - rest-server
    volumes:
      - /var/lib/docker:/var/lib/docker
      - ${CODALAB_HOME}:${CODALAB_HOME}
      - ${CODALAB_BUNDLE_MOUNT}:${CODALAB_BUNDLE_MOUNT}
      - ${CODALAB_MONITOR_DIR}:${CODALAB_MONITOR_DIR}
    networks:
      - rest-server

networks:
  rest-server:
    name: 'rest-server'
  worker:
    name: ${CODALAB_WORKER_NETWORK_PREFIX}_general # Make sure this is synced with the suffix set in worker/worker.py in network initialization.
    internal: True
  service:<|MERGE_RESOLUTION|>--- conflicted
+++ resolved
@@ -286,12 +286,9 @@
     <<: *codalab-base
     <<: *codalab-server
     volumes:
-<<<<<<< HEAD
       - "${CODALAB_HOME}:${CODALAB_HOME}"
       - "${CODALAB_BUNDLE_MOUNT}:${CODALAB_BUNDLE_MOUNT}"
       - "${CODALAB_MONITOR_DIR}:${CODALAB_MONITOR_DIR}"
-=======
->>>>>>> e0de7f83
       - ${CODALAB_WORKER_MANAGER_CPU_KUBERNETES_CERT_PATH}:${CODALAB_WORKER_MANAGER_CPU_KUBERNETES_CERT_PATH}:ro
     networks:
       - rest-server
@@ -322,12 +319,9 @@
     <<: *codalab-base
     <<: *codalab-server
     volumes:
-<<<<<<< HEAD
       - "${CODALAB_HOME}:${CODALAB_HOME}"
       - "${CODALAB_BUNDLE_MOUNT}:${CODALAB_BUNDLE_MOUNT}"
       - "${CODALAB_MONITOR_DIR}:${CODALAB_MONITOR_DIR}"
-=======
->>>>>>> e0de7f83
       - ${CODALAB_WORKER_MANAGER_GPU_KUBERNETES_CERT_PATH}:${CODALAB_WORKER_MANAGER_GPU_KUBERNETES_CERT_PATH}:ro
     networks:
       - rest-server
