--- conflicted
+++ resolved
@@ -9,13 +9,6 @@
     # Fix for https://github.com/facebook/create-react-app/issues/8688
     stdin_open: true
     tty: true
-<<<<<<< HEAD
-  # Mount the CodaLab base volume, so that 1) we can create new database migrations with the alembic version files
-  # mounted and 2) we can modify / run backend unit tests without having to rebuild the Docker image.
-  rest-server:
-    volumes:
-      - ./../../:/opt/codalab-worksheets/
-=======
   # Mount the alembic and tests directories within the CodaLab base volume, so that
   # 1) we can create new database migrations with the alembic version files
   # mounted and 2) we can modify / run backend unit tests without having to
@@ -23,5 +16,4 @@
   rest-server:
     volumes:
       - ./../../alembic/:/opt/codalab-worksheets/alembic/
-      - ./../../tests/:/opt/codalab-worksheets/tests/
->>>>>>> bc57a1e9
+      - ./../../tests/:/opt/codalab-worksheets/tests/