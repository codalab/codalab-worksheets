--- conflicted
+++ resolved
@@ -558,15 +558,9 @@
 
             print_header('Creating root user')
             self.run_service_cmd(
-<<<<<<< HEAD
-                "%spython3.6 scripts/create-root-user.py %s"
-                % (cmd_prefix, self.compose_env['CODALAB_ROOT_PWD']),
-                root=True,
-=======
                 wait_mysql(
-                    'python scripts/create-root-user.py {}'.format(self.args.codalab_password)
+                    'python3.6 scripts/create-root-user.py {}'.format(self.args.codalab_password)
                 )
->>>>>>> 96397f48
             )
 
             print_header('Initializing/migrating the database with alembic')
@@ -593,23 +587,10 @@
         if should_run_service(self.args, 'test'):
             print_header('Running tests')
             self.run_service_cmd(
-<<<<<<< HEAD
-                "/opt/wait-for-it.sh rest-server:2900 -- python3.6 test_cli.py --instance http://rest-server:2900 default",
-                root=(not self.args.codalab_home),
-            )
-
-        if should_run_service(self.args, 'monitor'):
-            print_header('Running monitoring service')
-            self.run_service_cmd(
-                "/opt/wait-for-it.sh rest-server:2900 -- python3.6 monitor.py",
-                root=(not self.args.codalab_home),
-            )
-=======
                 wait_rest_server('python test_cli.py --instance {} default'.format(rest_url))
             )
 
         self.bring_up_service('monitor')
->>>>>>> 96397f48
 
     def pull_images(self):
         for image in self.SERVICE_IMAGES:
