#! /usr/bin/env python3

"""
The main entry point for bringing up CodaLab services.  This is used for both
local development and actual deployment.

A full deployment is governed by a set of *arguments*, which can either be
specified via (later overriding the former):
- (i) defaults defined in this file,
- (ii) environment variables (e.g., CODALAB_HOME),
- (iii) command-line arguments

We then launch a set of services (e.g., `rest-server`), where for each one:
- We create an environment from a subset of the above arguments.
- We call `docker-compose` or `docker run`, which might read these environment
  variables and pass them through to the actual service (see Docker files for
  exact logic).
"""
from __future__ import print_function

import argparse
import errno
import os
import socket
import subprocess
import yaml

DEFAULT_SERVICES = [
    'mysql',
    'nginx',
    'frontend',
    'rest-server',
    'bundle-manager',
    'worker',
    'init',
]

ALL_SERVICES = DEFAULT_SERVICES + [
    'azurite',
    'monitor',
    'worker-manager-cpu',
    'worker-manager-gpu',
    'worker2',
]

ALL_NO_SERVICES = [
    'no-' + service for service in ALL_SERVICES
]  # Identifiers that stand for exclusion of certain services

BASE_DIR = os.path.dirname(os.path.realpath(__file__))

# Which docker image is used to run each service?
SERVICE_TO_IMAGE = {
    'frontend': 'frontend',
    'rest-server': 'server',
    'bundle-manager': 'server',
    'worker-manager-cpu': 'server',
    'worker-manager-gpu': 'server',
    'monitor': 'server',
    'worker': 'worker',
    'worker2': 'worker',
}

# Max timeout in seconds to wait for request to a service to get through
SERVICE_REQUEST_TIMEOUT_SECONDS = 600


def ensure_directory_exists(path):
    try:
        os.makedirs(path)
    except OSError as e:
        if e.errno != errno.EEXIST:
            raise


def print_header(description):
    print('[CodaLab] {}'.format(description))


def should_run_service(args, service):
    # `default` is generally used to bring up everything for local dev or quick testing.
    # `default no-worker` is generally used for real deployment since we don't want a worker running on the same machine.
    services = [] if args.services is None else args.services
    if 'default' in args.services:
        services.extend(DEFAULT_SERVICES)

    # 'worker-shared-file-system` is just `worker` but with a different argument, so they're equivalent for us
    if service == 'worker-shared-file-system':
        service = 'worker'
    elif 'worker-manager-cpu' in service:
        service = 'worker-manager-cpu'
    elif 'worker-manager-gpu' in service:
        service = 'worker-manager-gpu'

    return (service in services) and ('no-' + service not in services)


def need_image_for_service(args, image):
    """Does `image` support a service we want to run?"""
    for service, service_image in SERVICE_TO_IMAGE.items():
        if should_run_service(args, service) and image == service_image:
            return True
    return False


def should_build_image(args, image):
    if image in args.images:
        return True
    if 'all' in args.images:
        return True
    if 'services' in args.images:
        return need_image_for_service(args, image)
    return False


def main():
    args = CodalabArgs.get_args()
    service_manager = CodalabServiceManager(args)
    service_manager.execute()


def clean_version(version):
    """Clean version name (usually a branch name) so it can be used as a
    tag name for a Docker image."""
    return version.replace("/", "_").replace("-", "_")


def get_default_version():
    """Get the current git branch."""
    return clean_version(
        subprocess.check_output(
            ['git', 'rev-parse', '--abbrev-ref', 'HEAD'], encoding='utf-8'
        ).strip()
    )


def var_path(name):
    return lambda args: os.path.join(BASE_DIR, 'var', args.instance_name, name)


# An configuration argument.
class CodalabArg(object):
    """CodalabArg defines the arguments needed for starting the service.

    Attributes:
        frontend (bool): frontend arg will be passed down to the frontend container, prefixed by REACT_APP_.
    """

    def __init__(self, name, help, type=str, env_var=None, flag=None, default=None, frontend=False):
        self.name = name
        self.help = help
        self.type = type
        self.env_var = env_var or 'CODALAB_' + name.upper()
        self.flag = flag  # Command-line argument
        self.default = default
        self.frontend = frontend

    def has_constant_default(self):
        return self.default is not None and not callable(self.default)

    def has_callable_default(self):
        return self.default is not None and callable(self.default)


CODALAB_ARGUMENTS = [
    # Basic settings
    CodalabArg(name='version', help='Version of CodaLab (usually the branch name)', flag='-v',),
    CodalabArg(
        name='instance_name',
        help='Instance name (prefixed to Docker containers)',
        default='codalab',
    ),
    CodalabArg(
        name='protected_mode',
        env_var='CODALAB_PROTECTED_MODE',
        help='Whether to run the instance in protected mode',
        type=bool,
        default=False,
        flag='-p',
    ),
    CodalabArg(
        name='worker_network_prefix',
        help='Network name for the worker',
        default=lambda args: args.instance_name + '-worker-network',
    ),
    # Docker
    CodalabArg(name='docker_username', help='Docker Hub username to push built images'),
    CodalabArg(name='docker_password', help='Docker Hub password to push built images'),
    # CodaLab
    CodalabArg(
        name='codalab_username',
        env_var='CODALAB_USERNAME',
        help='CodaLab (root) username',
        default='codalab',
    ),
    CodalabArg(
        name='codalab_password',
        env_var='CODALAB_PASSWORD',
        help='CodaLab (root) password',
        default='codalab',
    ),
    # MySQL
    CodalabArg(name='mysql_host', help='MySQL hostname', default='mysql'),  # Inside Docker
    CodalabArg(name='mysql_port', help='MySQL port', default=3306, type=int),
    CodalabArg(name='mysql_database', help='MySQL database name', default='codalab_bundles'),
    CodalabArg(name='mysql_username', help='MySQL username', default='codalab'),
    CodalabArg(name='mysql_password', help='MySQL password', default='codalab'),
    CodalabArg(name='mysql_root_password', help='MySQL root password', default='codalab'),
    CodalabArg(
        name='uid',
        help='UID:GID to run everything inside Docker and owns created files',
        default='%s:%s' % (os.getuid(), os.getgid()),
    ),
    CodalabArg(
        name='codalab_home',
        env_var='CODALAB_HOME',
        help='Path to store things like config.json for the REST server',
        default=var_path('home'),
    ),
    CodalabArg(
        name='bundle_mount',
        help='Path to bundle data (just for mounting into Docker)',
        default=var_path(''),  # Put any non-empty path here
    ),
    CodalabArg(name='mysql_mount', help='Path to store MySQL data', default=var_path('mysql')),
    CodalabArg(
        name='monitor_dir',
        help='Path to store monitor logs and DB backups',
        default=var_path('monitor'),
    ),
    CodalabArg(
        name='worker_dir',
        help='Path to store worker state / cached dependencies',
        default=var_path('worker'),
    ),
    CodalabArg(name='http_port', help='Port for nginx', type=int, default=80),
    CodalabArg(name='https_port', help='Port for nginx (when using SSL)', type=int, default=443),
    CodalabArg(name='frontend_port', help='Port for frontend', type=int, default=2700),
    CodalabArg(name='rest_port', help='Port for REST server', type=int, default=2900),
    CodalabArg(name='rest_num_processes', help='Number of processes', type=int, default=1),
    CodalabArg(name='server', help='URL to server (used by external worker to connect to)'),
    CodalabArg(
        name='shared_file_system', help='Whether worker has access to the bundle mount', type=bool
    ),
    # User
    CodalabArg(name='user_disk_quota', help='How much space a user can use', default='100g'),
    CodalabArg(name='user_time_quota', help='How much total time a user can use', default='100y'),
    CodalabArg(
        name='user_parallel_run_quota',
        help='How many simultaneous runs a user can have',
        type=int,
        default=100,
    ),
    # Email
    CodalabArg(name='admin_email', help='Email to send admin notifications to (e.g., monitoring)'),
    CodalabArg(name='support_email', help='Help email to send user questions to'),
    CodalabArg(name='email_host', help='Send email by logging into this SMTP server'),
    CodalabArg(name='email_username', help='Username of email account for sending email'),
    CodalabArg(name='email_password', help='Password of email account for sending email'),
    # SSL
    CodalabArg(name='use_ssl', help='Use HTTPS instead of HTTP', type=bool, default=False),
    CodalabArg(name='ssl_cert_file', help='Path to the cert file for SSL'),
    CodalabArg(name='ssl_key_file', help='Path to the key file for SSL'),
    # Sentry
    CodalabArg(
        name='sentry_ingest_url',
        help=(
            'Ingest URL for logging exceptions with Sentry. If not provided, Sentry is not used.'
        ),
        frontend=True,
    ),
    CodalabArg(
        name='sentry_environment',
        help=(
            'Environment for logging exceptions with Sentry. If not provided, Sentry is not used.'
        ),
        frontend=True,
    ),
    # Bundle Manager
    CodalabArg(
        name='bundle_manager_worker_timeout_seconds',
        help='Number of seconds to wait after a worker check-in before determining a worker is offline',
        type=int,
        default=60,
    ),
    # Worker manager
    CodalabArg(
        name='worker_manager_type',
        help='Type of worker manager (azure-batch, aws-batch or kubernetes)',
        default='azure-batch',
    ),
    CodalabArg(
        name='worker_manager_worker_download_dependencies_max_retries',
        help='The number of times a CodaLab worker stated by the worker manager '
        'will retry downloading dependencies after a failure (defaults to 3).',
        default=3,
    ),
    CodalabArg(
        name='worker_manager_worker_work_dir_prefix',
        help='Prefix to use for each worker\'s working directory of the worker manager',
        default='/tmp',
    ),
    CodalabArg(
        name='worker_manager_worker_max_work_dir_size',
        help='Maximum size of the temporary bundle data for a worker of the worker manager',
        default='10g',
    ),
    CodalabArg(
        name='worker_manager_worker_checkin_frequency_seconds',
        help='Number of seconds to wait between check-ins for a worker of the worker manager',
        type=int,
        default=5,
    ),
    CodalabArg(
        name='worker_manager_idle_seconds',
        help='Number of seconds workers wait idle before exiting',
        type=int,
        default=10 * 60,
    ),
    CodalabArg(
        name='worker_manager_sleep_time_seconds',
        help='Number of seconds to wait between checks',
        type=int,
        default=5,
    ),
    CodalabArg(
        name='worker_manager_default_gpus',
        type=int,
        default=0,
        help='Default number of GPUs for each worker',
    ),
    CodalabArg(
        name='worker_manager_azure_batch_account_name',
        type=str,
        help='Azure Batch account name for the Azure Batch worker manager',
    ),
    CodalabArg(
        name='worker_manager_azure_batch_account_key',
        type=str,
        help='Azure Batch account key for the Azure Batch worker manager',
    ),
    CodalabArg(
        name='worker_manager_azure_batch_service_url',
        type=str,
        help='Azure Batch service url for the Azure Batch worker manager',
    ),
    CodalabArg(
        name='worker_manager_aws_region',
        type=str,
        default='us-east-1',
        help='AWS region to run jobs in',
    ),
    CodalabArg(
        name='worker_manager_aws_batch_job_definition_name',
        type=str,
        default='codalab-worker',
        help='Name for the job definitions that will be generated by this worker manager',
    ),
    CodalabArg(
        name='compose_http_timeout',
        env_var='COMPOSE_HTTP_TIMEOUT',
        type=int,
        default=SERVICE_REQUEST_TIMEOUT_SECONDS,
        help='Docker Compose HTTP timeout (in seconds)',
    ),
    CodalabArg(
        name='docker_client_timeout',
        env_var='DOCKER_CLIENT_TIMEOUT',
        type=int,
        default=SERVICE_REQUEST_TIMEOUT_SECONDS,
        help='Docker client timeout (in seconds)',
    ),
    CodalabArg(
        name='link_mounts',
        help='Comma-separated list of directories that are mounted on the REST server, allowing their contents to be used in the --link argument.',
        default='/tmp/codalab/link-mounts',
    ),
    CodalabArg(name='azure_blob_connection_string', help='Azure Blob storage connection string'),
    CodalabArg(
        name='google_application_credentials',
        help='Path to Google Application Credentials file.',
        # TODO: find a better default that is a no-op (we need a default value in order for docker-compose to mount this properly).
        default='./codalab_service.py',
    ),
    CodalabArg(
        name='always_use_azure_blob_beta',
        help='If set, Azure Blob Storage is always used to store uploads, regardless of the use_azure_blob_beta parameter.',
    ),
    CodalabArg(
        name='default_bundle_store_name',
        help='If set, bundles are uploaded by default to the bundle store with this name if no bundle store is provided.',
    ),
    # Public workers
    CodalabArg(name='public_workers', help='Comma-separated list of worker ids to monitor'),
    CodalabArg(
        name='recaptcha_site_key',
        type=str,
        default='6LeIxAcTAAAAAJcZVRqyHh71UMIEGNQ_MXjiZKhI',  # test key provided by Google, will always pass
        help='API site key needed for reCAPTCHA',
        frontend=True,
    ),
    CodalabArg(
        name='recaptcha_secret_key',
        type=str,
        default='6LeIxAcTAAAAAGG-vFI1TnRWxMZNFuojJ4WifJWe',  # test key provided by Google, will always pass
        help='API secret key needed for reCAPTCHA',
    ),
]

for worker_manager_type in ['cpu', 'gpu']:
    CODALAB_ARGUMENTS += [
        CodalabArg(
            name='worker_manager_{}_default_cpus'.format(worker_manager_type),
            type=int,
            default=1,
            help='Default number of CPUs for each worker started by the {} worker manager'.format(
                worker_manager_type
            ),
        ),
        CodalabArg(
            name='worker_manager_{}_default_memory_mb'.format(worker_manager_type),
            type=int,
            default=2048,
            help='Default memory (in MB) for each worker started by the {} worker manager'.format(
                worker_manager_type
            ),
        ),
        CodalabArg(
            name='worker_manager_{}_tag'.format(worker_manager_type),
            help='Tag of worker for {} jobs'.format(worker_manager_type),
            default='',
        ),
        CodalabArg(
            name='worker_manager_max_{}_workers'.format(worker_manager_type),
            help='Maximum number of {} workers per worker manager'.format(worker_manager_type),
            type=int,
            default=10,
        ),
        CodalabArg(
            name='worker_manager_min_{}_workers'.format(worker_manager_type),
            help='Minimum number of {} workers per worker manager'.format(worker_manager_type),
            type=int,
            default=1,
        ),
        CodalabArg(
            name='worker_manager_{}_azure_batch_job_id'.format(worker_manager_type),
            type=str,
            default='codalab-{}'.format(worker_manager_type),
            help='ID of the Azure Batch job to add tasks to for the {} worker manager'.format(
                worker_manager_type
            ),
        ),
        CodalabArg(
            name='worker_manager_{}_azure_log_container_url'.format(worker_manager_type),
            type=str,
            help='URL of the Azure Storage container to store the worker logs for the {} Azure Batch worker manager'.format(
                worker_manager_type
            ),
        ),
        CodalabArg(
            name='worker_manager_{}_aws_batch_queue'.format(worker_manager_type),
            help='Name of queue to submit {} jobs'.format(worker_manager_type),
            default='codalab-{}'.format(worker_manager_type),
        ),
        CodalabArg(
            name='worker_manager_{}_worker_shared_memory_size_gb'.format(worker_manager_type),
            help='The shared memory size in GB of the run container started by the CodaLab Workers.',
            type=int,
            default=1,
        ),
        CodalabArg(
<<<<<<< HEAD
=======
            name=f'worker_manager_{worker_manager_type}_seconds_between_workers',
            help=f'Number of seconds to wait between launching two {worker_manager_type} workers',
            type=int,
            default=60,
        ),
        CodalabArg(
>>>>>>> e0de7f83
            name=f'worker_manager_{worker_manager_type}_kubernetes_cluster_host',
            type=str,
            help='Host address of the Kubernetes cluster for the Kubernetes worker manager',
        ),
        CodalabArg(
            name=f'worker_manager_{worker_manager_type}_kubernetes_auth_token',
            type=str,
            help='Kubernetes cluster authorization token for the Kubernetes worker manager',
        ),
        CodalabArg(
            name=f'worker_manager_{worker_manager_type}_kubernetes_cert_path',
            type=str,
            help='Path to the generated SSL cert for the Kubernetes worker manager',
        ),
    ]


class CodalabArgs(object):
    @staticmethod
    def _get_parser():
        parser = argparse.ArgumentParser(
            description='Manages your local CodaLab Worksheets service deployment'
        )
        subparsers = parser.add_subparsers(dest='command', description='Command to run')

        # Subcommands
        start_cmd = subparsers.add_parser('start', help='Start a CodaLab service instance')
        logs_cmd = subparsers.add_parser('logs', help='View logs for existing CodaLab instance')
        pull_cmd = subparsers.add_parser('pull', help='Pull images from Docker Hub')
        build_cmd = subparsers.add_parser(
            'build', help='Build CodaLab docker images using the local codebase'
        )
        run_cmd = subparsers.add_parser('run', help='Run a command inside a service container')
        stop_cmd = subparsers.add_parser('stop', help='Stop any existing CodaLab service instances')
        delete_cmd = subparsers.add_parser(
            'delete',
            help='Bring down any existing CodaLab service instances (and delete all non-external data!)',
        )

        # Arguments for every subcommand
        for cmd in [start_cmd, logs_cmd, pull_cmd, build_cmd, run_cmd, stop_cmd, delete_cmd]:
            cmd.add_argument(
                '--dry-run',
                action='store_true',
                help='Just print out the commands that will be run and not execute anything',
            )

            # Populate the command-line parser with CODALAB_ARGUMENTS.
            for arg in CODALAB_ARGUMENTS:
                # Unnamed parameters to add_argument
                unnamed = ['--' + arg.name.replace('_', '-')]
                if arg.flag:
                    unnamed.append(arg.flag)
                # Named parameters to add_argument
                named = {'help': arg.help}
                # Don't set defaults here or else we won't know downstream
                # whether a value was a default or passed in on the
                # command-line.
                if arg.type == bool:
                    named['action'] = 'store_true'
                else:
                    named['type'] = arg.type
                # Add it!
                cmd.add_argument(*unnamed, **named)

            cmd.add_argument(
                '--build-images',
                '-b',
                action='store_true',
                help='Build Docker images using local code',
            )
            cmd.add_argument(
                '--pull',
                action='store_true',
                help='Pull images from Docker Hub (for caching) before building',
                default=False,
            )
            cmd.add_argument(
                '--push',
                action='store_true',
                help='Push the images to Docker Hub after building',
                default=False,
            )
            cmd.add_argument(
                (
                    'images' if cmd == build_cmd else '--images'
                ),  # For the explicit build command make this argument positional
                default='services',
                help='Images to build. \'services\' for server-side images (frontend, server, worker) \
                        \'all\' to include default execution images',
                choices=CodalabServiceManager.ALL_IMAGES + ['all', 'services'],
                nargs='*',
            )
            cmd.add_argument(
                '--dev',
                '-d',
                action='store_true',
                help='Mount local code for frontend so that changes are reflected right away',
            )
            cmd.add_argument(
                '--services',
                '-s',
                nargs='*',
                help='List of services to run',
                choices=ALL_SERVICES + ALL_NO_SERVICES + ['default'],
                default=['default'],
            )

        # Arguments for `logs`
        logs_cmd.add_argument(
            'services',
            nargs='*',
            default='default',
            help='Services to print logs for',
            choices=ALL_SERVICES + ['default'],
        )
        logs_cmd.add_argument(
            '--follow',
            '-f',
            action='store_true',
            help='If specified, follow the logs',
            default=True,
        )
        logs_cmd.add_argument(
            '--tail',
            '-t',
            type=int,
            help='If specified, tail TAIL lines from the ends of each log',
            default=100,
        )

        # Arguments for `run`
        run_cmd.add_argument(
            'service',
            metavar='SERVICE',
            choices=ALL_SERVICES,
            help='Service container to run command on',
        )
        run_cmd.add_argument('service_command', metavar='CMD', type=str, help='Command to run')

        return parser

    @classmethod
    def get_args(cls):
        parser = cls._get_parser()
        args = argparse.Namespace()

        # Set from command-line arguments
        parser.parse_args(namespace=args)

        # Set from environment variables
        for arg in CODALAB_ARGUMENTS:
            if getattr(args, arg.name, None):  # Skip if set
                continue
            if arg.env_var in os.environ:
                # All environment variables are string-valued.  Need to convert
                # into the appropriate types.
                value = os.environ[arg.env_var]
                if arg.type == 'bool':
                    value = value == 'true'
                elif arg.type == 'int':
                    value = int(value)
                elif arg.type == 'float':
                    value = float(value)
                setattr(args, arg.name, value)

        # Set constant default values
        for arg in CODALAB_ARGUMENTS:
            if getattr(args, arg.name, None):  # Skip if set
                continue
            if arg.has_constant_default():
                setattr(args, arg.name, arg.default)

        # Set functional default values (needs to be after everything)
        for arg in CODALAB_ARGUMENTS:
            if getattr(args, arg.name, None):  # Skip if set
                continue
            if arg.has_callable_default():
                setattr(args, arg.name, arg.default(args))

        return args


class CodalabServiceManager(object):
    SERVICE_IMAGES = ['server', 'frontend', 'worker']
    ALL_IMAGES = SERVICE_IMAGES + ['default-cpu', 'default-gpu']

    @staticmethod
    def resolve_env_vars(args):
        """Return environment with all the arguments (which might have originally come from the environment too)."""
        environment = {}
        for arg in CODALAB_ARGUMENTS:
            value = getattr(args, arg.name, None)
            if value:
                environment[arg.env_var] = str(value)
        # Additional environment variables to pass through
        for env_var in ['PATH', 'DOCKER_HOST']:
            if env_var in os.environ:
                environment[env_var] = os.environ[env_var]
        environment[
            'HOSTNAME'
        ] = socket.gethostname()  # Set HOSTNAME since it's sometimes not available
        return environment

    def __init__(self, args):
        self.args = args

        if self.args.version:
            self.args.version = clean_version(self.args.version)
        else:
            self.args.version = get_default_version()
        self.compose_cwd = os.path.join(BASE_DIR, 'docker_config', 'compose_files')

        self.compose_files = []
        self.compose_tempfile_name = ""
        if self.args.link_mounts:
            # We want to be able to mount a variable number of folders to the Docker container,
            # so we can't just use regular interpolation with environment variables. Instead,
            # we create a temporary file with the modified docker-compose.yml and use that file instead.
            with open(os.path.join(self.compose_cwd, 'docker-compose.yml')) as f:
                compose_options = yaml.safe_load(f)
            for mount_path in self.args.link_mounts.split(","):
                mount_path = os.path.abspath(mount_path)
                compose_options["x-codalab-server"]["volumes"].append(
                    f"{mount_path}:/opt/codalab-worksheets-link-mounts{mount_path}:ro"
                )
            docker_compose_custom_path = os.path.join(
                self.args.codalab_home, 'docker-compose-custom.yml'
            )
            os.makedirs(os.path.dirname(docker_compose_custom_path), exist_ok=True)
            with open(docker_compose_custom_path, 'w+') as f:
                yaml.dump(compose_options, f)
                self.compose_tempfile_name = f.name
            self.compose_files.append(self.compose_tempfile_name)
        else:
            self.compose_files.append('docker-compose.yml')

        if self.args.dev:
            self.compose_files.append('docker-compose.dev.yml')
        if self.args.use_ssl:
            self.compose_files.append('docker-compose.ssl.yml')

        self.compose_env = self.resolve_env_vars(args)
        ensure_directory_exists(self.args.codalab_home)
        ensure_directory_exists(self.args.monitor_dir)
        ensure_directory_exists(self.args.worker_dir)
        ensure_directory_exists(self.args.mysql_mount)

    def execute(self):
        command = self.args.command
        if command == 'build':
            self.build_images()
        elif command == 'pull':
            self.pull_images()
        elif command == 'start':
            if self.args.build_images:
                self.build_images()
            self.start_services()
        elif command == 'run':
            self.run_service_cmd(self.args.service_command, service=self.args.service)
        elif command == 'logs':
            cmd_str = 'logs'
            if self.args.tail is not None:
                cmd_str += ' --tail %s' % self.args.tail
            if self.args.follow:
                cmd_str += ' -f'
            self._run_compose_cmd('logs')
        elif command == 'stop':
            self._run_compose_cmd('stop')
        elif command == 'delete':
            self._run_compose_cmd('down --remove-orphans -v')
        else:
            raise Exception('Bad command: ' + command)

    def build_image(self, image):
        print_header('Building {} image'.format(image))
        master_docker_image = 'codalab/{}:{}'.format(image, 'master')
        docker_image = 'codalab/{}:{}'.format(image, self.args.version)

        # Pull the previous image on this version (branch) if we have it.  Otherwise, use master.
        if self.args.pull:
            if self._run_docker_cmd('pull {}'.format(docker_image), allow_fail=True):
                cache_image = docker_image
            else:
                self._run_docker_cmd('pull {}'.format(master_docker_image))
                cache_image = master_docker_image
            cache_args = ' --cache-from {}'.format(cache_image)
        else:
            cache_args = ''

        if self.args.dev:
            build_args = ' --build-arg dev=true'
        else:
            build_args = ''

        # Build the image using the cache
        self._run_docker_cmd(
            'build%s %s -t %s -f docker_config/dockerfiles/Dockerfile.%s .'
            % (cache_args, build_args, docker_image, image)
        )

    def push_image(self, image):
        self._run_docker_cmd('push codalab/%s:%s' % (image, self.args.version))

    def pull_image(self, image):
        self._run_docker_cmd('pull codalab/%s:%s' % (image, self.args.version))

    def _run_docker_cmd(self, cmd, allow_fail=False):
        """Return whether the command succeeded."""
        command_string = 'docker ' + cmd
        print(command_string)
        if self.args.dry_run:
            success = True
        else:
            try:
                subprocess.check_call(command_string, shell=True, cwd=BASE_DIR)
                success = True
            except subprocess.CalledProcessError as e:
                success = False
                if not allow_fail:
                    raise e
        print('')
        return success

    def _run_compose_cmd(self, cmd):
        compose_files_str = ' '.join('-f ' + f for f in self.compose_files)
        command_string = 'docker-compose -p %s --project-directory %s %s %s' % (
            self.args.instance_name,
            self.compose_cwd,
            compose_files_str,
            cmd,
        )

        compose_env_string = ' '.join('{}={}'.format(k, v) for k, v in self.compose_env.items())
        print('(cd {}; {} {})'.format(self.compose_cwd, compose_env_string, command_string))
        if self.args.dry_run:
            success = True
        else:
            try:
                popen = subprocess.Popen(
                    command_string,
                    cwd=self.compose_cwd,
                    env=self.compose_env,
                    shell=True,
                    stdout=subprocess.PIPE,
                    stderr=subprocess.STDOUT,
                )
                # Note: don't do `for stdout_line in popen.stdout` because that buffers.
                while True:
                    stdout_line = popen.stdout.readline()
                    if not stdout_line:
                        break
                    print("process: " + stdout_line.decode('utf-8'), end="")
                popen.wait()
                success = popen.returncode == 0
                if not success:
                    raise Exception('Command exited with code {}'.format(popen.returncode))
            except subprocess.CalledProcessError as e:
                print("CalledProcessError: {}, {}".format(str(e), e.output.decode('utf-8')))
                raise e
        print('')
        return success

    def bring_up_service(self, service):
        if should_run_service(self.args, service):
            print_header('Bringing up {}'.format(service))
            self._run_compose_cmd('up --force-recreate -d --no-deps %s' % service)

    def run_service_cmd(self, cmd, root=False, service='rest-server'):
        if root:
            uid = '0:0'
        else:
            uid = self.args.uid
        self._run_compose_cmd(
            ('run --no-deps --rm --user=%s ' % uid)
            + service
            + (
                ' bash -c \'%s\'' % cmd
            )  # TODO: replace with shlex.quote(cmd) once we're on Python 3
        )

    @staticmethod
    def wait(host, port, cmd):
        return '/opt/wait-for-it.sh --timeout={} {}:{} -- {}'.format(
            SERVICE_REQUEST_TIMEOUT_SECONDS, host, port, cmd
        )

    def wait_mysql(self, cmd):
        return self.wait(self.args.mysql_host, self.args.mysql_port, cmd)

    def wait_rest_server(self, cmd):
        return self.wait('rest-server', self.args.rest_port, cmd)

    def start_services(self):
        if self.args.protected_mode:
            print_header('Starting CodaLab services in protected mode...')

        mysql_url = 'mysql://{}:{}@{}:{}/{}'.format(
            self.args.mysql_username,
            self.args.mysql_password,
            self.args.mysql_host,
            self.args.mysql_port,
            self.args.mysql_database,
        )
        rest_url = 'http://rest-server:{}'.format(self.args.rest_port)

        if self.args.mysql_host == 'mysql':
            self.bring_up_service('mysql')

        self.bring_up_service('azurite')

        if should_run_service(self.args, 'init'):
            print_header('Populating config.json')
            commands = [
                'cl config {} {}'.format(config_prop, value)
                for config_prop, value in [
                    ('cli/default_address', rest_url),
                    ('server/engine_url', mysql_url),
                    ('server/rest_host', '0.0.0.0'),
                    ('server/rest_port', self.args.rest_port),
                    ('server/admin_email', self.args.admin_email),
                    ('server/support_email', self.args.support_email),  # Use support_email
                    ('server/default_user_info/disk_quota', self.args.user_disk_quota),
                    ('server/default_user_info/time_quota', self.args.user_time_quota),
                    (
                        'server/default_user_info/parallel_run_quota',
                        self.args.user_parallel_run_quota,
                    ),
                    ('email/host', self.args.email_host),
                    ('email/username', self.args.email_username),
                    ('email/password', self.args.email_password),
                ]
                if value
            ]
            self.run_service_cmd(' && '.join(commands))

            print_header('Initializing the database with alembic')
            # We need to upgrade the current database revision to the most recent revision before any other database operations.
            self.run_service_cmd(
                'if [ $(alembic current | wc -l) -gt 0 ]; then echo upgrade; alembic upgrade head; fi'
            )

            print_header('Creating root user')
            self.run_service_cmd(
                self.wait_mysql(
                    'python3 scripts/create-root-user.py {}'.format(self.args.codalab_password)
                )
            )

            print_header('Stamping the database with alembic')
            # We stamp the revision table with the given revision.
            self.run_service_cmd(
                'if [ $(alembic current | wc -l) -eq 0 ]; then echo stamp; alembic stamp head; fi'
            )

        if should_run_service(self.args, 'azurite'):
            # Run for local development with Azurite only
            print_header('Setting up Azurite')
            self.run_service_cmd('python3 scripts/initialize-azurite.py')

        self.bring_up_service('rest-server')

        if should_run_service(self.args, 'init'):
            print_header('Creating home and dashboard worksheets')
            self.run_service_cmd(
                self.wait_rest_server(
                    'cl logout && cl status && ((cl new home && cl new dashboard) || exit 0)'
                )
            )

        self.bring_up_service('bundle-manager')
        self.bring_up_service('frontend')
        self.bring_up_service('nginx')
        if self.args.shared_file_system:
            self.bring_up_service('worker-shared-file-system')
        else:
            self.bring_up_service('worker')
        self.bring_up_service('worker2')

        self.bring_up_service('monitor')

        # Bring up the worker managers
        if self.args.worker_manager_type == 'azure-batch':
            self.bring_up_service('azure-batch-worker-manager-cpu')
            self.bring_up_service('azure-batch-worker-manager-gpu')
        elif self.args.worker_manager_type == 'kubernetes':
            self.bring_up_service('kubernetes-worker-manager-cpu')
            self.bring_up_service('kubernetes-worker-manager-gpu')
        elif self.args.worker_manager_type == 'aws-batch':
            self.bring_up_service('aws-batch-worker-manager-cpu')
            self.bring_up_service('aws-batch-worker-manager-gpu')
        else:
            print(
                'Worker manager type: {} is not supported. Skipping bringing up worker managers.'.format(
                    self.args.worker_manager_type
                )
            )

    def pull_images(self):
        for image in self.SERVICE_IMAGES:
            self.pull_image(image)

    def build_images(self):
        images_to_build = [
            image for image in self.ALL_IMAGES if should_build_image(self.args, image)
        ]

        for image in images_to_build:
            self.build_image(image)

        if self.args.push:
            self._run_docker_cmd(
                'login --username {} --password {}'.format(
                    self.args.docker_username, self.args.docker_password
                )
            )
            for image in images_to_build:
                self.push_image(image)


if __name__ == '__main__':
    main()<|MERGE_RESOLUTION|>--- conflicted
+++ resolved
@@ -469,15 +469,12 @@
             default=1,
         ),
         CodalabArg(
-<<<<<<< HEAD
-=======
             name=f'worker_manager_{worker_manager_type}_seconds_between_workers',
             help=f'Number of seconds to wait between launching two {worker_manager_type} workers',
             type=int,
             default=60,
         ),
         CodalabArg(
->>>>>>> e0de7f83
             name=f'worker_manager_{worker_manager_type}_kubernetes_cluster_host',
             type=str,
             help='Host address of the Kubernetes cluster for the Kubernetes worker manager',
