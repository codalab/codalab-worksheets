--- conflicted
+++ resolved
@@ -245,18 +245,14 @@
             'Ingest URL for logging exceptions with Sentry. If not provided, Sentry is not used.'
         ),
     ),
-<<<<<<< HEAD
-    ### Bundle Manager
+    # Bundle Manager
     CodalabArg(
         name='bundle_manager_worker_timeout_seconds',
         help='Number of seconds to wait after a worker check-in before determining a worker is offline',
         type=int,
         default=60,
     ),
-    ### Worker manager
-=======
     # Worker manager
->>>>>>> 5c3198c2
     CodalabArg(
         name='worker_manager_type',
         help='Type of worker manager (e.g., aws-batch, azure-batch, slurm); only aws-batch supported right now',
