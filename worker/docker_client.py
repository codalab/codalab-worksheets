--- conflicted
+++ resolved
@@ -228,18 +228,34 @@
                     pass
                 loop_callback(status)
 
-    def get_docker_commands_interactive(self, bundle_path, uuid, command, docker_image,
-                        request_network, dependencies):
-        LIBCUDA_DIR = '/usr/lib/x86_64-linux-gnu/'
-
-        # Set up the command.
+    def create_cli_command(self, bundle_path, uuid, command, docker_image,
+                        request_network, dependencies, extra_args=[]):
+        bundle_stat = os.stat(bundle_path)
+        uid = bundle_stat.st_uid
+        gid = bundle_stat.st_gid
+
         docker_bundle_path = '/' + uuid
-        docker_commands = [
-            '"cd %s; "' % docker_bundle_path +
-            '"export HOME=%s; "' % docker_bundle_path +
-            '\'(%s)\'' % command.replace('\'', '\'"\'"\''),
-        ]
-        return docker_commands
+
+        # Set up the volumes.
+        volume_bindings = ['%s:%s' % (bundle_path, docker_bundle_path)]
+        for dependency_path, docker_dependency_path in dependencies:
+            volume_bindings.append('%s:%s:ro' % (
+                os.path.abspath(dependency_path),
+                docker_dependency_path))
+
+        # Create the container.
+        #command = 'bash -c; ' + '; '.join(self.docker_commands)
+        command = 'bash'
+
+        return 'docker run {} {} {} {} {} {} {}'.format(
+                ' '.join(extra_args),
+                ' '.join([ '-v {}'.format(v) for v in volume_bindings ]),
+                '-w="{}"'.format(docker_bundle_path),
+                '', #'--user={}:{}'.format(uid, gid),
+                '-e {}="{}"'.format('HOME', docker_bundle_path),
+                docker_image,
+                command
+        )
 
     def get_docker_commands(self, bundle_path, uuid, command, docker_image,
                         request_network, dependencies):
@@ -253,17 +269,6 @@
         ]
         return docker_commands
 
-    def get_device_bindings(self, bundle_path, uuid, command, docker_image,
-                        request_network, dependencies):
-        # Set up the devices.
-        devices = []
-        for device in self._nvidia_device_files:
-            devices.append({
-                'PathOnHost': device,
-                'PathInContainer': device,
-                'CgroupPermissions': 'mrw'})
-        return devices
-
     def get_volume_bindings(self, bundle_path, uuid, command, docker_image,
                         request_network, dependencies):
         docker_bundle_path = '/' + uuid
@@ -276,26 +281,23 @@
                 docker_dependency_path))
         return volume_bindings
 
-<<<<<<< HEAD
+    @wrap_exception('Unable to start Docker container')
+    def start_container(self, bundle_path, uuid, command, docker_image,
+                        request_network, dependencies):
+        docker_commands = self.get_docker_commands(bundle_path, uuid, command, docker_image,
+                        request_network, dependencies)
+
+        volume_bindings = self.get_volume_bindings(bundle_path, uuid, command, docker_image,
+                        request_network, dependencies)
+
         # Get user/group that owns the bundle directory
         # Then we can ensure that any created files are owned by the user/group
         # that owns the bundle directory, not root.
         bundle_stat = os.stat(bundle_path)
         uid = bundle_stat.st_uid
         gid = bundle_stat.st_gid
-=======
-    @wrap_exception('Unable to start Docker container')
-    def start_container(self, bundle_path, uuid, command, docker_image,
-                        request_network, dependencies):
-        docker_commands = self.get_docker_commands(bundle_path, uuid, command, docker_image,
-                        request_network, dependencies)
-
-        volume_bindings = self.get_volume_bindings(bundle_path, uuid, command, docker_image,
-                        request_network, dependencies)
-
-        devices = self.get_device_bindings(bundle_path, uuid, command, docker_image,
-                        request_network, dependencies)
->>>>>>> 6d5db643
+
+        docker_bundle_path = '/' + uuid
 
         # Create the container.
         create_request = {
@@ -393,7 +395,6 @@
 
             inspect_json = json.loads(inspect_response.read())
             if not inspect_json['State']['Running']:
-<<<<<<< HEAD
                 # If the logs are nonempty, then something might have gone
                 # wrong with the commands run before the user command,
                 # such as bash or cd.
@@ -404,9 +405,6 @@
                 else:
                     failure_msg = None
                 return (True, inspect_json['State']['ExitCode'], failure_msg)
-=======
-                return (True, inspect_json['State']['ExitCode'], None)
->>>>>>> 6d5db643
             return (False, None, None)
 
     @wrap_exception('Unable to delete Docker container')
