// Jest Snapshot v1, https://goo.gl/fbAQLP

exports[`render simple worksheet with one markdown block 1`] = `
Object {
  "asFragment": [Function],
  "baseElement": <body
    class="ws-interface"
  >
    <div>
      <div
        class="sticky-outer-wrapper"
      >
        <div
          class="sticky-inner-wrapper "
          style="position: relative; z-index: 1059; transform: translate3d(0,0px,0);"
        >
          <div
            class="worksheet_content"
            style="background-color: white; padding-left: 28px; padding-right: 28px; position: relative; border-bottom: 1px solid #ddd;"
          >
            <div
              class="header-row"
            >
              <div
                class="MuiGrid-container-12 MuiGrid-direction-xs-column-15"
              >
                <div
                  class="MuiGrid-container-12 MuiGrid-item-13 MuiGrid-align-items-xs-flex-start-21 MuiGrid-justify-xs-space-between-31 MuiGrid-grid-xs-12-52"
                >
                  <h5
                    class="worksheet-title"
                    style="margin-bottom: 0px;"
                  >
                    <span
                      class="editable-field"
                      style="color: rgb(34, 94, 168);"
                    >
                      &lt;none&gt;
                    </span>
                  </h5>
                  <div
                    class="MuiGrid-item-13"
                    style="padding-top: 10px;"
                  >
                    <span
                      class="editable-field"
                      style="color: rgb(34, 94, 168);"
                    >
                      codalab-
                    </span>
                     by 
                    codalab
                    <div
                      class="Worksheet-permissions-8"
                      style="display: inline-block; margin: 0px 5px;"
                    >
                      <div>
                        [you(
                        <span
                          class="ws-permission-all"
                        >
                          all
                        </span>
                        )
                        <span>
                           
                          public
                          (
                          <span
                            class="ws-permission-read"
                          >
                            read
                          </span>
                          )
                        </span>
                        ]
                      </div>
                    </div>
                     tags: 
                    <div
                      style="display: inline-block;"
                    >
                      <span
                        class="editable-field"
                        style="color: rgb(34, 94, 168);"
                      >
                        &lt;none&gt;
                      </span>
                    </div>
                  </div>
                </div>
                <div
                  class="MuiGrid-container-12 MuiGrid-item-13 MuiGrid-align-items-xs-flex-end-22 MuiGrid-justify-xs-space-between-31 MuiGrid-grid-xs-12-52"
                  style="line-height: 2.5;"
                >
                  <div
                    class="MuiGrid-item-13"
                  >
                    <div>
                       
                      <button
                        aria-label="Add Text"
                        class="MuiButtonBase-root-142 MuiButton-root-116 MuiButton-text-118 MuiButton-flat-121 MuiButton-sizeSmall-139 MuiButton-colorInherit-137"
                        tabindex="0"
                        type="button"
                      >
                        <span
                          class="MuiButton-label-117"
                        >
                          <svg
                            aria-hidden="true"
                            class="MuiSvgIcon-root-145 ActionButtons-buttonIcon-113"
                            focusable="false"
                            role="presentation"
                            viewBox="0 0 24 24"
                          >
                            <path
                              d="M0 0h24v24H0V0z"
                              fill="none"
                            />
                            <path
                              d="M19 3H5c-1.11 0-2 .9-2 2v14c0 1.1.89 2 2 2h14c1.1 0 2-.9 2-2V5c0-1.1-.9-2-2-2zm0 16H5V5h14v14z"
                            />
                            <path
                              d="M11 17h2v-4h4v-2h-4V7h-2v4H7v2h4z"
                            />
                          </svg>
                          Text
                        </span>
                        <span
                          class="MuiTouchRipple-root-249"
                        />
                      </button>
                      <span>
                        <button
                          aria-controls="upload-menu"
                          aria-haspopup="true"
                          aria-label="Add New Upload"
                          class="MuiButtonBase-root-142 MuiButton-root-116 MuiButton-text-118 MuiButton-flat-121 MuiButton-sizeSmall-139 MuiButton-colorInherit-137"
                          id="upload-button"
                          tabindex="0"
                          type="button"
                        >
                          <span
                            class="MuiButton-label-117"
                          >
                            <svg
                              aria-hidden="true"
                              class="MuiSvgIcon-root-145 ActionButtons-buttonIcon-113"
                              focusable="false"
                              role="presentation"
                              viewBox="0 0 24 24"
                            >
                              <path
                                d="M0 0h24v24H0V0z"
                                fill="none"
                              />
                              <path
                                d="M19.35 10.04C18.67 6.59 15.64 4 12 4 9.11 4 6.6 5.64 5.35 8.04 2.34 8.36 0 10.91 0 14c0 3.31 2.69 6 6 6h13c2.76 0 5-2.24 5-5 0-2.64-2.05-4.78-4.65-4.96zM19 18H6c-2.21 0-4-1.79-4-4 0-2.05 1.53-3.76 3.56-3.97l1.07-.11.5-.95C8.08 7.14 9.94 6 12 6c2.62 0 4.88 1.86 5.39 4.43l.3 1.5 1.53.11c1.56.1 2.78 1.41 2.78 2.96 0 1.65-1.35 3-3 3z"
                              />
                              <path
                                d="M8 13h2.55v3h2.9v-3H16l-4-4z"
                              />
                            </svg>
                            Upload
                          </span>
                          <span
                            class="MuiTouchRipple-root-249"
                          />
                        </button>
                      </span>
                      <button
                        aria-label="Add New Run"
                        class="MuiButtonBase-root-142 MuiButton-root-116 MuiButton-text-118 MuiButton-flat-121 MuiButton-sizeSmall-139 MuiButton-colorInherit-137"
                        tabindex="0"
                        type="button"
                      >
                        <span
                          class="MuiButton-label-117"
                        >
                          <svg
                            aria-hidden="true"
                            class="MuiSvgIcon-root-145 ActionButtons-buttonIcon-113"
                            focusable="false"
                            role="presentation"
                            viewBox="0 0 24 24"
                          >
                            <path
                              d="M0 0h24v24H0z"
                              fill="none"
                            />
                            <path
                              d="M10 16.5l6-4.5-6-4.5v9zM12 2C6.48 2 2 6.48 2 12s4.48 10 10 10 10-4.48 10-10S17.52 2 12 2zm0 18c-4.41 0-8-3.59-8-8s3.59-8 8-8 8 3.59 8 8-3.59 8-8 8z"
                            />
                          </svg>
                          Run
                        </span>
                        <span
                          class="MuiTouchRipple-root-249"
                        />
                      </button>
                      <button
                        aria-label="Paste"
                        class="MuiButtonBase-root-142 MuiButton-root-116 MuiButton-text-118 MuiButton-flat-121 MuiButton-sizeSmall-139 MuiButton-colorInherit-137"
                        id="paste-button"
                        tabindex="0"
                        title="Paste cut/copied bundles to this worksheet"
                        type="button"
                      >
                        <span
                          class="MuiButton-label-117"
                        >
                          <svg
                            aria-hidden="true"
                            class="MuiSvgIcon-root-145 ActionButtons-buttonIcon-113"
                            focusable="false"
                            role="presentation"
                            viewBox="0 0 24 24"
                          >
                            <path
                              d="M0 0h24v24H0z"
                              fill="none"
                            />
                            <path
                              d="M14 2H6c-1.1 0-1.99.9-1.99 2L4 20c0 1.1.89 2 1.99 2H18c1.1 0 2-.9 2-2V8l-6-6zm2 14h-3v3h-2v-3H8v-2h3v-3h2v3h3v2zm-3-7V3.5L18.5 9H13z"
                            />
                          </svg>
                          Paste bundles
                        </span>
                        <span
                          class="MuiTouchRipple-root-249"
                        />
                      </button>
                      <button
                        aria-label="schema"
                        class="MuiButtonBase-root-142 MuiButton-root-116 MuiButton-text-118 MuiButton-flat-121 MuiButton-sizeSmall-139 MuiButton-colorInherit-137"
                        id="add-schema-button"
                        tabindex="0"
                        title="Add a new schema"
                        type="button"
                      >
                        <span
                          class="MuiButton-label-117"
                        >
                          <svg
                            aria-hidden="true"
                            class="MuiSvgIcon-root-145 ActionButtons-buttonIcon-113"
                            focusable="false"
                            role="presentation"
                            viewBox="0 0 24 24"
                          >
                            <path
                              d="M0 0h24v24H0z"
                              fill="none"
                            />
                            <path
                              d="M14 10H2v2h12v-2zm0-4H2v2h12V6zm4 8v-4h-2v4h-4v2h4v4h2v-4h4v-2h-4zM2 16h8v-2H2v2z"
                            />
                          </svg>
                          Schema
                        </span>
                        <span
                          class="MuiTouchRipple-root-249"
                        />
                      </button>
                      <button
                        aria-label="image"
                        class="MuiButtonBase-root-142 MuiButton-root-116 MuiButton-text-118 MuiButton-flat-121 MuiButton-sizeSmall-139 MuiButton-colorInherit-137"
                        id="add-image-button"
                        tabindex="0"
                        title="Add an image"
                        type="button"
                      >
                        <span
                          class="MuiButton-label-117"
                        >
                          <label
                            for="codalab-image-upload-input"
                          />
                          <svg
                            aria-hidden="true"
                            class="MuiSvgIcon-root-145 ActionButtons-buttonIcon-113"
                            focusable="false"
                            role="presentation"
                            viewBox="0 0 24 24"
                          >
                            <path
                              d="M19 7v2.99s-1.99.01-2 0V7h-3s.01-1.99 0-2h3V2h2v3h3v2h-3zm-3 4V8h-3V5H5c-1.1 0-2 .9-2 2v12c0 1.1.9 2 2 2h12c1.1 0 2-.9 2-2v-8h-3zM5 19l3-4 2 3 3-4 4 5H5z"
                            />
                            <path
                              d="M0 0h24v24H0z"
                              fill="none"
                            />
                          </svg>
                          Image
                        </span>
                        <span
                          class="MuiTouchRipple-root-249"
                        />
                      </button>
                    </div>
                  </div>
                  <div
                    class="MuiGrid-item-13"
                  >
                    <div
                      style="display: inline-block;"
                    >
                      <button
                        aria-label="Edit Source"
                        class="MuiButtonBase-root-142 MuiButton-root-116 MuiButton-text-118 MuiButton-flat-121 MuiButton-sizeSmall-139 MuiButton-colorInherit-137"
                        tabindex="0"
                        type="button"
                      >
                        <span
                          class="MuiButton-label-117"
                        >
                          <svg
                            aria-hidden="true"
                            class="MuiSvgIcon-root-145 Worksheet-buttonIcon-10"
                            focusable="false"
                            role="presentation"
                            viewBox="0 0 24 24"
                          >
                            <path
                              d="M0 0h24v24H0V0z"
                              fill="none"
                            />
                            <g>
                              <path
                                d="M14.06 9.02l.92.92L5.92 19H5v-.92l9.06-9.06M17.66 3c-.25 0-.51.1-.7.29l-1.83 1.83 3.75 3.75 1.83-1.83c.39-.39.39-1.02 0-1.41l-2.34-2.34c-.2-.2-.45-.29-.71-.29zm-3.6 3.19L3 17.25V21h3.75L17.81 9.94l-3.75-3.75z"
                              />
                            </g>
                          </svg>
                          Edit Source
                        </span>
                        <span
                          class="MuiTouchRipple-root-249"
                        />
                      </button>
                      <button
                        aria-label="Expand CLI"
                        class="MuiButtonBase-root-142 MuiButton-root-116 MuiButton-text-118 MuiButton-flat-121 MuiButton-sizeSmall-139 MuiButton-colorInherit-137"
                        id="terminal-button"
                        tabindex="0"
                        type="button"
                      >
                        <span
                          class="MuiButton-label-117"
                        >
                          <svg
                            aria-hidden="true"
                            class="MuiSvgIcon-root-145 Worksheet-buttonIcon-10"
                            focusable="false"
                            role="presentation"
                            viewBox="0 0 24 24"
                          >
                            <path
                              d="M24 24H0V0h24v24z"
                              fill="none"
                              opacity=".87"
                            />
                            <path
                              d="M16.59 8.59L12 13.17 7.41 8.59 6 10l6 6 6-6-1.41-1.41z"
                            />
                          </svg>
                          SHOW TERMINAL
                        </span>
                        <span
                          class="MuiTouchRipple-root-249"
                        />
                      </button>
                      <button
                        aria-label="Delete Worksheet"
                        class="MuiButtonBase-root-142 MuiButton-root-116 MuiButton-text-118 MuiButton-flat-121 MuiButton-sizeSmall-139 MuiButton-colorInherit-137"
                        tabindex="0"
                        type="button"
                      >
                        <span
                          class="MuiButton-label-117"
                        >
                          <svg
                            aria-hidden="true"
                            class="MuiSvgIcon-root-145"
                            focusable="false"
                            role="presentation"
                            title="Delete this worksheet"
                            viewBox="0 0 24 24"
                          >
                            <path
                              d="M6 19c0 1.1.9 2 2 2h8c1.1 0 2-.9 2-2V7H6v12zM8 9h8v10H8V9zm7.5-5l-1-1h-5l-1 1H5v2h14V4z"
                            />
                            <path
                              d="M0 0h24v24H0V0z"
                              fill="none"
                            />
                          </svg>
                        </span>
                        <span
                          class="MuiTouchRipple-root-249"
                        />
                      </button>
                    </div>
                    <a
                      aria-label="keyboard shortcuts"
                      class="MuiButtonBase-root-142 MuiIconButton-root-166 MuiIconButton-colorInherit-167"
                      href="#"
                      role="button"
                      tabindex="0"
                      title="Shortcuts"
                    >
                      <span
                        class="MuiIconButton-label-171"
                      >
                        <svg
                          aria-hidden="true"
                          class="MuiSvgIcon-root-145 MuiSvgIcon-fontSizeSmall-152"
                          focusable="false"
                          role="presentation"
                          viewBox="0 0 24 24"
                        >
                          <path
                            d="M0 0h24v24H0V0z"
                            fill="none"
                          />
                          <path
                            d="M11 7h2v2h-2zM11 11h2v6h-2z"
                          />
                          <path
                            d="M12 2C6.48 2 2 6.48 2 12s4.48 10 10 10 10-4.48 10-10S17.52 2 12 2zm0 18c-4.41 0-8-3.59-8-8s3.59-8 8-8 8 3.59 8 8-3.59 8-8 8z"
                          />
                        </svg>
                      </span>
                      <span
                        class="MuiTouchRipple-root-249"
                      />
                    </a>
                    <a
                      aria-label="toggle worksheet width"
                      class="MuiButtonBase-root-142 MuiIconButton-root-166 MuiIconButton-colorInherit-167"
                      href="#"
                      role="button"
                      tabindex="0"
                      title="Expand/Shrink"
                    >
                      <span
                        class="MuiIconButton-label-171"
                      >
                        <svg
                          aria-hidden="true"
                          class="MuiSvgIcon-root-145 MuiSvgIcon-fontSizeSmall-152"
                          focusable="false"
                          role="presentation"
                          viewBox="0 0 24 24"
                        >
                          <path
                            d="M10 9h4V6h3l-5-5-5 5h3v3zm-1 1H6V7l-5 5 5 5v-3h3v-4zm14 2l-5-5v3h-3v4h3v3l5-5zm-9 3h-4v3H7l5 5 5-5h-3v-3z"
                          />
                          <path
                            d="M0 0h24v24H0z"
                            fill="none"
                          />
                        </svg>
                      </span>
                      <span
                        class="MuiTouchRipple-root-249"
                      />
                    </a>
                  </div>
                </div>
              </div>
            </div>
          </div>
        </div>
      </div>
      <div
        class="search-hidden"
        id="ws_search"
      >
        <div
          class=""
        >
          <div
            class="terminal"
            id="command_line"
            style="height: 30px; --terminal-height: 30; --terminal-x: 0; --terminal-y: 0; --terminal-scroll: 0; --terminal-x: 0; --terminal-y: 0; --terminal-scroll: 0;"
          >
            <div
              class="terminal-wrapper"
              style="visibility: hidden;"
            >
              <svg
                style="display: none;"
                viewBox="0 0 16 14"
                xmlns="http://www.w3.org/2000/svg"
              >
                <title
                  id="title2"
                >
                  rounded
                </title>
                <path
                  d="m 14,10 h 2 v 1 a 3,3 0 0 1 -3,3 H 3 A 3,3 0 0 1 0,11 H 4.5 A 1.00012,1.00012 0 0 0 5.207,10.707 L 6.5,9.414 7.793,10.707 a 0.99963,0.99963 0 0 0 1.41406,0 l 2.36719,-2.36719 1.80127,1.44092 A 0.99807,0.99807 0 0 0 14,10 Z M 16,3 V 8 H 14.35059 L 12.12451,6.21924 A 0.99846,0.99846 0 0 0 10.793,6.293 L 8.5,8.586 7.207,7.293 a 0.99962,0.99962 0 0 0 -1.41406,0 L 4.08594,9 H 0 V 3 A 3,3 0 0 1 3,0 h 10 a 3,3 0 0 1 3,3 z M 6,4.5 A 1.5,1.5 0 1 0 4.5,6 1.5,1.5 0 0 0 6,4.5 Z"
                  id="terminal-broken-image"
                />
              </svg>
              <div
                class="terminal-output"
                role="log"
              >
                <div
                  data-index="0"
                >
                  <div
                    style="width: 100%;"
                  >
                    <span
                      data-text="Click here to enter commands (e.g., help, run '<bash command>', rm <bundle>, kill <bundle>, etc.)."
                    >
                      Click here to enter commands (e.g., help, run '&lt;bash command&gt;', rm &lt;bundle&gt;, kill &lt;bundle&gt;, etc.).
                    </span>
                  </div>
                </div>
              </div>
              <div
                class="cmd"
                style="width: 100%;"
              >
                <div
                  class="cmd-wrapper"
                  style=""
                >
                  <span
                    class="cmd-prompt"
                    style=""
                  >
                    <span
                      data-text="CodaLab> "
                    >
                      <span
                        style="width: 9ch;"
                      >
                        CodaLab&gt; 
                      </span>
                    </span>
                  </span>
                  <div
                    aria-hidden="true"
                    class="cmd-cursor-line"
                    role="presentation"
                  >
                    <span />
                    <span
                      class="cmd-cursor"
                    >
                      <span
                        class="end"
                        data-text=""
                      >
                        <span>
                           
                          <span />
                        </span>
                      </span>
                    </span>
                    <span />
                  </div>
                </div>
                <textarea
                  autocapitalize="off"
                  class="cmd-clipboard"
                  data-cmd-prompt="CodaLab> "
                  spellcheck="false"
                  style="top: 0px;"
                  tabindex="1"
                />
              </div>
            </div>
            <div
              class="terminal-font"
            >
               
            </div>
            <div
              class="terminal-fill"
            />
          </div>
        </div>
        <div
          class="dragbar"
          id="dragbar_horizontal"
        />
      </div>
      <div
        class="Toastify"
      />
      <div
        id="worksheet_container"
      >
        <div
          class="search-hidden"
          id="worksheet"
        >
          <div
            class="Worksheet-worksheetDesktop-1"
          >
            <div
              class="Worksheet-worksheetOuter-2"
              style="width: 99%;"
            >
              <div
                class="Worksheet-worksheetDummyHeader-4"
                id="worksheet_dummy_header"
              />
              <div
                class="Worksheet-worksheetInner-3"
              >
                <div
                  class=" worksheet_content"
                  id="worksheet_content"
                >
                  <div
                    id="worksheet_items"
                  >
                    <div
                      class="ItemWrapper-container-257"
                      id="codalab-worksheet-item-0"
                    >
                      <div
                        class="ItemWrapper-main-259"
                      >
                        <div
                          class="ws-item MarkdownItem-textContainer-261"
                        >
                          <div
                            class="type-markup  MarkdownItem-textRender-264"
                          >
                            <p>
                              123
1132132312
                            </p>
                            

                          </div>
                          <div
                            class="MarkdownItem-buttonsPanel-262"
                          >
                            <button
                              class="MuiButtonBase-root-142 MuiIconButton-root-166 MarkdownItem-iconButtonRoot-263"
                              tabindex="0"
                              title="Edit"
                              type="button"
                            >
                              <span
                                class="MuiIconButton-label-171"
                              >
                                <svg
                                  aria-hidden="true"
                                  class="MuiSvgIcon-root-145"
                                  focusable="false"
                                  role="presentation"
                                  viewBox="0 0 24 24"
                                >
                                  <path
                                    d="M3 17.25V21h3.75L17.81 9.94l-3.75-3.75L3 17.25zM20.71 7.04c.39-.39.39-1.02 0-1.41l-2.34-2.34a.9959.9959 0 0 0-1.41 0l-1.83 1.83 3.75 3.75 1.83-1.83z"
                                  />
                                  <path
                                    d="M0 0h24v24H0z"
                                    fill="none"
                                  />
                                </svg>
                              </span>
                              <span
                                class="MuiTouchRipple-root-249"
                              />
                            </button>
                              
                            <button
                              class="MuiButtonBase-root-142 MuiIconButton-root-166 MarkdownItem-iconButtonRoot-263"
                              tabindex="0"
                              title="Delete"
                              type="button"
                            >
                              <span
                                class="MuiIconButton-label-171"
                              >
                                <svg
                                  aria-hidden="true"
                                  class="MuiSvgIcon-root-145"
                                  focusable="false"
                                  role="presentation"
                                  viewBox="0 0 24 24"
                                >
                                  <path
                                    d="M6 19c0 1.1.9 2 2 2h8c1.1 0 2-.9 2-2V7H6v12zM19 4h-3.5l-1-1h-5l-1 1H5v2h14V4z"
                                  />
                                  <path
                                    d="M0 0h24v24H0z"
                                    fill="none"
                                  />
                                </svg>
                              </span>
                              <span
                                class="MuiTouchRipple-root-249"
                              />
                            </button>
                          </div>
                        </div>
                      </div>
                    </div>
                    <input
                      id="codalab-file-upload-input"
                      multiple=""
                      style="display: none;"
                      type="file"
                    />
                    <input
                      directory="true"
                      id="codalab-dir-upload-input"
                      mozdirectory="true"
                      style="display: none;"
                      type="file"
                      webkitdirectory="true"
                    />
                    <input
                      accept="image/*"
                      id="codalab-image-upload-input"
                      style="display: none;"
                      type="file"
                    />
                  </div>
                </div>
              </div>
              <button
                class="MuiButtonBase-root-142 MuiButton-root-116 MuiButton-contained-127 MuiButton-containedPrimary-128 MuiButton-raised-130 MuiButton-raisedPrimary-131"
                style="border-radius: 400px; position: fixed; bottom: 50px; right: 30px; z-index: 10;"
                tabindex="0"
                type="button"
              >
                <span
                  class="MuiButton-label-117"
                >
                  <svg
                    aria-hidden="true"
                    class="MuiSvgIcon-root-145"
                    focusable="false"
                    role="presentation"
                    viewBox="0 0 24 24"
                  >
                    <path
                      d="M16.59 8.59L12 13.17 7.41 8.59 6 10l6 6 6-6z"
                    />
                    <path
                      d="M0 0h24v24H0z"
                      fill="none"
                    />
                  </svg>
                </span>
                <span
                  class="MuiTouchRipple-root-249"
                />
              </button>
            </div>
          </div>
        </div>
      </div>
      <div />
      <div
        class="progress-message"
        id="update_progress"
      >
        <img
          alt="Updating"
          src="/img/Preloader_Small.gif"
        />
         Updating...
      </div>
    </div>
    <div
      aria-hidden="true"
      class="MuiModal-root-156 MuiModal-hidden-157"
      id="upload-menu"
      role="presentation"
    >
      <div
        aria-hidden="true"
        class="MuiBackdrop-root-200 MuiBackdrop-invisible-201"
        style="opacity: 0;"
      />
      <div
        class="MuiPaper-root-202 MuiMenu-paper-154 MuiPaper-elevation0-204 MuiPaper-rounded-203 MuiPopover-paper-155"
        role="document"
        style="opacity: 0; transform: scale(0.75, 0.5625);"
        tabindex="-1"
      >
        <ul
          class="MuiList-root-229 MuiList-padding-230"
          role="menu"
        >
          <li
            class="MuiButtonBase-root-142 MuiListItem-root-237 MuiListItem-default-240 MuiListItem-gutters-245 MuiListItem-button-246 MuiMenuItem-root-234 WithStyles-MenuItem--root-233 MuiMenuItem-gutters-235"
            role="menuitem"
            tabindex="0"
          >
            <label
              class="ActionButtons-uploadLabel-115"
              for="codalab-file-upload-input"
            >
              File(s) Upload
            </label>
            <span
              class="MuiTouchRipple-root-249"
            />
          </li>
          <li
            class="MuiButtonBase-root-142 MuiListItem-root-237 MuiListItem-default-240 MuiListItem-gutters-245 MuiListItem-button-246 MuiMenuItem-root-234 WithStyles-MenuItem--root-233 MuiMenuItem-gutters-235"
            role="menuitem"
            tabindex="-1"
          >
            <label
              class="ActionButtons-uploadLabel-115"
              for="codalab-dir-upload-input"
            >
              Folder Upload
            </label>
            <span
              class="MuiTouchRipple-root-249"
            />
          </li>
        </ul>
      </div>
    </div>
  </body>,
  "container": <div>
    <div
      class="sticky-outer-wrapper"
    >
      <div
        class="sticky-inner-wrapper "
        style="position: relative; z-index: 1059; transform: translate3d(0,0px,0);"
      >
        <div
          class="worksheet_content"
          style="background-color: white; padding-left: 28px; padding-right: 28px; position: relative; border-bottom: 1px solid #ddd;"
        >
          <div
            class="header-row"
          >
            <div
              class="MuiGrid-container-12 MuiGrid-direction-xs-column-15"
            >
              <div
                class="MuiGrid-container-12 MuiGrid-item-13 MuiGrid-align-items-xs-flex-start-21 MuiGrid-justify-xs-space-between-31 MuiGrid-grid-xs-12-52"
              >
                <h5
                  class="worksheet-title"
                  style="margin-bottom: 0px;"
                >
                  <span
                    class="editable-field"
                    style="color: rgb(34, 94, 168);"
                  >
                    &lt;none&gt;
                  </span>
                </h5>
                <div
                  class="MuiGrid-item-13"
                  style="padding-top: 10px;"
                >
                  <span
                    class="editable-field"
                    style="color: rgb(34, 94, 168);"
                  >
                    codalab-
                  </span>
                   by 
                  codalab
                  <div
                    class="Worksheet-permissions-8"
                    style="display: inline-block; margin: 0px 5px;"
                  >
                    <div>
                      [you(
                      <span
                        class="ws-permission-all"
                      >
                        all
                      </span>
                      )
                      <span>
                         
                        public
                        (
                        <span
                          class="ws-permission-read"
                        >
                          read
                        </span>
                        )
                      </span>
                      ]
                    </div>
                  </div>
                   tags: 
                  <div
                    style="display: inline-block;"
                  >
                    <span
                      class="editable-field"
                      style="color: rgb(34, 94, 168);"
                    >
                      &lt;none&gt;
                    </span>
                  </div>
                </div>
              </div>
              <div
                class="MuiGrid-container-12 MuiGrid-item-13 MuiGrid-align-items-xs-flex-end-22 MuiGrid-justify-xs-space-between-31 MuiGrid-grid-xs-12-52"
                style="line-height: 2.5;"
              >
                <div
                  class="MuiGrid-item-13"
                >
                  <div>
                     
                    <button
                      aria-label="Add Text"
                      class="MuiButtonBase-root-142 MuiButton-root-116 MuiButton-text-118 MuiButton-flat-121 MuiButton-sizeSmall-139 MuiButton-colorInherit-137"
                      tabindex="0"
                      type="button"
                    >
                      <span
                        class="MuiButton-label-117"
                      >
                        <svg
                          aria-hidden="true"
                          class="MuiSvgIcon-root-145 ActionButtons-buttonIcon-113"
                          focusable="false"
                          role="presentation"
                          viewBox="0 0 24 24"
                        >
                          <path
                            d="M0 0h24v24H0V0z"
                            fill="none"
                          />
                          <path
                            d="M19 3H5c-1.11 0-2 .9-2 2v14c0 1.1.89 2 2 2h14c1.1 0 2-.9 2-2V5c0-1.1-.9-2-2-2zm0 16H5V5h14v14z"
                          />
                          <path
                            d="M11 17h2v-4h4v-2h-4V7h-2v4H7v2h4z"
                          />
                        </svg>
                        Text
                      </span>
                      <span
                        class="MuiTouchRipple-root-249"
                      />
                    </button>
                    <span>
                      <button
                        aria-controls="upload-menu"
                        aria-haspopup="true"
                        aria-label="Add New Upload"
                        class="MuiButtonBase-root-142 MuiButton-root-116 MuiButton-text-118 MuiButton-flat-121 MuiButton-sizeSmall-139 MuiButton-colorInherit-137"
                        id="upload-button"
                        tabindex="0"
                        type="button"
                      >
                        <span
                          class="MuiButton-label-117"
                        >
                          <svg
                            aria-hidden="true"
                            class="MuiSvgIcon-root-145 ActionButtons-buttonIcon-113"
                            focusable="false"
                            role="presentation"
                            viewBox="0 0 24 24"
                          >
                            <path
                              d="M0 0h24v24H0V0z"
                              fill="none"
                            />
                            <path
                              d="M19.35 10.04C18.67 6.59 15.64 4 12 4 9.11 4 6.6 5.64 5.35 8.04 2.34 8.36 0 10.91 0 14c0 3.31 2.69 6 6 6h13c2.76 0 5-2.24 5-5 0-2.64-2.05-4.78-4.65-4.96zM19 18H6c-2.21 0-4-1.79-4-4 0-2.05 1.53-3.76 3.56-3.97l1.07-.11.5-.95C8.08 7.14 9.94 6 12 6c2.62 0 4.88 1.86 5.39 4.43l.3 1.5 1.53.11c1.56.1 2.78 1.41 2.78 2.96 0 1.65-1.35 3-3 3z"
                            />
                            <path
                              d="M8 13h2.55v3h2.9v-3H16l-4-4z"
                            />
                          </svg>
                          Upload
                        </span>
                        <span
                          class="MuiTouchRipple-root-249"
                        />
                      </button>
                    </span>
                    <button
                      aria-label="Add New Run"
                      class="MuiButtonBase-root-142 MuiButton-root-116 MuiButton-text-118 MuiButton-flat-121 MuiButton-sizeSmall-139 MuiButton-colorInherit-137"
                      tabindex="0"
                      type="button"
                    >
                      <span
                        class="MuiButton-label-117"
                      >
                        <svg
                          aria-hidden="true"
                          class="MuiSvgIcon-root-145 ActionButtons-buttonIcon-113"
                          focusable="false"
                          role="presentation"
                          viewBox="0 0 24 24"
                        >
                          <path
                            d="M0 0h24v24H0z"
                            fill="none"
                          />
                          <path
                            d="M10 16.5l6-4.5-6-4.5v9zM12 2C6.48 2 2 6.48 2 12s4.48 10 10 10 10-4.48 10-10S17.52 2 12 2zm0 18c-4.41 0-8-3.59-8-8s3.59-8 8-8 8 3.59 8 8-3.59 8-8 8z"
                          />
                        </svg>
                        Run
                      </span>
                      <span
                        class="MuiTouchRipple-root-249"
                      />
                    </button>
                    <button
                      aria-label="Paste"
                      class="MuiButtonBase-root-142 MuiButton-root-116 MuiButton-text-118 MuiButton-flat-121 MuiButton-sizeSmall-139 MuiButton-colorInherit-137"
                      id="paste-button"
                      tabindex="0"
                      title="Paste cut/copied bundles to this worksheet"
                      type="button"
                    >
                      <span
                        class="MuiButton-label-117"
                      >
                        <svg
                          aria-hidden="true"
                          class="MuiSvgIcon-root-145 ActionButtons-buttonIcon-113"
                          focusable="false"
                          role="presentation"
                          viewBox="0 0 24 24"
                        >
                          <path
                            d="M0 0h24v24H0z"
                            fill="none"
                          />
                          <path
                            d="M14 2H6c-1.1 0-1.99.9-1.99 2L4 20c0 1.1.89 2 1.99 2H18c1.1 0 2-.9 2-2V8l-6-6zm2 14h-3v3h-2v-3H8v-2h3v-3h2v3h3v2zm-3-7V3.5L18.5 9H13z"
                          />
                        </svg>
                        Paste bundles
                      </span>
                      <span
                        class="MuiTouchRipple-root-249"
                      />
                    </button>
                    <button
                      aria-label="schema"
                      class="MuiButtonBase-root-142 MuiButton-root-116 MuiButton-text-118 MuiButton-flat-121 MuiButton-sizeSmall-139 MuiButton-colorInherit-137"
                      id="add-schema-button"
                      tabindex="0"
                      title="Add a new schema"
                      type="button"
                    >
                      <span
                        class="MuiButton-label-117"
                      >
                        <svg
                          aria-hidden="true"
                          class="MuiSvgIcon-root-145 ActionButtons-buttonIcon-113"
                          focusable="false"
                          role="presentation"
                          viewBox="0 0 24 24"
                        >
                          <path
                            d="M0 0h24v24H0z"
                            fill="none"
                          />
                          <path
                            d="M14 10H2v2h12v-2zm0-4H2v2h12V6zm4 8v-4h-2v4h-4v2h4v4h2v-4h4v-2h-4zM2 16h8v-2H2v2z"
                          />
                        </svg>
                        Schema
                      </span>
                      <span
                        class="MuiTouchRipple-root-249"
                      />
                    </button>
                    <button
                      aria-label="image"
                      class="MuiButtonBase-root-142 MuiButton-root-116 MuiButton-text-118 MuiButton-flat-121 MuiButton-sizeSmall-139 MuiButton-colorInherit-137"
                      id="add-image-button"
                      tabindex="0"
                      title="Add an image"
                      type="button"
                    >
                      <span
                        class="MuiButton-label-117"
                      >
                        <label
                          for="codalab-image-upload-input"
                        />
                        <svg
                          aria-hidden="true"
                          class="MuiSvgIcon-root-145 ActionButtons-buttonIcon-113"
                          focusable="false"
                          role="presentation"
                          viewBox="0 0 24 24"
                        >
                          <path
                            d="M19 7v2.99s-1.99.01-2 0V7h-3s.01-1.99 0-2h3V2h2v3h3v2h-3zm-3 4V8h-3V5H5c-1.1 0-2 .9-2 2v12c0 1.1.9 2 2 2h12c1.1 0 2-.9 2-2v-8h-3zM5 19l3-4 2 3 3-4 4 5H5z"
                          />
                          <path
                            d="M0 0h24v24H0z"
                            fill="none"
                          />
                        </svg>
                        Image
                      </span>
                      <span
                        class="MuiTouchRipple-root-249"
                      />
                    </button>
                  </div>
                </div>
                <div
                  class="MuiGrid-item-13"
                >
                  <div
                    style="display: inline-block;"
                  >
                    <button
                      aria-label="Edit Source"
                      class="MuiButtonBase-root-142 MuiButton-root-116 MuiButton-text-118 MuiButton-flat-121 MuiButton-sizeSmall-139 MuiButton-colorInherit-137"
                      tabindex="0"
                      type="button"
                    >
                      <span
                        class="MuiButton-label-117"
                      >
                        <svg
                          aria-hidden="true"
                          class="MuiSvgIcon-root-145 Worksheet-buttonIcon-10"
                          focusable="false"
                          role="presentation"
                          viewBox="0 0 24 24"
                        >
                          <path
                            d="M0 0h24v24H0V0z"
                            fill="none"
                          />
                          <g>
                            <path
                              d="M14.06 9.02l.92.92L5.92 19H5v-.92l9.06-9.06M17.66 3c-.25 0-.51.1-.7.29l-1.83 1.83 3.75 3.75 1.83-1.83c.39-.39.39-1.02 0-1.41l-2.34-2.34c-.2-.2-.45-.29-.71-.29zm-3.6 3.19L3 17.25V21h3.75L17.81 9.94l-3.75-3.75z"
                            />
                          </g>
                        </svg>
                        Edit Source
                      </span>
                      <span
                        class="MuiTouchRipple-root-249"
                      />
                    </button>
                    <button
                      aria-label="Expand CLI"
                      class="MuiButtonBase-root-142 MuiButton-root-116 MuiButton-text-118 MuiButton-flat-121 MuiButton-sizeSmall-139 MuiButton-colorInherit-137"
                      id="terminal-button"
                      tabindex="0"
                      type="button"
                    >
                      <span
                        class="MuiButton-label-117"
                      >
                        <svg
                          aria-hidden="true"
                          class="MuiSvgIcon-root-145 Worksheet-buttonIcon-10"
                          focusable="false"
                          role="presentation"
                          viewBox="0 0 24 24"
                        >
                          <path
                            d="M24 24H0V0h24v24z"
                            fill="none"
                            opacity=".87"
                          />
                          <path
                            d="M16.59 8.59L12 13.17 7.41 8.59 6 10l6 6 6-6-1.41-1.41z"
                          />
                        </svg>
                        SHOW TERMINAL
                      </span>
                      <span
                        class="MuiTouchRipple-root-249"
                      />
                    </button>
                    <button
                      aria-label="Delete Worksheet"
                      class="MuiButtonBase-root-142 MuiButton-root-116 MuiButton-text-118 MuiButton-flat-121 MuiButton-sizeSmall-139 MuiButton-colorInherit-137"
                      tabindex="0"
                      type="button"
                    >
                      <span
                        class="MuiButton-label-117"
                      >
                        <svg
                          aria-hidden="true"
                          class="MuiSvgIcon-root-145"
                          focusable="false"
                          role="presentation"
                          title="Delete this worksheet"
                          viewBox="0 0 24 24"
                        >
                          <path
                            d="M6 19c0 1.1.9 2 2 2h8c1.1 0 2-.9 2-2V7H6v12zM8 9h8v10H8V9zm7.5-5l-1-1h-5l-1 1H5v2h14V4z"
                          />
                          <path
                            d="M0 0h24v24H0V0z"
                            fill="none"
                          />
                        </svg>
                      </span>
                      <span
                        class="MuiTouchRipple-root-249"
                      />
                    </button>
                  </div>
                  <a
                    aria-label="keyboard shortcuts"
                    class="MuiButtonBase-root-142 MuiIconButton-root-166 MuiIconButton-colorInherit-167"
                    href="#"
                    role="button"
                    tabindex="0"
                    title="Shortcuts"
                  >
                    <span
                      class="MuiIconButton-label-171"
                    >
                      <svg
                        aria-hidden="true"
                        class="MuiSvgIcon-root-145 MuiSvgIcon-fontSizeSmall-152"
                        focusable="false"
                        role="presentation"
                        viewBox="0 0 24 24"
                      >
                        <path
                          d="M0 0h24v24H0V0z"
                          fill="none"
                        />
                        <path
                          d="M11 7h2v2h-2zM11 11h2v6h-2z"
                        />
                        <path
                          d="M12 2C6.48 2 2 6.48 2 12s4.48 10 10 10 10-4.48 10-10S17.52 2 12 2zm0 18c-4.41 0-8-3.59-8-8s3.59-8 8-8 8 3.59 8 8-3.59 8-8 8z"
                        />
                      </svg>
                    </span>
                    <span
                      class="MuiTouchRipple-root-249"
                    />
                  </a>
                  <a
                    aria-label="toggle worksheet width"
                    class="MuiButtonBase-root-142 MuiIconButton-root-166 MuiIconButton-colorInherit-167"
                    href="#"
                    role="button"
                    tabindex="0"
                    title="Expand/Shrink"
                  >
                    <span
                      class="MuiIconButton-label-171"
                    >
                      <svg
                        aria-hidden="true"
                        class="MuiSvgIcon-root-145 MuiSvgIcon-fontSizeSmall-152"
                        focusable="false"
                        role="presentation"
                        viewBox="0 0 24 24"
                      >
                        <path
                          d="M10 9h4V6h3l-5-5-5 5h3v3zm-1 1H6V7l-5 5 5 5v-3h3v-4zm14 2l-5-5v3h-3v4h3v3l5-5zm-9 3h-4v3H7l5 5 5-5h-3v-3z"
                        />
                        <path
                          d="M0 0h24v24H0z"
                          fill="none"
                        />
                      </svg>
                    </span>
                    <span
                      class="MuiTouchRipple-root-249"
                    />
                  </a>
                </div>
              </div>
            </div>
          </div>
        </div>
      </div>
    </div>
    <div
      class="search-hidden"
      id="ws_search"
    >
      <div
        class=""
      >
        <div
          class="terminal"
          id="command_line"
          style="height: 30px; --terminal-height: 30; --terminal-x: 0; --terminal-y: 0; --terminal-scroll: 0; --terminal-x: 0; --terminal-y: 0; --terminal-scroll: 0;"
        >
          <div
            class="terminal-wrapper"
            style="visibility: hidden;"
          >
            <svg
              style="display: none;"
              viewBox="0 0 16 14"
              xmlns="http://www.w3.org/2000/svg"
            >
              <title
                id="title2"
              >
                rounded
              </title>
              <path
                d="m 14,10 h 2 v 1 a 3,3 0 0 1 -3,3 H 3 A 3,3 0 0 1 0,11 H 4.5 A 1.00012,1.00012 0 0 0 5.207,10.707 L 6.5,9.414 7.793,10.707 a 0.99963,0.99963 0 0 0 1.41406,0 l 2.36719,-2.36719 1.80127,1.44092 A 0.99807,0.99807 0 0 0 14,10 Z M 16,3 V 8 H 14.35059 L 12.12451,6.21924 A 0.99846,0.99846 0 0 0 10.793,6.293 L 8.5,8.586 7.207,7.293 a 0.99962,0.99962 0 0 0 -1.41406,0 L 4.08594,9 H 0 V 3 A 3,3 0 0 1 3,0 h 10 a 3,3 0 0 1 3,3 z M 6,4.5 A 1.5,1.5 0 1 0 4.5,6 1.5,1.5 0 0 0 6,4.5 Z"
                id="terminal-broken-image"
              />
            </svg>
            <div
              class="terminal-output"
              role="log"
            >
              <div
                data-index="0"
              >
                <div
                  style="width: 100%;"
                >
                  <span
                    data-text="Click here to enter commands (e.g., help, run '<bash command>', rm <bundle>, kill <bundle>, etc.)."
                  >
                    Click here to enter commands (e.g., help, run '&lt;bash command&gt;', rm &lt;bundle&gt;, kill &lt;bundle&gt;, etc.).
                  </span>
                </div>
              </div>
            </div>
            <div
              class="cmd"
              style="width: 100%;"
            >
              <div
                class="cmd-wrapper"
                style=""
              >
                <span
                  class="cmd-prompt"
                  style=""
                >
                  <span
                    data-text="CodaLab> "
                  >
                    <span
                      style="width: 9ch;"
                    >
                      CodaLab&gt; 
                    </span>
                  </span>
                </span>
                <div
                  aria-hidden="true"
                  class="cmd-cursor-line"
                  role="presentation"
                >
                  <span />
                  <span
                    class="cmd-cursor"
                  >
                    <span
                      class="end"
                      data-text=""
                    >
                      <span>
                         
                        <span />
                      </span>
                    </span>
                  </span>
                  <span />
                </div>
              </div>
              <textarea
                autocapitalize="off"
                class="cmd-clipboard"
                data-cmd-prompt="CodaLab> "
                spellcheck="false"
                style="top: 0px;"
                tabindex="1"
              />
            </div>
          </div>
          <div
            class="terminal-font"
          >
             
          </div>
          <div
            class="terminal-fill"
          />
        </div>
      </div>
      <div
        class="dragbar"
        id="dragbar_horizontal"
      />
    </div>
    <div
      class="Toastify"
    />
    <div
      id="worksheet_container"
    >
      <div
        class="search-hidden"
        id="worksheet"
      >
        <div
          class="Worksheet-worksheetDesktop-1"
        >
          <div
            class="Worksheet-worksheetOuter-2"
            style="width: 99%;"
          >
            <div
              class="Worksheet-worksheetDummyHeader-4"
              id="worksheet_dummy_header"
            />
            <div
              class="Worksheet-worksheetInner-3"
            >
              <div
                class=" worksheet_content"
                id="worksheet_content"
              >
                <div
                  id="worksheet_items"
                >
                  <div
                    class="ItemWrapper-container-257"
                    id="codalab-worksheet-item-0"
                  >
                    <div
                      class="ItemWrapper-main-259"
                    >
                      <div
                        class="ws-item MarkdownItem-textContainer-261"
                      >
                        <div
                          class="type-markup  MarkdownItem-textRender-264"
                        >
                          <p>
                            123
1132132312
                          </p>
                          

                        </div>
                        <div
                          class="MarkdownItem-buttonsPanel-262"
                        >
                          <button
                            class="MuiButtonBase-root-142 MuiIconButton-root-166 MarkdownItem-iconButtonRoot-263"
                            tabindex="0"
                            title="Edit"
                            type="button"
                          >
                            <span
                              class="MuiIconButton-label-171"
                            >
                              <svg
                                aria-hidden="true"
                                class="MuiSvgIcon-root-145"
                                focusable="false"
                                role="presentation"
                                viewBox="0 0 24 24"
                              >
                                <path
                                  d="M3 17.25V21h3.75L17.81 9.94l-3.75-3.75L3 17.25zM20.71 7.04c.39-.39.39-1.02 0-1.41l-2.34-2.34a.9959.9959 0 0 0-1.41 0l-1.83 1.83 3.75 3.75 1.83-1.83z"
                                />
                                <path
                                  d="M0 0h24v24H0z"
                                  fill="none"
                                />
                              </svg>
                            </span>
                            <span
                              class="MuiTouchRipple-root-249"
                            />
                          </button>
                            
                          <button
                            class="MuiButtonBase-root-142 MuiIconButton-root-166 MarkdownItem-iconButtonRoot-263"
                            tabindex="0"
                            title="Delete"
                            type="button"
                          >
                            <span
                              class="MuiIconButton-label-171"
                            >
                              <svg
                                aria-hidden="true"
                                class="MuiSvgIcon-root-145"
                                focusable="false"
                                role="presentation"
                                viewBox="0 0 24 24"
                              >
                                <path
                                  d="M6 19c0 1.1.9 2 2 2h8c1.1 0 2-.9 2-2V7H6v12zM19 4h-3.5l-1-1h-5l-1 1H5v2h14V4z"
                                />
                                <path
                                  d="M0 0h24v24H0z"
                                  fill="none"
                                />
                              </svg>
                            </span>
                            <span
                              class="MuiTouchRipple-root-249"
                            />
                          </button>
                        </div>
                      </div>
                    </div>
                  </div>
                  <input
                    id="codalab-file-upload-input"
                    multiple=""
                    style="display: none;"
                    type="file"
                  />
                  <input
                    directory="true"
                    id="codalab-dir-upload-input"
                    mozdirectory="true"
                    style="display: none;"
                    type="file"
                    webkitdirectory="true"
                  />
                  <input
                    accept="image/*"
                    id="codalab-image-upload-input"
                    style="display: none;"
                    type="file"
                  />
                </div>
              </div>
            </div>
            <button
              class="MuiButtonBase-root-142 MuiButton-root-116 MuiButton-contained-127 MuiButton-containedPrimary-128 MuiButton-raised-130 MuiButton-raisedPrimary-131"
              style="border-radius: 400px; position: fixed; bottom: 50px; right: 30px; z-index: 10;"
              tabindex="0"
              type="button"
            >
              <span
                class="MuiButton-label-117"
              >
                <svg
                  aria-hidden="true"
                  class="MuiSvgIcon-root-145"
                  focusable="false"
                  role="presentation"
                  viewBox="0 0 24 24"
                >
                  <path
                    d="M16.59 8.59L12 13.17 7.41 8.59 6 10l6 6 6-6z"
                  />
                  <path
                    d="M0 0h24v24H0z"
                    fill="none"
                  />
                </svg>
              </span>
              <span
                class="MuiTouchRipple-root-249"
              />
            </button>
          </div>
        </div>
      </div>
    </div>
    <div />
    <div
      class="progress-message"
      id="update_progress"
    >
      <img
        alt="Updating"
        src="/img/Preloader_Small.gif"
      />
       Updating...
    </div>
  </div>,
  "debug": [Function],
  "findAllByAltText": [Function],
  "findAllByDisplayValue": [Function],
  "findAllByLabelText": [Function],
  "findAllByPlaceholderText": [Function],
  "findAllByRole": [Function],
  "findAllByTestId": [Function],
  "findAllByText": [Function],
  "findAllByTitle": [Function],
  "findByAltText": [Function],
  "findByDisplayValue": [Function],
  "findByLabelText": [Function],
  "findByPlaceholderText": [Function],
  "findByRole": [Function],
  "findByTestId": [Function],
  "findByText": [Function],
  "findByTitle": [Function],
  "getAllByAltText": [Function],
  "getAllByDisplayValue": [Function],
  "getAllByLabelText": [Function],
  "getAllByPlaceholderText": [Function],
  "getAllByRole": [Function],
  "getAllByTestId": [Function],
  "getAllByText": [Function],
  "getAllByTitle": [Function],
  "getByAltText": [Function],
  "getByDisplayValue": [Function],
  "getByLabelText": [Function],
  "getByPlaceholderText": [Function],
  "getByRole": [Function],
  "getByTestId": [Function],
  "getByText": [Function],
  "getByTitle": [Function],
  "queryAllByAltText": [Function],
  "queryAllByDisplayValue": [Function],
  "queryAllByLabelText": [Function],
  "queryAllByPlaceholderText": [Function],
  "queryAllByRole": [Function],
  "queryAllByTestId": [Function],
  "queryAllByText": [Function],
  "queryAllByTitle": [Function],
  "queryByAltText": [Function],
  "queryByDisplayValue": [Function],
  "queryByLabelText": [Function],
  "queryByPlaceholderText": [Function],
  "queryByRole": [Function],
  "queryByTestId": [Function],
  "queryByText": [Function],
  "queryByTitle": [Function],
  "rerender": [Function],
  "unmount": [Function],
}
`;

exports[`render simple worksheet with one markdown block 2`] = `
Object {
  "asFragment": [Function],
  "baseElement": <body
    class="ws-interface"
  >
    <div>
      <div
<<<<<<< HEAD
        class="MuiGrid-container-264 MuiGrid-direction-xs-column-267 MuiGrid-align-items-xs-center-272 MuiGrid-justify-xs-center-281"
        style="margin: 100px 0px 80px;"
=======
        class="MuiGrid-container-277 MuiGrid-direction-xs-column-280 MuiGrid-align-items-xs-center-285 MuiGrid-justify-xs-center-294"
        style="margin-top: 100px;"
>>>>>>> 883a8087
      >
        <div
          class="alert alert-danger alert-dismissable"
        >
          <div
            class="MuiGrid-item-278"
            style="font-size: 16px; margin-left: 10px;"
          >
            Not found: '/worksheets/sample_uuid'
          </div>
        </div>
      </div>
    </div>
  </body>,
  "container": <div>
    <div
<<<<<<< HEAD
      class="MuiGrid-container-264 MuiGrid-direction-xs-column-267 MuiGrid-align-items-xs-center-272 MuiGrid-justify-xs-center-281"
      style="margin: 100px 0px 80px;"
=======
      class="MuiGrid-container-277 MuiGrid-direction-xs-column-280 MuiGrid-align-items-xs-center-285 MuiGrid-justify-xs-center-294"
      style="margin-top: 100px;"
>>>>>>> 883a8087
    >
      <div
        class="alert alert-danger alert-dismissable"
      >
        <div
          class="MuiGrid-item-278"
          style="font-size: 16px; margin-left: 10px;"
        >
          Not found: '/worksheets/sample_uuid'
        </div>
      </div>
    </div>
  </div>,
  "debug": [Function],
  "findAllByAltText": [Function],
  "findAllByDisplayValue": [Function],
  "findAllByLabelText": [Function],
  "findAllByPlaceholderText": [Function],
  "findAllByRole": [Function],
  "findAllByTestId": [Function],
  "findAllByText": [Function],
  "findAllByTitle": [Function],
  "findByAltText": [Function],
  "findByDisplayValue": [Function],
  "findByLabelText": [Function],
  "findByPlaceholderText": [Function],
  "findByRole": [Function],
  "findByTestId": [Function],
  "findByText": [Function],
  "findByTitle": [Function],
  "getAllByAltText": [Function],
  "getAllByDisplayValue": [Function],
  "getAllByLabelText": [Function],
  "getAllByPlaceholderText": [Function],
  "getAllByRole": [Function],
  "getAllByTestId": [Function],
  "getAllByText": [Function],
  "getAllByTitle": [Function],
  "getByAltText": [Function],
  "getByDisplayValue": [Function],
  "getByLabelText": [Function],
  "getByPlaceholderText": [Function],
  "getByRole": [Function],
  "getByTestId": [Function],
  "getByText": [Function],
  "getByTitle": [Function],
  "queryAllByAltText": [Function],
  "queryAllByDisplayValue": [Function],
  "queryAllByLabelText": [Function],
  "queryAllByPlaceholderText": [Function],
  "queryAllByRole": [Function],
  "queryAllByTestId": [Function],
  "queryAllByText": [Function],
  "queryAllByTitle": [Function],
  "queryByAltText": [Function],
  "queryByDisplayValue": [Function],
  "queryByLabelText": [Function],
  "queryByPlaceholderText": [Function],
  "queryByRole": [Function],
  "queryByTestId": [Function],
  "queryByText": [Function],
  "queryByTitle": [Function],
  "rerender": [Function],
  "unmount": [Function],
}
`;<|MERGE_RESOLUTION|>--- conflicted
+++ resolved
@@ -1663,13 +1663,8 @@
   >
     <div>
       <div
-<<<<<<< HEAD
-        class="MuiGrid-container-264 MuiGrid-direction-xs-column-267 MuiGrid-align-items-xs-center-272 MuiGrid-justify-xs-center-281"
+        class="MuiGrid-container-277 MuiGrid-direction-xs-column-280 MuiGrid-align-items-xs-center-285 MuiGrid-justify-xs-center-294"
         style="margin: 100px 0px 80px;"
-=======
-        class="MuiGrid-container-277 MuiGrid-direction-xs-column-280 MuiGrid-align-items-xs-center-285 MuiGrid-justify-xs-center-294"
-        style="margin-top: 100px;"
->>>>>>> 883a8087
       >
         <div
           class="alert alert-danger alert-dismissable"
@@ -1686,13 +1681,8 @@
   </body>,
   "container": <div>
     <div
-<<<<<<< HEAD
-      class="MuiGrid-container-264 MuiGrid-direction-xs-column-267 MuiGrid-align-items-xs-center-272 MuiGrid-justify-xs-center-281"
+      class="MuiGrid-container-277 MuiGrid-direction-xs-column-280 MuiGrid-align-items-xs-center-285 MuiGrid-justify-xs-center-294"
       style="margin: 100px 0px 80px;"
-=======
-      class="MuiGrid-container-277 MuiGrid-direction-xs-column-280 MuiGrid-align-items-xs-center-285 MuiGrid-justify-xs-center-294"
-      style="margin-top: 100px;"
->>>>>>> 883a8087
     >
       <div
         class="alert alert-danger alert-dismissable"
