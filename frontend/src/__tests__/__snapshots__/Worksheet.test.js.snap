// Jest Snapshot v1, https://goo.gl/fbAQLP

exports[`render simple worksheet with one markdown block 1`] = `
Object {
  "asFragment": [Function],
  "baseElement": <body
    class="ws-interface"
  >
    <div>
      <div
        class="sticky-outer-wrapper"
      >
        <div
          class="sticky-inner-wrapper "
          style="position: relative; z-index: 1059; transform: translate3d(0,0px,0);"
        >
          <div
            class="worksheet_content"
            style="background-color: white; padding-left: 28px; padding-right: 28px; position: relative; border-bottom: 1px solid #ddd;"
          >
            <div
              class="header-row"
            >
              <div
                class="MuiGrid-container-11 MuiGrid-direction-xs-column-14"
              >
                <div
                  class="MuiGrid-container-11 MuiGrid-item-12 MuiGrid-align-items-xs-flex-start-20 MuiGrid-justify-xs-space-between-30 MuiGrid-grid-xs-12-51"
                >
                  <h5
                    class="worksheet-title"
                    style="margin-bottom: 0px;"
                  >
                    <span
                      class="editable-field"
                      style="color: rgb(34, 94, 168);"
                    >
                      &lt;none&gt;
                    </span>
                  </h5>
                  <div
                    class="MuiGrid-item-12"
                    style="padding-top: 10px;"
                  >
                    <span
                      class="editable-field"
                      style="color: rgb(34, 94, 168);"
                    >
                      codalab-
                    </span>
                     by 
                    codalab
                    <div
                      class="Worksheet-permissions-8"
                      style="display: inline-block; margin: 0px 5px;"
                    >
                      <div>
                        [you(
                        <span
                          class="ws-permission-all"
                        >
                          all
                        </span>
                        )
                        <span>
                           
                          public
                          (
                          <span
                            class="ws-permission-read"
                          >
                            read
                          </span>
                          )
                        </span>
                        ]
                      </div>
                    </div>
                     tags: 
                    <div
                      style="display: inline-block;"
                    >
                      <span
                        class="editable-field"
                        style="color: rgb(34, 94, 168);"
                      >
                        &lt;none&gt;
                      </span>
                    </div>
                  </div>
                </div>
                <div
                  class="MuiGrid-container-11 MuiGrid-item-12 MuiGrid-align-items-xs-flex-end-21 MuiGrid-justify-xs-space-between-30 MuiGrid-grid-xs-12-51"
                  style="line-height: 2.5;"
                >
                  <div
                    class="MuiGrid-item-12"
                  >
                    <div>
                       
                      <button
                        aria-label="Add Text"
                        class="MuiButtonBase-root-141 MuiButton-root-115 MuiButton-text-117 MuiButton-flat-120 MuiButton-sizeSmall-138 MuiButton-colorInherit-136"
                        tabindex="0"
                        type="button"
                      >
                        <span
                          class="MuiButton-label-116"
                        >
                          <svg
                            aria-hidden="true"
                            class="MuiSvgIcon-root-144 ActionButtons-buttonIcon-112"
                            focusable="false"
                            role="presentation"
                            viewBox="0 0 24 24"
                          >
                            <path
                              d="M0 0h24v24H0V0z"
                              fill="none"
                            />
                            <path
                              d="M19 3H5c-1.11 0-2 .9-2 2v14c0 1.1.89 2 2 2h14c1.1 0 2-.9 2-2V5c0-1.1-.9-2-2-2zm0 16H5V5h14v14z"
                            />
                            <path
                              d="M11 17h2v-4h4v-2h-4V7h-2v4H7v2h4z"
                            />
                          </svg>
                          Text
                        </span>
                        <span
                          class="MuiTouchRipple-root-237"
                        />
                      </button>
                      <span>
                        <button
                          aria-controls="upload-menu"
                          aria-haspopup="true"
                          aria-label="Add New Upload"
                          class="MuiButtonBase-root-141 MuiButton-root-115 MuiButton-text-117 MuiButton-flat-120 MuiButton-sizeSmall-138 MuiButton-colorInherit-136"
                          id="upload-button"
                          tabindex="0"
                          type="button"
                        >
                          <span
                            class="MuiButton-label-116"
                          >
                            <svg
                              aria-hidden="true"
                              class="MuiSvgIcon-root-144 ActionButtons-buttonIcon-112"
                              focusable="false"
                              role="presentation"
                              viewBox="0 0 24 24"
                            >
                              <path
                                d="M0 0h24v24H0V0z"
                                fill="none"
                              />
                              <path
                                d="M19.35 10.04C18.67 6.59 15.64 4 12 4 9.11 4 6.6 5.64 5.35 8.04 2.34 8.36 0 10.91 0 14c0 3.31 2.69 6 6 6h13c2.76 0 5-2.24 5-5 0-2.64-2.05-4.78-4.65-4.96zM19 18H6c-2.21 0-4-1.79-4-4 0-2.05 1.53-3.76 3.56-3.97l1.07-.11.5-.95C8.08 7.14 9.94 6 12 6c2.62 0 4.88 1.86 5.39 4.43l.3 1.5 1.53.11c1.56.1 2.78 1.41 2.78 2.96 0 1.65-1.35 3-3 3z"
                              />
                              <path
                                d="M8 13h2.55v3h2.9v-3H16l-4-4z"
                              />
                            </svg>
                            Upload
                          </span>
                          <span
                            class="MuiTouchRipple-root-237"
                          />
                        </button>
                      </span>
                      <button
                        aria-label="Add New Run"
                        class="MuiButtonBase-root-141 MuiButton-root-115 MuiButton-text-117 MuiButton-flat-120 MuiButton-sizeSmall-138 MuiButton-colorInherit-136"
                        tabindex="0"
                        type="button"
                      >
                        <span
                          class="MuiButton-label-116"
                        >
                          <svg
                            aria-hidden="true"
                            class="MuiSvgIcon-root-144 ActionButtons-buttonIcon-112"
                            focusable="false"
                            role="presentation"
                            viewBox="0 0 24 24"
                          >
                            <path
                              d="M0 0h24v24H0z"
                              fill="none"
                            />
                            <path
                              d="M10 16.5l6-4.5-6-4.5v9zM12 2C6.48 2 2 6.48 2 12s4.48 10 10 10 10-4.48 10-10S17.52 2 12 2zm0 18c-4.41 0-8-3.59-8-8s3.59-8 8-8 8 3.59 8 8-3.59 8-8 8z"
                            />
                          </svg>
                          Run
                        </span>
                        <span
                          class="MuiTouchRipple-root-237"
                        />
                      </button>
                      <button
                        aria-label="Paste"
                        class="MuiButtonBase-root-141 MuiButton-root-115 MuiButton-text-117 MuiButton-flat-120 MuiButton-sizeSmall-138 MuiButton-colorInherit-136"
                        id="paste-button"
                        tabindex="0"
                        title="Paste cut/copied bundles to this worksheet"
                        type="button"
                      >
                        <span
                          class="MuiButton-label-116"
                        >
                          <svg
                            aria-hidden="true"
                            class="MuiSvgIcon-root-144 ActionButtons-buttonIcon-112"
                            focusable="false"
                            role="presentation"
                            viewBox="0 0 24 24"
                          >
                            <path
                              d="M0 0h24v24H0z"
                              fill="none"
                            />
                            <path
                              d="M14 2H6c-1.1 0-1.99.9-1.99 2L4 20c0 1.1.89 2 1.99 2H18c1.1 0 2-.9 2-2V8l-6-6zm2 14h-3v3h-2v-3H8v-2h3v-3h2v3h3v2zm-3-7V3.5L18.5 9H13z"
                            />
                          </svg>
                          Paste bundles
                        </span>
                        <span
                          class="MuiTouchRipple-root-237"
                        />
                      </button>
                      <button
                        aria-label="schema"
                        class="MuiButtonBase-root-141 MuiButton-root-115 MuiButton-text-117 MuiButton-flat-120 MuiButton-sizeSmall-138 MuiButton-colorInherit-136"
                        id="add-schema-button"
                        tabindex="0"
                        title="Add a new schema"
                        type="button"
                      >
                        <span
                          class="MuiButton-label-116"
                        >
                          <svg
                            aria-hidden="true"
                            class="MuiSvgIcon-root-144 ActionButtons-buttonIcon-112"
                            focusable="false"
                            role="presentation"
                            viewBox="0 0 24 24"
                          >
                            <path
                              d="M0 0h24v24H0z"
                              fill="none"
                            />
                            <path
                              d="M14 10H2v2h12v-2zm0-4H2v2h12V6zm4 8v-4h-2v4h-4v2h4v4h2v-4h4v-2h-4zM2 16h8v-2H2v2z"
                            />
                          </svg>
                          Schema
                        </span>
                        <span
                          class="MuiTouchRipple-root-237"
                        />
                      </button>
                      <button
                        aria-label="image"
                        class="MuiButtonBase-root-141 MuiButton-root-115 MuiButton-text-117 MuiButton-flat-120 MuiButton-sizeSmall-138 MuiButton-colorInherit-136"
                        id="add-image-button"
                        tabindex="0"
                        title="Add an image"
                        type="button"
                      >
                        <span
                          class="MuiButton-label-116"
                        >
                          <label
                            for="codalab-image-upload-input"
                          />
                          <svg
                            aria-hidden="true"
                            class="MuiSvgIcon-root-144 ActionButtons-buttonIcon-112"
                            focusable="false"
                            role="presentation"
                            viewBox="0 0 24 24"
                          >
                            <path
                              d="M19 7v2.99s-1.99.01-2 0V7h-3s.01-1.99 0-2h3V2h2v3h3v2h-3zm-3 4V8h-3V5H5c-1.1 0-2 .9-2 2v12c0 1.1.9 2 2 2h12c1.1 0 2-.9 2-2v-8h-3zM5 19l3-4 2 3 3-4 4 5H5z"
                            />
                            <path
                              d="M0 0h24v24H0z"
                              fill="none"
                            />
                          </svg>
                          Image
                        </span>
                        <span
                          class="MuiTouchRipple-root-237"
                        />
                      </button>
                    </div>
                  </div>
                  <div
                    class="MuiGrid-item-12"
                  >
                    <div
                      style="display: inline-block;"
                    >
                      <button
                        aria-label="Edit Source"
                        class="MuiButtonBase-root-141 MuiButton-root-115 MuiButton-text-117 MuiButton-flat-120 MuiButton-sizeSmall-138 MuiButton-colorInherit-136"
                        tabindex="0"
                        type="button"
                      >
                        <span
                          class="MuiButton-label-116"
                        >
                          <svg
                            aria-hidden="true"
                            class="MuiSvgIcon-root-144 Worksheet-buttonIcon-10"
                            focusable="false"
                            role="presentation"
                            viewBox="0 0 24 24"
                          >
                            <path
                              d="M0 0h24v24H0V0z"
                              fill="none"
                            />
                            <g>
                              <path
                                d="M14.06 9.02l.92.92L5.92 19H5v-.92l9.06-9.06M17.66 3c-.25 0-.51.1-.7.29l-1.83 1.83 3.75 3.75 1.83-1.83c.39-.39.39-1.02 0-1.41l-2.34-2.34c-.2-.2-.45-.29-.71-.29zm-3.6 3.19L3 17.25V21h3.75L17.81 9.94l-3.75-3.75z"
                              />
                            </g>
                          </svg>
                          Edit Source
                        </span>
                        <span
                          class="MuiTouchRipple-root-237"
                        />
                      </button>
                      <button
                        aria-label="Expand CLI"
                        class="MuiButtonBase-root-141 MuiButton-root-115 MuiButton-text-117 MuiButton-flat-120 MuiButton-sizeSmall-138 MuiButton-colorInherit-136"
                        id="terminal-button"
                        tabindex="0"
                        type="button"
                      >
                        <span
                          class="MuiButton-label-116"
                        >
                          <svg
                            aria-hidden="true"
                            class="MuiSvgIcon-root-144 Worksheet-buttonIcon-10"
                            focusable="false"
                            role="presentation"
                            viewBox="0 0 24 24"
                          >
                            <path
                              d="M24 24H0V0h24v24z"
                              fill="none"
                              opacity=".87"
                            />
                            <path
                              d="M16.59 8.59L12 13.17 7.41 8.59 6 10l6 6 6-6-1.41-1.41z"
                            />
                          </svg>
                          SHOW TERMINAL
                        </span>
                        <span
                          class="MuiTouchRipple-root-237"
                        />
                      </button>
                      <button
                        aria-label="Delete Worksheet"
                        class="MuiButtonBase-root-141 MuiButton-root-115 MuiButton-text-117 MuiButton-flat-120 MuiButton-sizeSmall-138 MuiButton-colorInherit-136"
                        tabindex="0"
                        type="button"
                      >
                        <span
                          class="MuiButton-label-116"
                        >
                          <svg
                            aria-hidden="true"
                            class="MuiSvgIcon-root-144"
                            focusable="false"
                            role="presentation"
                            title="Delete this worksheet"
                            viewBox="0 0 24 24"
                          >
                            <path
                              d="M6 19c0 1.1.9 2 2 2h8c1.1 0 2-.9 2-2V7H6v12zM8 9h8v10H8V9zm7.5-5l-1-1h-5l-1 1H5v2h14V4z"
                            />
                            <path
                              d="M0 0h24v24H0V0z"
                              fill="none"
                            />
                          </svg>
                        </span>
                        <span
                          class="MuiTouchRipple-root-237"
                        />
                      </button>
                    </div>
                    <a
                      aria-label="keyboard shortcuts"
                      class="MuiButtonBase-root-141 MuiIconButton-root-165 MuiIconButton-colorInherit-166"
                      href="#"
                      role="button"
                      tabindex="0"
                      title="Shortcuts"
                    >
                      <span
                        class="MuiIconButton-label-170"
                      >
                        <svg
                          aria-hidden="true"
                          class="MuiSvgIcon-root-144 MuiSvgIcon-fontSizeSmall-151"
                          focusable="false"
                          role="presentation"
                          viewBox="0 0 24 24"
                        >
                          <path
                            d="M0 0h24v24H0V0z"
                            fill="none"
                          />
                          <path
                            d="M11 7h2v2h-2zM11 11h2v6h-2z"
                          />
                          <path
                            d="M12 2C6.48 2 2 6.48 2 12s4.48 10 10 10 10-4.48 10-10S17.52 2 12 2zm0 18c-4.41 0-8-3.59-8-8s3.59-8 8-8 8 3.59 8 8-3.59 8-8 8z"
                          />
                        </svg>
                      </span>
                      <span
                        class="MuiTouchRipple-root-237"
                      />
                    </a>
                    <a
                      aria-label="toggle worksheet width"
                      class="MuiButtonBase-root-141 MuiIconButton-root-165 MuiIconButton-colorInherit-166"
                      href="#"
                      role="button"
                      tabindex="0"
                      title="Expand/Shrink"
                    >
                      <span
                        class="MuiIconButton-label-170"
                      >
                        <svg
                          aria-hidden="true"
                          class="MuiSvgIcon-root-144 MuiSvgIcon-fontSizeSmall-151"
                          focusable="false"
                          role="presentation"
                          viewBox="0 0 24 24"
                        >
                          <path
                            d="M10 9h4V6h3l-5-5-5 5h3v3zm-1 1H6V7l-5 5 5 5v-3h3v-4zm14 2l-5-5v3h-3v4h3v3l5-5zm-9 3h-4v3H7l5 5 5-5h-3v-3z"
                          />
                          <path
                            d="M0 0h24v24H0z"
                            fill="none"
                          />
                        </svg>
                      </span>
                      <span
                        class="MuiTouchRipple-root-237"
                      />
                    </a>
                  </div>
                </div>
              </div>
            </div>
          </div>
        </div>
      </div>
      <div
        class="search-hidden"
        id="ws_search"
      >
        <div
          class=""
        >
          <div
            class="terminal"
            id="command_line"
            style="height: 30px; --terminal-height: 30; --terminal-x: 0; --terminal-y: 0; --terminal-scroll: 0; --terminal-x: 0; --terminal-y: 0; --terminal-scroll: 0;"
          >
            <div
              class="terminal-wrapper"
              style="visibility: hidden;"
            >
              <svg
                style="display: none;"
                viewBox="0 0 16 14"
                xmlns="http://www.w3.org/2000/svg"
              >
                <title
                  id="title2"
                >
                  rounded
                </title>
                <path
                  d="m 14,10 h 2 v 1 a 3,3 0 0 1 -3,3 H 3 A 3,3 0 0 1 0,11 H 4.5 A 1.00012,1.00012 0 0 0 5.207,10.707 L 6.5,9.414 7.793,10.707 a 0.99963,0.99963 0 0 0 1.41406,0 l 2.36719,-2.36719 1.80127,1.44092 A 0.99807,0.99807 0 0 0 14,10 Z M 16,3 V 8 H 14.35059 L 12.12451,6.21924 A 0.99846,0.99846 0 0 0 10.793,6.293 L 8.5,8.586 7.207,7.293 a 0.99962,0.99962 0 0 0 -1.41406,0 L 4.08594,9 H 0 V 3 A 3,3 0 0 1 3,0 h 10 a 3,3 0 0 1 3,3 z M 6,4.5 A 1.5,1.5 0 1 0 4.5,6 1.5,1.5 0 0 0 6,4.5 Z"
                  id="terminal-broken-image"
                />
              </svg>
              <div
                class="terminal-output"
                role="log"
              >
                <div
                  data-index="0"
                >
                  <div
                    style="width: 100%;"
                  >
                    <span
                      data-text="Click here to enter commands (e.g., help, run '<bash command>', rm <bundle>, kill <bundle>, etc.)."
                    >
                      Click here to enter commands (e.g., help, run '&lt;bash command&gt;', rm &lt;bundle&gt;, kill &lt;bundle&gt;, etc.).
                    </span>
                  </div>
                </div>
              </div>
              <div
                class="cmd"
                style="width: 100%;"
              >
                <div
                  class="cmd-wrapper"
                  style=""
                >
                  <span
                    class="cmd-prompt"
                    style=""
                  >
                    <span
                      data-text="CodaLab> "
                    >
                      <span
                        style="width: 9ch;"
                      >
                        CodaLab&gt; 
                      </span>
                    </span>
                  </span>
                  <div
                    aria-hidden="true"
                    class="cmd-cursor-line"
                    role="presentation"
                  >
                    <span />
                    <span
                      class="cmd-cursor"
                    >
                      <span
                        class="end"
                        data-text=""
                      >
                        <span>
                           
                          <span />
                        </span>
                      </span>
                    </span>
                    <span />
                  </div>
                </div>
                <textarea
                  autocapitalize="off"
                  class="cmd-clipboard"
                  data-cmd-prompt="CodaLab> "
                  spellcheck="false"
                  style="top: 0px;"
                  tabindex="1"
                />
              </div>
            </div>
            <div
              class="terminal-font"
            >
               
            </div>
            <div
              class="terminal-fill"
            />
          </div>
        </div>
        <div
          class="dragbar"
          id="dragbar_horizontal"
        />
      </div>
      <div
        class="Toastify"
      />
      <div
        id="worksheet_container"
      >
        <div
          class="search-hidden"
          id="worksheet"
        >
          <div
            class="Worksheet-worksheetDesktop-1"
          >
            <div
              class="Worksheet-worksheetOuter-2"
              style="width: 99%;"
            >
              <div
                class="Worksheet-worksheetDummyHeader-4"
                id="worksheet_dummy_header"
              />
              <div
                class="Worksheet-worksheetInner-3"
              >
                <div
                  class=" worksheet_content"
                  id="worksheet_content"
                >
                  <div
                    id="worksheet_items"
                  >
                    <div
                      class="ItemWrapper-container-245"
                      id="codalab-worksheet-item-0"
                    >
                      <div
                        class="ItemWrapper-main-247"
                      >
                        <div
                          class="ws-item MarkdownItem-textContainer-249"
                        >
                          <div
                            class="type-markup  MarkdownItem-textRender-252"
                          >
                            <p>
                              123
1132132312
                            </p>
                            

                          </div>
                          <div
                            class="MarkdownItem-buttonsPanel-250"
                          >
                            <button
                              class="MuiButtonBase-root-141 MuiIconButton-root-165 MarkdownItem-iconButtonRoot-251"
                              tabindex="0"
                              title="Edit"
                              type="button"
                            >
                              <span
                                class="MuiIconButton-label-170"
                              >
                                <svg
                                  aria-hidden="true"
                                  class="MuiSvgIcon-root-144"
                                  focusable="false"
                                  role="presentation"
                                  viewBox="0 0 24 24"
                                >
                                  <path
                                    d="M3 17.25V21h3.75L17.81 9.94l-3.75-3.75L3 17.25zM20.71 7.04c.39-.39.39-1.02 0-1.41l-2.34-2.34a.9959.9959 0 0 0-1.41 0l-1.83 1.83 3.75 3.75 1.83-1.83z"
                                  />
                                  <path
                                    d="M0 0h24v24H0z"
                                    fill="none"
                                  />
                                </svg>
                              </span>
                              <span
                                class="MuiTouchRipple-root-237"
                              />
                            </button>
                              
                            <button
                              class="MuiButtonBase-root-141 MuiIconButton-root-165 MarkdownItem-iconButtonRoot-251"
                              tabindex="0"
                              title="Delete"
                              type="button"
                            >
                              <span
                                class="MuiIconButton-label-170"
                              >
                                <svg
                                  aria-hidden="true"
                                  class="MuiSvgIcon-root-144"
                                  focusable="false"
                                  role="presentation"
                                  viewBox="0 0 24 24"
                                >
                                  <path
                                    d="M6 19c0 1.1.9 2 2 2h8c1.1 0 2-.9 2-2V7H6v12zM19 4h-3.5l-1-1h-5l-1 1H5v2h14V4z"
                                  />
                                  <path
                                    d="M0 0h24v24H0z"
                                    fill="none"
                                  />
                                </svg>
                              </span>
                              <span
                                class="MuiTouchRipple-root-237"
                              />
                            </button>
                          </div>
                        </div>
                      </div>
                    </div>
                    <input
                      id="codalab-file-upload-input"
                      multiple=""
                      style="display: none;"
                      type="file"
                    />
                    <input
                      directory="true"
                      id="codalab-dir-upload-input"
                      mozdirectory="true"
                      style="display: none;"
                      type="file"
                      webkitdirectory="true"
                    />
                    <input
                      accept="image/*"
                      id="codalab-image-upload-input"
                      style="display: none;"
                      type="file"
                    />
                  </div>
                </div>
              </div>
              <button
                aria-label="Move focus to bottom"
                class="MuiButtonBase-root-141 MuiButton-root-115 MuiButton-contained-126 MuiButton-containedPrimary-127 MuiButton-raised-129 MuiButton-raisedPrimary-130"
                style="border-radius: 400px; position: fixed; bottom: 50px; right: 30px; z-index: 10;"
                tabindex="0"
                type="button"
              >
                <span
                  class="MuiButton-label-116"
                >
                  <svg
                    aria-hidden="true"
                    class="MuiSvgIcon-root-144"
                    focusable="false"
                    role="presentation"
                    viewBox="0 0 24 24"
                  >
                    <path
                      d="M16.59 8.59L12 13.17 7.41 8.59 6 10l6 6 6-6z"
                    />
                    <path
                      d="M0 0h24v24H0z"
                      fill="none"
                    />
                  </svg>
                </span>
                <span
                  class="MuiTouchRipple-root-237"
                />
              </button>
            </div>
          </div>
        </div>
      </div>
      <div />
      <div
        class="progress-message"
        id="update_progress"
      >
        <img
          alt="Updating"
          src="/img/Preloader_Small.gif"
        />
         Updating...
      </div>
    </div>
    <div
      aria-hidden="true"
      class="MuiModal-root-155 MuiModal-hidden-156"
      id="upload-menu"
      role="presentation"
    >
      <div
        aria-hidden="true"
        class="MuiBackdrop-root-188 MuiBackdrop-invisible-189"
        style="opacity: 0;"
      />
      <div
        class="MuiPaper-root-190 MuiMenu-paper-153 MuiPaper-elevation0-192 MuiPaper-rounded-191 MuiPopover-paper-154"
        role="document"
        style="opacity: 0; transform: scale(0.75, 0.5625);"
        tabindex="-1"
      >
        <ul
          class="MuiList-root-217 MuiList-padding-218"
          role="menu"
        >
          <li
            class="MuiButtonBase-root-141 MuiListItem-root-225 MuiListItem-default-228 MuiListItem-gutters-233 MuiListItem-button-234 MuiMenuItem-root-222 WithStyles-MenuItem--root-221 MuiMenuItem-gutters-223"
            role="menuitem"
            tabindex="0"
          >
<<<<<<< HEAD
=======
            <span
              class="MuiTouchRipple-root-237"
            />
          </li>
          <li
            class="MuiButtonBase-root-141 MuiListItem-root-225 MuiListItem-default-228 MuiListItem-gutters-233 MuiListItem-button-234 MuiMenuItem-root-222 WithStyles-MenuItem--root-221 MuiMenuItem-gutters-223"
            role="menuitem"
            tabindex="-1"
          >
>>>>>>> 7414b73e
            <label
              class="ActionButtons-uploadLabel-114"
              for="codalab-file-upload-input"
            >
              File(s) Upload
            </label>
            <span
              class="MuiTouchRipple-root-237"
            />
          </li>
          <li
            class="MuiButtonBase-root-141 MuiListItem-root-225 MuiListItem-default-228 MuiListItem-gutters-233 MuiListItem-button-234 MuiMenuItem-root-222 WithStyles-MenuItem--root-221 MuiMenuItem-gutters-223"
            role="menuitem"
            tabindex="-1"
          >
            <label
              class="ActionButtons-uploadLabel-114"
              for="codalab-dir-upload-input"
            >
              Folder Upload
            </label>
            <span
              class="MuiTouchRipple-root-237"
            />
          </li>
        </ul>
      </div>
    </div>
  </body>,
  "container": <div>
    <div
      class="sticky-outer-wrapper"
    >
      <div
        class="sticky-inner-wrapper "
        style="position: relative; z-index: 1059; transform: translate3d(0,0px,0);"
      >
        <div
          class="worksheet_content"
          style="background-color: white; padding-left: 28px; padding-right: 28px; position: relative; border-bottom: 1px solid #ddd;"
        >
          <div
            class="header-row"
          >
            <div
              class="MuiGrid-container-11 MuiGrid-direction-xs-column-14"
            >
              <div
                class="MuiGrid-container-11 MuiGrid-item-12 MuiGrid-align-items-xs-flex-start-20 MuiGrid-justify-xs-space-between-30 MuiGrid-grid-xs-12-51"
              >
                <h5
                  class="worksheet-title"
                  style="margin-bottom: 0px;"
                >
                  <span
                    class="editable-field"
                    style="color: rgb(34, 94, 168);"
                  >
                    &lt;none&gt;
                  </span>
                </h5>
                <div
                  class="MuiGrid-item-12"
                  style="padding-top: 10px;"
                >
                  <span
                    class="editable-field"
                    style="color: rgb(34, 94, 168);"
                  >
                    codalab-
                  </span>
                   by 
                  codalab
                  <div
                    class="Worksheet-permissions-8"
                    style="display: inline-block; margin: 0px 5px;"
                  >
                    <div>
                      [you(
                      <span
                        class="ws-permission-all"
                      >
                        all
                      </span>
                      )
                      <span>
                         
                        public
                        (
                        <span
                          class="ws-permission-read"
                        >
                          read
                        </span>
                        )
                      </span>
                      ]
                    </div>
                  </div>
                   tags: 
                  <div
                    style="display: inline-block;"
                  >
                    <span
                      class="editable-field"
                      style="color: rgb(34, 94, 168);"
                    >
                      &lt;none&gt;
                    </span>
                  </div>
                </div>
              </div>
              <div
                class="MuiGrid-container-11 MuiGrid-item-12 MuiGrid-align-items-xs-flex-end-21 MuiGrid-justify-xs-space-between-30 MuiGrid-grid-xs-12-51"
                style="line-height: 2.5;"
              >
                <div
                  class="MuiGrid-item-12"
                >
                  <div>
                     
                    <button
                      aria-label="Add Text"
                      class="MuiButtonBase-root-141 MuiButton-root-115 MuiButton-text-117 MuiButton-flat-120 MuiButton-sizeSmall-138 MuiButton-colorInherit-136"
                      tabindex="0"
                      type="button"
                    >
                      <span
                        class="MuiButton-label-116"
                      >
                        <svg
                          aria-hidden="true"
                          class="MuiSvgIcon-root-144 ActionButtons-buttonIcon-112"
                          focusable="false"
                          role="presentation"
                          viewBox="0 0 24 24"
                        >
                          <path
                            d="M0 0h24v24H0V0z"
                            fill="none"
                          />
                          <path
                            d="M19 3H5c-1.11 0-2 .9-2 2v14c0 1.1.89 2 2 2h14c1.1 0 2-.9 2-2V5c0-1.1-.9-2-2-2zm0 16H5V5h14v14z"
                          />
                          <path
                            d="M11 17h2v-4h4v-2h-4V7h-2v4H7v2h4z"
                          />
                        </svg>
                        Text
                      </span>
                      <span
                        class="MuiTouchRipple-root-237"
                      />
                    </button>
                    <span>
                      <button
                        aria-controls="upload-menu"
                        aria-haspopup="true"
                        aria-label="Add New Upload"
                        class="MuiButtonBase-root-141 MuiButton-root-115 MuiButton-text-117 MuiButton-flat-120 MuiButton-sizeSmall-138 MuiButton-colorInherit-136"
                        id="upload-button"
                        tabindex="0"
                        type="button"
                      >
                        <span
                          class="MuiButton-label-116"
                        >
                          <svg
                            aria-hidden="true"
                            class="MuiSvgIcon-root-144 ActionButtons-buttonIcon-112"
                            focusable="false"
                            role="presentation"
                            viewBox="0 0 24 24"
                          >
                            <path
                              d="M0 0h24v24H0V0z"
                              fill="none"
                            />
                            <path
                              d="M19.35 10.04C18.67 6.59 15.64 4 12 4 9.11 4 6.6 5.64 5.35 8.04 2.34 8.36 0 10.91 0 14c0 3.31 2.69 6 6 6h13c2.76 0 5-2.24 5-5 0-2.64-2.05-4.78-4.65-4.96zM19 18H6c-2.21 0-4-1.79-4-4 0-2.05 1.53-3.76 3.56-3.97l1.07-.11.5-.95C8.08 7.14 9.94 6 12 6c2.62 0 4.88 1.86 5.39 4.43l.3 1.5 1.53.11c1.56.1 2.78 1.41 2.78 2.96 0 1.65-1.35 3-3 3z"
                            />
                            <path
                              d="M8 13h2.55v3h2.9v-3H16l-4-4z"
                            />
                          </svg>
                          Upload
                        </span>
                        <span
                          class="MuiTouchRipple-root-237"
                        />
                      </button>
                    </span>
                    <button
                      aria-label="Add New Run"
                      class="MuiButtonBase-root-141 MuiButton-root-115 MuiButton-text-117 MuiButton-flat-120 MuiButton-sizeSmall-138 MuiButton-colorInherit-136"
                      tabindex="0"
                      type="button"
                    >
                      <span
                        class="MuiButton-label-116"
                      >
                        <svg
                          aria-hidden="true"
                          class="MuiSvgIcon-root-144 ActionButtons-buttonIcon-112"
                          focusable="false"
                          role="presentation"
                          viewBox="0 0 24 24"
                        >
                          <path
                            d="M0 0h24v24H0z"
                            fill="none"
                          />
                          <path
                            d="M10 16.5l6-4.5-6-4.5v9zM12 2C6.48 2 2 6.48 2 12s4.48 10 10 10 10-4.48 10-10S17.52 2 12 2zm0 18c-4.41 0-8-3.59-8-8s3.59-8 8-8 8 3.59 8 8-3.59 8-8 8z"
                          />
                        </svg>
                        Run
                      </span>
                      <span
                        class="MuiTouchRipple-root-237"
                      />
                    </button>
                    <button
                      aria-label="Paste"
                      class="MuiButtonBase-root-141 MuiButton-root-115 MuiButton-text-117 MuiButton-flat-120 MuiButton-sizeSmall-138 MuiButton-colorInherit-136"
                      id="paste-button"
                      tabindex="0"
                      title="Paste cut/copied bundles to this worksheet"
                      type="button"
                    >
                      <span
                        class="MuiButton-label-116"
                      >
                        <svg
                          aria-hidden="true"
                          class="MuiSvgIcon-root-144 ActionButtons-buttonIcon-112"
                          focusable="false"
                          role="presentation"
                          viewBox="0 0 24 24"
                        >
                          <path
                            d="M0 0h24v24H0z"
                            fill="none"
                          />
                          <path
                            d="M14 2H6c-1.1 0-1.99.9-1.99 2L4 20c0 1.1.89 2 1.99 2H18c1.1 0 2-.9 2-2V8l-6-6zm2 14h-3v3h-2v-3H8v-2h3v-3h2v3h3v2zm-3-7V3.5L18.5 9H13z"
                          />
                        </svg>
                        Paste bundles
                      </span>
                      <span
                        class="MuiTouchRipple-root-237"
                      />
                    </button>
                    <button
                      aria-label="schema"
                      class="MuiButtonBase-root-141 MuiButton-root-115 MuiButton-text-117 MuiButton-flat-120 MuiButton-sizeSmall-138 MuiButton-colorInherit-136"
                      id="add-schema-button"
                      tabindex="0"
                      title="Add a new schema"
                      type="button"
                    >
                      <span
                        class="MuiButton-label-116"
                      >
                        <svg
                          aria-hidden="true"
                          class="MuiSvgIcon-root-144 ActionButtons-buttonIcon-112"
                          focusable="false"
                          role="presentation"
                          viewBox="0 0 24 24"
                        >
                          <path
                            d="M0 0h24v24H0z"
                            fill="none"
                          />
                          <path
                            d="M14 10H2v2h12v-2zm0-4H2v2h12V6zm4 8v-4h-2v4h-4v2h4v4h2v-4h4v-2h-4zM2 16h8v-2H2v2z"
                          />
                        </svg>
                        Schema
                      </span>
                      <span
                        class="MuiTouchRipple-root-237"
                      />
                    </button>
                    <button
                      aria-label="image"
                      class="MuiButtonBase-root-141 MuiButton-root-115 MuiButton-text-117 MuiButton-flat-120 MuiButton-sizeSmall-138 MuiButton-colorInherit-136"
                      id="add-image-button"
                      tabindex="0"
                      title="Add an image"
                      type="button"
                    >
                      <span
                        class="MuiButton-label-116"
                      >
                        <label
                          for="codalab-image-upload-input"
                        />
                        <svg
                          aria-hidden="true"
                          class="MuiSvgIcon-root-144 ActionButtons-buttonIcon-112"
                          focusable="false"
                          role="presentation"
                          viewBox="0 0 24 24"
                        >
                          <path
                            d="M19 7v2.99s-1.99.01-2 0V7h-3s.01-1.99 0-2h3V2h2v3h3v2h-3zm-3 4V8h-3V5H5c-1.1 0-2 .9-2 2v12c0 1.1.9 2 2 2h12c1.1 0 2-.9 2-2v-8h-3zM5 19l3-4 2 3 3-4 4 5H5z"
                          />
                          <path
                            d="M0 0h24v24H0z"
                            fill="none"
                          />
                        </svg>
                        Image
                      </span>
                      <span
                        class="MuiTouchRipple-root-237"
                      />
                    </button>
                  </div>
                </div>
                <div
                  class="MuiGrid-item-12"
                >
                  <div
                    style="display: inline-block;"
                  >
                    <button
                      aria-label="Edit Source"
                      class="MuiButtonBase-root-141 MuiButton-root-115 MuiButton-text-117 MuiButton-flat-120 MuiButton-sizeSmall-138 MuiButton-colorInherit-136"
                      tabindex="0"
                      type="button"
                    >
                      <span
                        class="MuiButton-label-116"
                      >
                        <svg
                          aria-hidden="true"
                          class="MuiSvgIcon-root-144 Worksheet-buttonIcon-10"
                          focusable="false"
                          role="presentation"
                          viewBox="0 0 24 24"
                        >
                          <path
                            d="M0 0h24v24H0V0z"
                            fill="none"
                          />
                          <g>
                            <path
                              d="M14.06 9.02l.92.92L5.92 19H5v-.92l9.06-9.06M17.66 3c-.25 0-.51.1-.7.29l-1.83 1.83 3.75 3.75 1.83-1.83c.39-.39.39-1.02 0-1.41l-2.34-2.34c-.2-.2-.45-.29-.71-.29zm-3.6 3.19L3 17.25V21h3.75L17.81 9.94l-3.75-3.75z"
                            />
                          </g>
                        </svg>
                        Edit Source
                      </span>
                      <span
                        class="MuiTouchRipple-root-237"
                      />
                    </button>
                    <button
                      aria-label="Expand CLI"
                      class="MuiButtonBase-root-141 MuiButton-root-115 MuiButton-text-117 MuiButton-flat-120 MuiButton-sizeSmall-138 MuiButton-colorInherit-136"
                      id="terminal-button"
                      tabindex="0"
                      type="button"
                    >
                      <span
                        class="MuiButton-label-116"
                      >
                        <svg
                          aria-hidden="true"
                          class="MuiSvgIcon-root-144 Worksheet-buttonIcon-10"
                          focusable="false"
                          role="presentation"
                          viewBox="0 0 24 24"
                        >
                          <path
                            d="M24 24H0V0h24v24z"
                            fill="none"
                            opacity=".87"
                          />
                          <path
                            d="M16.59 8.59L12 13.17 7.41 8.59 6 10l6 6 6-6-1.41-1.41z"
                          />
                        </svg>
                        SHOW TERMINAL
                      </span>
                      <span
                        class="MuiTouchRipple-root-237"
                      />
                    </button>
                    <button
                      aria-label="Delete Worksheet"
                      class="MuiButtonBase-root-141 MuiButton-root-115 MuiButton-text-117 MuiButton-flat-120 MuiButton-sizeSmall-138 MuiButton-colorInherit-136"
                      tabindex="0"
                      type="button"
                    >
                      <span
                        class="MuiButton-label-116"
                      >
                        <svg
                          aria-hidden="true"
                          class="MuiSvgIcon-root-144"
                          focusable="false"
                          role="presentation"
                          title="Delete this worksheet"
                          viewBox="0 0 24 24"
                        >
                          <path
                            d="M6 19c0 1.1.9 2 2 2h8c1.1 0 2-.9 2-2V7H6v12zM8 9h8v10H8V9zm7.5-5l-1-1h-5l-1 1H5v2h14V4z"
                          />
                          <path
                            d="M0 0h24v24H0V0z"
                            fill="none"
                          />
                        </svg>
                      </span>
                      <span
                        class="MuiTouchRipple-root-237"
                      />
                    </button>
                  </div>
                  <a
                    aria-label="keyboard shortcuts"
                    class="MuiButtonBase-root-141 MuiIconButton-root-165 MuiIconButton-colorInherit-166"
                    href="#"
                    role="button"
                    tabindex="0"
                    title="Shortcuts"
                  >
                    <span
                      class="MuiIconButton-label-170"
                    >
                      <svg
                        aria-hidden="true"
                        class="MuiSvgIcon-root-144 MuiSvgIcon-fontSizeSmall-151"
                        focusable="false"
                        role="presentation"
                        viewBox="0 0 24 24"
                      >
                        <path
                          d="M0 0h24v24H0V0z"
                          fill="none"
                        />
                        <path
                          d="M11 7h2v2h-2zM11 11h2v6h-2z"
                        />
                        <path
                          d="M12 2C6.48 2 2 6.48 2 12s4.48 10 10 10 10-4.48 10-10S17.52 2 12 2zm0 18c-4.41 0-8-3.59-8-8s3.59-8 8-8 8 3.59 8 8-3.59 8-8 8z"
                        />
                      </svg>
                    </span>
                    <span
                      class="MuiTouchRipple-root-237"
                    />
                  </a>
                  <a
                    aria-label="toggle worksheet width"
                    class="MuiButtonBase-root-141 MuiIconButton-root-165 MuiIconButton-colorInherit-166"
                    href="#"
                    role="button"
                    tabindex="0"
                    title="Expand/Shrink"
                  >
                    <span
                      class="MuiIconButton-label-170"
                    >
                      <svg
                        aria-hidden="true"
                        class="MuiSvgIcon-root-144 MuiSvgIcon-fontSizeSmall-151"
                        focusable="false"
                        role="presentation"
                        viewBox="0 0 24 24"
                      >
                        <path
                          d="M10 9h4V6h3l-5-5-5 5h3v3zm-1 1H6V7l-5 5 5 5v-3h3v-4zm14 2l-5-5v3h-3v4h3v3l5-5zm-9 3h-4v3H7l5 5 5-5h-3v-3z"
                        />
                        <path
                          d="M0 0h24v24H0z"
                          fill="none"
                        />
                      </svg>
                    </span>
                    <span
                      class="MuiTouchRipple-root-237"
                    />
                  </a>
                </div>
              </div>
            </div>
          </div>
        </div>
      </div>
    </div>
    <div
      class="search-hidden"
      id="ws_search"
    >
      <div
        class=""
      >
        <div
          class="terminal"
          id="command_line"
          style="height: 30px; --terminal-height: 30; --terminal-x: 0; --terminal-y: 0; --terminal-scroll: 0; --terminal-x: 0; --terminal-y: 0; --terminal-scroll: 0;"
        >
          <div
            class="terminal-wrapper"
            style="visibility: hidden;"
          >
            <svg
              style="display: none;"
              viewBox="0 0 16 14"
              xmlns="http://www.w3.org/2000/svg"
            >
              <title
                id="title2"
              >
                rounded
              </title>
              <path
                d="m 14,10 h 2 v 1 a 3,3 0 0 1 -3,3 H 3 A 3,3 0 0 1 0,11 H 4.5 A 1.00012,1.00012 0 0 0 5.207,10.707 L 6.5,9.414 7.793,10.707 a 0.99963,0.99963 0 0 0 1.41406,0 l 2.36719,-2.36719 1.80127,1.44092 A 0.99807,0.99807 0 0 0 14,10 Z M 16,3 V 8 H 14.35059 L 12.12451,6.21924 A 0.99846,0.99846 0 0 0 10.793,6.293 L 8.5,8.586 7.207,7.293 a 0.99962,0.99962 0 0 0 -1.41406,0 L 4.08594,9 H 0 V 3 A 3,3 0 0 1 3,0 h 10 a 3,3 0 0 1 3,3 z M 6,4.5 A 1.5,1.5 0 1 0 4.5,6 1.5,1.5 0 0 0 6,4.5 Z"
                id="terminal-broken-image"
              />
            </svg>
            <div
              class="terminal-output"
              role="log"
            >
              <div
                data-index="0"
              >
                <div
                  style="width: 100%;"
                >
                  <span
                    data-text="Click here to enter commands (e.g., help, run '<bash command>', rm <bundle>, kill <bundle>, etc.)."
                  >
                    Click here to enter commands (e.g., help, run '&lt;bash command&gt;', rm &lt;bundle&gt;, kill &lt;bundle&gt;, etc.).
                  </span>
                </div>
              </div>
            </div>
            <div
              class="cmd"
              style="width: 100%;"
            >
              <div
                class="cmd-wrapper"
                style=""
              >
                <span
                  class="cmd-prompt"
                  style=""
                >
                  <span
                    data-text="CodaLab> "
                  >
                    <span
                      style="width: 9ch;"
                    >
                      CodaLab&gt; 
                    </span>
                  </span>
                </span>
                <div
                  aria-hidden="true"
                  class="cmd-cursor-line"
                  role="presentation"
                >
                  <span />
                  <span
                    class="cmd-cursor"
                  >
                    <span
                      class="end"
                      data-text=""
                    >
                      <span>
                         
                        <span />
                      </span>
                    </span>
                  </span>
                  <span />
                </div>
              </div>
              <textarea
                autocapitalize="off"
                class="cmd-clipboard"
                data-cmd-prompt="CodaLab> "
                spellcheck="false"
                style="top: 0px;"
                tabindex="1"
              />
            </div>
          </div>
          <div
            class="terminal-font"
          >
             
          </div>
          <div
            class="terminal-fill"
          />
        </div>
      </div>
      <div
        class="dragbar"
        id="dragbar_horizontal"
      />
    </div>
    <div
      class="Toastify"
    />
    <div
      id="worksheet_container"
    >
      <div
        class="search-hidden"
        id="worksheet"
      >
        <div
          class="Worksheet-worksheetDesktop-1"
        >
          <div
            class="Worksheet-worksheetOuter-2"
            style="width: 99%;"
          >
            <div
              class="Worksheet-worksheetDummyHeader-4"
              id="worksheet_dummy_header"
            />
            <div
              class="Worksheet-worksheetInner-3"
            >
              <div
                class=" worksheet_content"
                id="worksheet_content"
              >
                <div
                  id="worksheet_items"
                >
                  <div
                    class="ItemWrapper-container-245"
                    id="codalab-worksheet-item-0"
                  >
                    <div
                      class="ItemWrapper-main-247"
                    >
                      <div
                        class="ws-item MarkdownItem-textContainer-249"
                      >
                        <div
                          class="type-markup  MarkdownItem-textRender-252"
                        >
                          <p>
                            123
1132132312
                          </p>
                          

                        </div>
                        <div
                          class="MarkdownItem-buttonsPanel-250"
                        >
                          <button
                            class="MuiButtonBase-root-141 MuiIconButton-root-165 MarkdownItem-iconButtonRoot-251"
                            tabindex="0"
                            title="Edit"
                            type="button"
                          >
                            <span
                              class="MuiIconButton-label-170"
                            >
                              <svg
                                aria-hidden="true"
                                class="MuiSvgIcon-root-144"
                                focusable="false"
                                role="presentation"
                                viewBox="0 0 24 24"
                              >
                                <path
                                  d="M3 17.25V21h3.75L17.81 9.94l-3.75-3.75L3 17.25zM20.71 7.04c.39-.39.39-1.02 0-1.41l-2.34-2.34a.9959.9959 0 0 0-1.41 0l-1.83 1.83 3.75 3.75 1.83-1.83z"
                                />
                                <path
                                  d="M0 0h24v24H0z"
                                  fill="none"
                                />
                              </svg>
                            </span>
                            <span
                              class="MuiTouchRipple-root-237"
                            />
                          </button>
                            
                          <button
                            class="MuiButtonBase-root-141 MuiIconButton-root-165 MarkdownItem-iconButtonRoot-251"
                            tabindex="0"
                            title="Delete"
                            type="button"
                          >
                            <span
                              class="MuiIconButton-label-170"
                            >
                              <svg
                                aria-hidden="true"
                                class="MuiSvgIcon-root-144"
                                focusable="false"
                                role="presentation"
                                viewBox="0 0 24 24"
                              >
                                <path
                                  d="M6 19c0 1.1.9 2 2 2h8c1.1 0 2-.9 2-2V7H6v12zM19 4h-3.5l-1-1h-5l-1 1H5v2h14V4z"
                                />
                                <path
                                  d="M0 0h24v24H0z"
                                  fill="none"
                                />
                              </svg>
                            </span>
                            <span
                              class="MuiTouchRipple-root-237"
                            />
                          </button>
                        </div>
                      </div>
                    </div>
                  </div>
                  <input
                    id="codalab-file-upload-input"
                    multiple=""
                    style="display: none;"
                    type="file"
                  />
                  <input
                    directory="true"
                    id="codalab-dir-upload-input"
                    mozdirectory="true"
                    style="display: none;"
                    type="file"
                    webkitdirectory="true"
                  />
                  <input
                    accept="image/*"
                    id="codalab-image-upload-input"
                    style="display: none;"
                    type="file"
                  />
                </div>
              </div>
            </div>
            <button
              aria-label="Move focus to bottom"
              class="MuiButtonBase-root-141 MuiButton-root-115 MuiButton-contained-126 MuiButton-containedPrimary-127 MuiButton-raised-129 MuiButton-raisedPrimary-130"
              style="border-radius: 400px; position: fixed; bottom: 50px; right: 30px; z-index: 10;"
              tabindex="0"
              type="button"
            >
              <span
                class="MuiButton-label-116"
              >
                <svg
                  aria-hidden="true"
                  class="MuiSvgIcon-root-144"
                  focusable="false"
                  role="presentation"
                  viewBox="0 0 24 24"
                >
                  <path
                    d="M16.59 8.59L12 13.17 7.41 8.59 6 10l6 6 6-6z"
                  />
                  <path
                    d="M0 0h24v24H0z"
                    fill="none"
                  />
                </svg>
              </span>
              <span
                class="MuiTouchRipple-root-237"
              />
            </button>
          </div>
        </div>
      </div>
    </div>
    <div />
    <div
      class="progress-message"
      id="update_progress"
    >
      <img
        alt="Updating"
        src="/img/Preloader_Small.gif"
      />
       Updating...
    </div>
  </div>,
  "debug": [Function],
  "findAllByAltText": [Function],
  "findAllByDisplayValue": [Function],
  "findAllByLabelText": [Function],
  "findAllByPlaceholderText": [Function],
  "findAllByRole": [Function],
  "findAllByTestId": [Function],
  "findAllByText": [Function],
  "findAllByTitle": [Function],
  "findByAltText": [Function],
  "findByDisplayValue": [Function],
  "findByLabelText": [Function],
  "findByPlaceholderText": [Function],
  "findByRole": [Function],
  "findByTestId": [Function],
  "findByText": [Function],
  "findByTitle": [Function],
  "getAllByAltText": [Function],
  "getAllByDisplayValue": [Function],
  "getAllByLabelText": [Function],
  "getAllByPlaceholderText": [Function],
  "getAllByRole": [Function],
  "getAllByTestId": [Function],
  "getAllByText": [Function],
  "getAllByTitle": [Function],
  "getByAltText": [Function],
  "getByDisplayValue": [Function],
  "getByLabelText": [Function],
  "getByPlaceholderText": [Function],
  "getByRole": [Function],
  "getByTestId": [Function],
  "getByText": [Function],
  "getByTitle": [Function],
  "queryAllByAltText": [Function],
  "queryAllByDisplayValue": [Function],
  "queryAllByLabelText": [Function],
  "queryAllByPlaceholderText": [Function],
  "queryAllByRole": [Function],
  "queryAllByTestId": [Function],
  "queryAllByText": [Function],
  "queryAllByTitle": [Function],
  "queryByAltText": [Function],
  "queryByDisplayValue": [Function],
  "queryByLabelText": [Function],
  "queryByPlaceholderText": [Function],
  "queryByRole": [Function],
  "queryByTestId": [Function],
  "queryByText": [Function],
  "queryByTitle": [Function],
  "rerender": [Function],
  "unmount": [Function],
}
`;

exports[`render simple worksheet with one markdown block 2`] = `
Object {
  "asFragment": [Function],
  "baseElement": <body
    class="ws-interface"
  >
    <div>
      <div
        class="MuiGrid-container-264 MuiGrid-direction-xs-column-267 MuiGrid-align-items-xs-center-272 MuiGrid-justify-xs-center-281"
        style="margin-top: 100px;"
      >
        <div
          class="alert alert-danger alert-dismissable"
        >
          <div
            class="MuiGrid-item-265"
            style="font-size: 16px; margin-left: 10px;"
          >
            Not found: '/worksheets/sample_uuid'
          </div>
        </div>
      </div>
    </div>
  </body>,
  "container": <div>
    <div
      class="MuiGrid-container-264 MuiGrid-direction-xs-column-267 MuiGrid-align-items-xs-center-272 MuiGrid-justify-xs-center-281"
      style="margin-top: 100px;"
    >
      <div
        class="alert alert-danger alert-dismissable"
      >
        <div
          class="MuiGrid-item-265"
          style="font-size: 16px; margin-left: 10px;"
        >
          Not found: '/worksheets/sample_uuid'
        </div>
      </div>
    </div>
  </div>,
  "debug": [Function],
  "findAllByAltText": [Function],
  "findAllByDisplayValue": [Function],
  "findAllByLabelText": [Function],
  "findAllByPlaceholderText": [Function],
  "findAllByRole": [Function],
  "findAllByTestId": [Function],
  "findAllByText": [Function],
  "findAllByTitle": [Function],
  "findByAltText": [Function],
  "findByDisplayValue": [Function],
  "findByLabelText": [Function],
  "findByPlaceholderText": [Function],
  "findByRole": [Function],
  "findByTestId": [Function],
  "findByText": [Function],
  "findByTitle": [Function],
  "getAllByAltText": [Function],
  "getAllByDisplayValue": [Function],
  "getAllByLabelText": [Function],
  "getAllByPlaceholderText": [Function],
  "getAllByRole": [Function],
  "getAllByTestId": [Function],
  "getAllByText": [Function],
  "getAllByTitle": [Function],
  "getByAltText": [Function],
  "getByDisplayValue": [Function],
  "getByLabelText": [Function],
  "getByPlaceholderText": [Function],
  "getByRole": [Function],
  "getByTestId": [Function],
  "getByText": [Function],
  "getByTitle": [Function],
  "queryAllByAltText": [Function],
  "queryAllByDisplayValue": [Function],
  "queryAllByLabelText": [Function],
  "queryAllByPlaceholderText": [Function],
  "queryAllByRole": [Function],
  "queryAllByTestId": [Function],
  "queryAllByText": [Function],
  "queryAllByTitle": [Function],
  "queryByAltText": [Function],
  "queryByDisplayValue": [Function],
  "queryByLabelText": [Function],
  "queryByPlaceholderText": [Function],
  "queryByRole": [Function],
  "queryByTestId": [Function],
  "queryByText": [Function],
  "queryByTitle": [Function],
  "rerender": [Function],
  "unmount": [Function],
}
`;<|MERGE_RESOLUTION|>--- conflicted
+++ resolved
@@ -803,18 +803,6 @@
             role="menuitem"
             tabindex="0"
           >
-<<<<<<< HEAD
-=======
-            <span
-              class="MuiTouchRipple-root-237"
-            />
-          </li>
-          <li
-            class="MuiButtonBase-root-141 MuiListItem-root-225 MuiListItem-default-228 MuiListItem-gutters-233 MuiListItem-button-234 MuiMenuItem-root-222 WithStyles-MenuItem--root-221 MuiMenuItem-gutters-223"
-            role="menuitem"
-            tabindex="-1"
-          >
->>>>>>> 7414b73e
             <label
               class="ActionButtons-uploadLabel-114"
               for="codalab-file-upload-input"
