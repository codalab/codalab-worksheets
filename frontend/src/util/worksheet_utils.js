import * as React from 'react';
import $ from 'jquery';
import _ from 'underscore';

// See codalab.lib.formatting in codalab-worksheets
export function renderDuration(s) {
    // s: number of seconds
    // Return a human-readable string.
    // Example: 100 => "1m40s", 10000 => "2h46m"
    if (s == null) {
        return '<none>';
    }

    var m = Math.floor(s / 60);
    if (m === 0) return Math.round(s * 10) / 10 + 's';

    s -= m * 60;
    var h = Math.floor(m / 60);
    if (h === 0) return Math.round(m) + 'm' + Math.round(s) + 's';

    m -= h * 60;
    var d = Math.floor(h / 24);
    if (d === 0) return Math.round(h) + 'h' + Math.round(m) + 'm';

    h -= d * 24;
    var y = Math.floor(d / 365);
    if (y === 0) return Math.round(d) + 'd' + Math.round(h) + 'h';

    d -= y * 365;
    return Math.round(y) + 'y' + Math.round(d) + 'd';
}

/**
 * Pad given integer x with leading zeros to produce string with numDigits.
 * @param x           number to convert to string
 * @param numDigits   number of characters desired
 */
export function padInt(x, numDigits) {
    var s = String(Math.round(x));
    var prefix = new Array(numDigits - s.length + 1).join('0');
    return prefix + s;
}

export function renderDate(epochSeconds) {
    // epochSeconds: unix timestamp
    // Return a human-readable string.
    var dt = new Date(epochSeconds * 1000);
    var hour = dt.getHours();
    var min = dt.getMinutes();
    var sec = dt.getSeconds();
    return dt.toDateString() + ' ' + padInt(hour, 2) + ':' + padInt(min, 2) + ':' + padInt(sec, 2);
}

export function renderSize(size) {
    // size: number of bytes
    // Return a human-readable string.
    var units = ['', 'k', 'm', 'g', 't'];
    for (var i = 0; i < units.length; i++) {
        var unit = units[i];
        if (size < 100 && size !== Math.floor(size)) return Math.round(size * 10) / 10.0 + unit;
        if (size < 1024) return Math.round(size) + unit;
        size /= 1024.0;
    }
}

export function renderFormat(value, type) {
    switch (type) {
        case 'list':
            return value.join(' | ');
        case 'date':
            return renderDate(value);
        case 'size':
            return renderSize(value);
        case 'duration':
            return renderDuration(value);
        case 'bool':
            return String(value);
        default:
            return value;
    }
}

function serializeBool(formatted) {
    switch (formatted) {
        case 'true':
            return true;
        case 'false':
            return false;
        default:
            return Boolean(parseInt(formatted));
    }
}

export function serializeFormat(formatted, type) {
    // Formatted fields like size and duration are validated server-side.
    switch (type) {
        case 'list':
            return formatted.split(/\s*[\s,|]\s*/);
        case 'bool':
            return serializeBool(formatted);
        case 'int':
            return parseInt(formatted);
        case 'float':
            return parseFloat(formatted);
        default:
            return formatted;
    }
}

export function renderPermissions(state) {
    // Render permissions:
    // - state.permission_spec (what user has)
    // - state.group_permissions (what other people have)
    if (!state.permission_spec) return;

    function permissionToClass(permission) {
        var mapping = {
            read: 'ws-permission-read',
            all: 'ws-permission-all',
        };

        if (mapping.hasOwnProperty(permission)) {
            return mapping[permission];
        }

        console.error('Invalid permission:', permission);
        return '';
    }

    function wrapPermissionInColorSpan(permission) {
        return <span className={permissionToClass(permission)}>{permission}</span>;
    }

    return (
        <div>
            &nbsp;&#91;you({wrapPermissionInColorSpan(state.permission_spec)})
            {_.map(state.group_permissions || [], function(perm) {
                return (
                    <span key={perm.group_name}>
                        &nbsp;
                        {perm.group_name}
                        {'('}
                        {wrapPermissionInColorSpan(perm.permission_spec)}
                        {')'}
                    </span>
                );
            })}
            &#93;
        </div>
    );
}

export function shorten_uuid(uuid) {
    return uuid.slice(0, 8);
}

export function keepPosInView(pos) {
    var navbarHeight = parseInt($('body').css('padding-top'));
    const worksheetContainerEl = $('#worksheet_container');
    var viewportHeight = Math.max(worksheetContainerEl.innerHeight() || 0);

    // How far is the pos from top of viewport?
    var distanceFromTopViewPort = pos - navbarHeight;

    if (distanceFromTopViewPort < 100 || distanceFromTopViewPort > viewportHeight * 0.8) {
        // If pos is off the top of the screen or it is more than 80% down the screen,
        // then scroll so that it is at 50% down the screen.
        // Where is the top of the element on the page and does it fit in the
        // the upper half of the page?
        var scrollTo =
            worksheetContainerEl.scrollTop() + distanceFromTopViewPort - viewportHeight * 0.5;
        worksheetContainerEl.stop(true).animate({ scrollTop: scrollTo }, 50);
    }
}

// Whether an interpreted item changed - used in shouldComponentUpdate.
export function worksheetItemPropsChanged(props, nextProps) {
    /*console.log('worksheetItemPropsChanged',
      props.active !== nextProps.active,
      props.focused !== nextProps.focused,
      props.subFocusIndex !== nextProps.subFocusIndex,
      props.version !== nextProps.version);*/
    return (
        props.active !== nextProps.active ||
        props.focused !== nextProps.focused ||
        props.focusIndex !== nextProps.focusIndex ||
        props.ws.info.blocks.length !== nextProps.ws.info.blocks.length ||
        (nextProps.focused && props.subFocusIndex !== nextProps.subFocusIndex) ||
        props.version !== nextProps.version
    );
}

// given an array of arguments, return a shell-safe command
export function buildTerminalCommand(args) {
    var ret = [];
    args.forEach(function(s) {
        if (/[^A-Za-z0-9_\/:=-]/.test(s)) {
            s = "'" + s.replace(/'/g, "'\\''") + "'";
            s = s
                .replace(/^(?:'')+/g, '') // unduplicate single-quote at the beginning
                .replace(/\\'''/g, "\\'"); // remove non-escaped single-quote if there are enclosed between 2 escaped
        }
        ret.push(s);
    });
    return ret.join(' ');
}

export function createAlertText(requestURL, responseText, solution) {
    var alertText = 'request failed: ' + requestURL;
    if (responseText) {
        alertText += '\n\nserver response: ' + responseText;
    }
    if (solution) {
        alertText += '\n\npotential solution: ' + solution;
    }
    return alertText;
}

// the five functions below are used for uplading files on the web. Some of them are the same as some functions on the CLI.
export const ARCHIVE_EXTS = ['.tar.gz', '.tgz', '.tar.bz2', '.zip', '.gz'];
export const NOT_NAME_CHAR_REGEX = /[^a-zA-Z0-9_\.\-]/gi;
export const BEGIN_NAME_REGEX = /[a-zA-Z_]/gi;

// same as shorten_name in /lib/spec_util.py
export function shortenName(name) {
    if (name.length <= 32) {
        return name;
    } else {
        return name.substring(0, 15) + '..' + name.substring(name.length - 15);
    }
}

// same as path_is_archive in /lib/zip_util.py
export function pathIsArchive(name) {
    for (var i = 0; i < ARCHIVE_EXTS.length; i++) {
        if (name.endsWith(ARCHIVE_EXTS[i])) {
            return true;
        }
    }
    return false;
}

// same as strip_archive_ext in /lib/zip_util.py
export function stripArchiveExt(name) {
    for (var i = 0; i < ARCHIVE_EXTS.length; i++) {
        if (name.endsWith(ARCHIVE_EXTS[i])) {
            return name.substring(0, name.length - ARCHIVE_EXTS[i].length);
        }
    }
    return name;
}

export function getArchiveExt(name) {
    for (var i = 0; i < ARCHIVE_EXTS.length; i++) {
        if (name.endsWith(ARCHIVE_EXTS[i])) {
            return name.substring(name.length - ARCHIVE_EXTS[i].length);
        }
    }
    return '';
}

// same as create_default_name in /lib/spec_util.py
export function createDefaultBundleName(name) {
    name = stripArchiveExt(name);
    name = name.replace(NOT_NAME_CHAR_REGEX, '-');
    name = name.replace(/\-+/gi, '-'); // Collapse '---' => '-'
    var beginChar = name.charAt(0);
    if (!beginChar.match(BEGIN_NAME_REGEX)) {
        name = '_' + name;
    }
    name = shortenName(name);
    return name;
}

export function getDefaultBundleMetadata(name, description = '') {
    return {
        data: [
            {
                attributes: {
                    bundle_type: 'dataset',
                    metadata: {
                        description,
                        license: '',
                        name: createDefaultBundleName(name),
                        source_url: '',
                        tags: [],
                    },
                },
                type: 'bundles',
            },
        ],
    };
}

export function createHandleRedirectFn(worksheetUuid) {
    return function(e) {
        e.stopPropagation();
        e.preventDefault();

        window.location.href =
            '/account/login?next=' + encodeURIComponent('/worksheets/' + worksheetUuid);
    };
}

<<<<<<< HEAD
export function getMinMaxKeys(item) {
    if (!item) {
        return { minKey: null, maxKey: null };
    }
    let minKey = null;
    let maxKey = null;
    if (item.sort_keys && item.sort_keys.length > 0) {
        const { sort_keys, ids } = item;
        const keys = [];
        sort_keys.forEach((k, idx) => {
            if (ids) {
                const key = k || ids & ids[idx];
                if (key !== null && key !== undefined && ids) {
                    keys.push(key);
                }
            }
        });
        if (keys.length > 0) {
            minKey = Math.min(...keys);
            maxKey = Math.max(...keys);
=======
// Return the sort key at index subFocusIndex, if subFocusIndex is defined.
// Otherwise, return the largest sort_key.
export function getAfterSortKey(item, subFocusIndex) {
    const sort_keys = item.sort_keys || [];
    return sort_keys[subFocusIndex] || Math.max(...sort_keys);
}

export function getIds(item) {
    if (item.mode === 'markup_block') {
        return item.ids;
    } else if (item.mode === 'table_block') {
        if (item.bundles_spec && item.bundles_spec.bundle_infos) {
            return item.bundles_spec.bundle_infos.map((info) => info.id);
>>>>>>> 3533d6d6
        }
    }
    return [];
}<|MERGE_RESOLUTION|>--- conflicted
+++ resolved
@@ -302,7 +302,6 @@
     };
 }
 
-<<<<<<< HEAD
 export function getMinMaxKeys(item) {
     if (!item) {
         return { minKey: null, maxKey: null };
@@ -323,21 +322,6 @@
         if (keys.length > 0) {
             minKey = Math.min(...keys);
             maxKey = Math.max(...keys);
-=======
-// Return the sort key at index subFocusIndex, if subFocusIndex is defined.
-// Otherwise, return the largest sort_key.
-export function getAfterSortKey(item, subFocusIndex) {
-    const sort_keys = item.sort_keys || [];
-    return sort_keys[subFocusIndex] || Math.max(...sort_keys);
-}
-
-export function getIds(item) {
-    if (item.mode === 'markup_block') {
-        return item.ids;
-    } else if (item.mode === 'table_block') {
-        if (item.bundles_spec && item.bundles_spec.bundle_infos) {
-            return item.bundles_spec.bundle_infos.map((info) => info.id);
->>>>>>> 3533d6d6
         }
     }
     return [];
