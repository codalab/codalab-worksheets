--- conflicted
+++ resolved
@@ -166,18 +166,10 @@
         // If pos is off the top of the screen or it is more than 80% down the screen,
         // then scroll so that it is at 50% down the screen.
         // Where is the top of the element on the page and does it fit in the
-<<<<<<< HEAD
         // the upper half of the page?
-        var scrollTo = worksheetContainerEl.scrollTop() + distanceFromTopViewPort - viewportHeight * 0.5;
-        worksheetContainerEl
-            .stop(true)
-            .animate({ scrollTop: scrollTo }, 50);
-=======
-        // the upper fourth of the page?
         var scrollTo =
-            worksheetContainerEl.scrollTop() + pos - navbarHeight - viewportHeight * 0.25;
+            worksheetContainerEl.scrollTop() + distanceFromTopViewPort - viewportHeight * 0.5;
         worksheetContainerEl.stop(true).animate({ scrollTop: scrollTo }, 50);
->>>>>>> 6a5e4827
     }
 }
 
