--- conflicted
+++ resolved
@@ -238,11 +238,8 @@
                             ]
                         },
                     */
-<<<<<<< HEAD
+
                     const preRanking = _.reduce(
-=======
-                    const finalResults = _.reduce(
->>>>>>> 7eecce20
                         filteredResults,
                         (memo, data, name) => {
                             memo[name] = { name, results: data.results };
@@ -251,7 +248,6 @@
                         {},
                     );
 
-<<<<<<< HEAD
                     // the results are displayed using the map function, which remembers
                     // order of insertion. We therefore put the owner's worksheets on top
                     let finalResults = {};
@@ -266,11 +262,6 @@
                     this.setState({
                         isLoading: false,
                         results: finalResults || preRanking,
-=======
-                    this.setState({
-                        isLoading: false,
-                        results: finalResults,
->>>>>>> 7eecce20
                     });
                 },
                 error: (xhr, status, err) => {
