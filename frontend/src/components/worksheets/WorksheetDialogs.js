--- conflicted
+++ resolved
@@ -10,12 +10,9 @@
 import IconButton from '@material-ui/core/IconButton';
 import InfoIcon from '@material-ui/icons/InfoOutlined';
 import Button from '@material-ui/core/Button';
-<<<<<<< HEAD
 import Grid from '@material-ui/core/Grid';
 import CloseIcon from '@material-ui/icons/Close';
 import { DIALOG_TYPES } from '../../constants';
-=======
->>>>>>> 782a281a
 
 class WorksheetDialogs extends React.Component {
     render() {
