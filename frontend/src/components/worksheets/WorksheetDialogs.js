import React from 'react';
import { withStyles } from '@material-ui/core';
import Dialog from '@material-ui/core/Dialog';
import DialogContent from '@material-ui/core/DialogContent';
import DialogContentText from '@material-ui/core/DialogContentText';
import DialogTitle from '@material-ui/core/DialogTitle';
import DialogActions from '@material-ui/core/DialogActions';
import Checkbox from '@material-ui/core/Checkbox';
import Tooltip from '@material-ui/core/Tooltip';
import IconButton from '@material-ui/core/IconButton';
import InfoIcon from '@material-ui/icons/InfoOutlined';
import Button from '@material-ui/core/Button';
import { CopyToClipboard } from 'react-copy-to-clipboard';
import TextField from '@material-ui/core/TextField';

class WorksheetDialogs extends React.Component {
    render() {
        const { classes } = this.props;
        return (
            <div>
                <Dialog
                    open={this.props.openDelete}
                    onClose={this.props.toggleCmdDialog('rm')} //{this.props.toggleDeletePopup}
                    aria-labelledby='deletion-confirmation-title'
                    aria-describedby='deletion-confirmation-description'
                >
                    <DialogTitle id='deletion-confirmation-title'>
                        {'Delect selected bundles permanently?'}
                    </DialogTitle>
                    <DialogContent className={classes.dialog}>
                        <DialogContentText id='alert-dialog-description'>
                            Deletion cannot be undone.
                        </DialogContentText>
                        <DialogContentText id='alert-dialog-description'>
                            Force delete?
                            <Checkbox
                                checked={this.props.forceDelete}
                                onChange={this.props.handleForceDelete}
                                value='checkedA'
                                inputProps={{
                                    'aria-label': 'primary checkbox',
                                }}
                            />
                            <Tooltip
                                disableFocusListener
                                disableTouchListener
                                title='Force deletion will ignore all bundle dependencies'
                            >
                                <IconButton color='inherit'>
                                    <InfoIcon fontSize='small' />
                                </IconButton>
                            </Tooltip>
                        </DialogContentText>
                        {this.props.forceDelete ? (
                            <DialogContentText
                                id='alert-dialog-description'
                                style={{ color: 'red' }}
                            >
                                The deletion will ignore all bundle dependencies
                            </DialogContentText>
                        ) : null}
                    </DialogContent>
                    <DialogActions>
                        <Button color='primary' onClick={this.props.toggleCmdDialog('rm')}>
                            CANCEL
                        </Button>
                        <Button color='primary' onClick={this.props.executeBundleCommand('rm')}>
                            DELETE
                        </Button>
                    </DialogActions>
                </Dialog>
                <Dialog
                    open={this.props.openDetach}
                    onClose={this.props.toggleCmdDialog('detach')}
                    aria-labelledby='detach-confirmation-title'
                    aria-describedby='detach-confirmation-description'
                >
                    <DialogTitle id='detach-confirmation-title'>
                        {'Detach all selected bundle from this worksheet?'}
                    </DialogTitle>
                    <DialogActions>
                        <Button color='primary' onClick={this.props.toggleCmdDialog('detach')}>
                            CANCEL
                        </Button>
                        <Button color='primary' onClick={this.props.executeBundleCommand('detach')}>
                            DETACH
                        </Button>
                    </DialogActions>
                </Dialog>
                <Dialog
                    open={this.props.openKill}
                    onClose={this.props.toggleCmdDialog('kill')}
                    aria-labelledby='kill-confirmation-title'
                    aria-describedby='kill-confirmation-description'
                >
                    <DialogTitle id='kill-confirmation-title'>
                        {'Kill all selected bundles if running?'}
                    </DialogTitle>
                    <DialogContent>
                        <DialogContentText id='alert-dialog-description'>
                            It may take a few seconds to finish killing. <br /> Only running bundles
                            can be killed.
                        </DialogContentText>
                    </DialogContent>
                    <DialogActions>
                        <Button color='primary' onClick={this.props.toggleCmdDialog('kill')}>
                            CANCEL
                        </Button>
                        <Button color='primary' onClick={this.props.executeBundleCommand('kill')}>
                            KILL
                        </Button>
                    </DialogActions>
                </Dialog>
                <Dialog
                    open={this.props.openDeleteItem}
                    onClose={this.props.toggleCmdDialog('deleteItem')}
                    aria-labelledby='deletion-confirmation-title'
                    aria-describedby='deletion-confirmation-description'
                >
                    <DialogTitle id='deletion-confirmation-title'>
                        {'Delect selected markdown block?'}
                    </DialogTitle>
                    <DialogContent className={classes.dialog}>
                        <DialogContentText id='alert-dialog-description' style={{ color: 'red' }}>
                            Deletion cannot be undone.
                        </DialogContentText>
                        <DialogContentText id='alert-dialog-description'>
                            You can modify the source to delete multiple blocks at once.
                        </DialogContentText>
                    </DialogContent>
                    <DialogActions>
                        <Button color='primary' onClick={this.props.toggleCmdDialog('deleteItem')}>
                            CANCEL
                        </Button>
                        <Button
                            color='primary'
                            onClick={() => {
                                this.props.deleteItemCallback();
                                this.props.toggleCmdDialogNoEvent('deleteItem');
                            }}
                        >
                            DELETE
                        </Button>
                    </DialogActions>
                </Dialog>
<<<<<<< HEAD
                <Dialog
                    open={this.props.openCopy}
                    onClose={this.props.toggleCmdDialog('copy')}
                    aria-labelledby='copy-title'
                    aria-describedby='deletion-description'
                >
                    <DialogContent className={classes.copyDialog}>
                        <DialogContentText id='alert-dialog-description'>
                            The following bundle ids (excluding invalid ones) will be copied to
                            clipboard:
                            <div style={{ whiteSpace: 'pre-wrap' }}>
                                {this.props.copiedBundleIds.display}
                            </div>
                            You can use "paste" to move the copied bundles.
                        </DialogContentText>
                    </DialogContent>
                    <DialogActions>
                        <Button color='primary' onClick={this.props.toggleCmdDialog('copy')}>
                            CANCEL
                        </Button>
                        <CopyToClipboard
                            color='primary'
                            text={this.props.copiedBundleIds.actualContent}
                            id='copyBundleIdToClipBoard'
                            onCopy={() => {
                                window.localStorage.setItem(
                                    'CopiedBundles',
                                    this.props.copiedBundleIds.actualContent.substr(
                                        0,
                                        this.props.copiedBundleIds.actualContent.length - 1,
                                    ),
                                );
                            }}
                        >
                            <Button color='primary' onClick={this.props.toggleCmdDialog('copy')}>
                                Copy
                            </Button>
                        </CopyToClipboard>
                    </DialogActions>
                </Dialog>
                <Dialog
                    open={this.props.openCut}
                    onClose={this.props.toggleCmdDialog('cut')}
                    aria-labelledby='copy-title'
                    aria-describedby='deletion-description'
                >
                    <DialogContent className={classes.copyDialog}>
                        <DialogContentText id='alert-dialog-description'>
                            The following bundle ids (excluded invalid ones) will be cut to
                            clipboard:
                            <div style={{ whiteSpace: 'pre-wrap' }}>
                                {this.props.copiedBundleIds.display}
                            </div>
                            You can use "paste" to move the copied bundles
                        </DialogContentText>
                    </DialogContent>
                    <DialogActions>
                        <Button color='primary' onClick={this.props.toggleCmdDialog('cut')}>
                            CANCEL
                        </Button>
                        <CopyToClipboard
                            color='primary'
                            text={this.props.copiedBundleIds.actualContent}
                            id='cutBundleIdToClipBoard'
                        >
                            <Button color='primary' onClick={this.props.toggleCmdDialog('cut')}>
                                Cut
                            </Button>
                        </CopyToClipboard>
                    </DialogActions>
                </Dialog>
                <Dialog
                    open={this.props.openPaste}
                    onClose={this.props.toggleCmdDialog('paste')}
                    aria-labelledby='paste-title'
                    aria-describedby='paste-description'
                >
                    <DialogContent className={classes.copyDialog}>
                        <DialogContentText id='alert-dialog-description'>
                            {
                                'Paste the bundle ids (in form of []{uuid}) or other contents to the box below'
                            }
                        </DialogContentText>
                        <TextField
                            autoFocus
                            margin='dense'
                            id='paste-box'
                            onChange={(e) => {
                                this.setState({ pasteInputValue: e.target.value });
                            }}
                            multiline
                        />
                    </DialogContent>
                    <DialogActions>
                        <Button color='primary' onClick={this.props.toggleCmdDialog('paste')}>
                            CANCEL
                        </Button>
                        <Button
                            color='primary'
                            onClick={() => {
                                this.props.pasteToWorksheet(this.state.pasteInputValue);
                                this.props.toggleCmdDialogNoEvent('paste');
                            }}
                        >
                            Paste
                        </Button>
                    </DialogActions>
                </Dialog>
=======
>>>>>>> b804ca05
                }
            </div>
        );
    }
}

const styles = () => ({
    root: {
        width: 120,
        display: 'inline',
        padding: 2,
    },
    dialog: {
        width: 400,
        height: 120,
    },
    copyDialog: {
        width: 450,
        height: 200,
    },
});

export default withStyles(styles)(WorksheetDialogs);<|MERGE_RESOLUTION|>--- conflicted
+++ resolved
@@ -143,117 +143,6 @@
                         </Button>
                     </DialogActions>
                 </Dialog>
-<<<<<<< HEAD
-                <Dialog
-                    open={this.props.openCopy}
-                    onClose={this.props.toggleCmdDialog('copy')}
-                    aria-labelledby='copy-title'
-                    aria-describedby='deletion-description'
-                >
-                    <DialogContent className={classes.copyDialog}>
-                        <DialogContentText id='alert-dialog-description'>
-                            The following bundle ids (excluding invalid ones) will be copied to
-                            clipboard:
-                            <div style={{ whiteSpace: 'pre-wrap' }}>
-                                {this.props.copiedBundleIds.display}
-                            </div>
-                            You can use "paste" to move the copied bundles.
-                        </DialogContentText>
-                    </DialogContent>
-                    <DialogActions>
-                        <Button color='primary' onClick={this.props.toggleCmdDialog('copy')}>
-                            CANCEL
-                        </Button>
-                        <CopyToClipboard
-                            color='primary'
-                            text={this.props.copiedBundleIds.actualContent}
-                            id='copyBundleIdToClipBoard'
-                            onCopy={() => {
-                                window.localStorage.setItem(
-                                    'CopiedBundles',
-                                    this.props.copiedBundleIds.actualContent.substr(
-                                        0,
-                                        this.props.copiedBundleIds.actualContent.length - 1,
-                                    ),
-                                );
-                            }}
-                        >
-                            <Button color='primary' onClick={this.props.toggleCmdDialog('copy')}>
-                                Copy
-                            </Button>
-                        </CopyToClipboard>
-                    </DialogActions>
-                </Dialog>
-                <Dialog
-                    open={this.props.openCut}
-                    onClose={this.props.toggleCmdDialog('cut')}
-                    aria-labelledby='copy-title'
-                    aria-describedby='deletion-description'
-                >
-                    <DialogContent className={classes.copyDialog}>
-                        <DialogContentText id='alert-dialog-description'>
-                            The following bundle ids (excluded invalid ones) will be cut to
-                            clipboard:
-                            <div style={{ whiteSpace: 'pre-wrap' }}>
-                                {this.props.copiedBundleIds.display}
-                            </div>
-                            You can use "paste" to move the copied bundles
-                        </DialogContentText>
-                    </DialogContent>
-                    <DialogActions>
-                        <Button color='primary' onClick={this.props.toggleCmdDialog('cut')}>
-                            CANCEL
-                        </Button>
-                        <CopyToClipboard
-                            color='primary'
-                            text={this.props.copiedBundleIds.actualContent}
-                            id='cutBundleIdToClipBoard'
-                        >
-                            <Button color='primary' onClick={this.props.toggleCmdDialog('cut')}>
-                                Cut
-                            </Button>
-                        </CopyToClipboard>
-                    </DialogActions>
-                </Dialog>
-                <Dialog
-                    open={this.props.openPaste}
-                    onClose={this.props.toggleCmdDialog('paste')}
-                    aria-labelledby='paste-title'
-                    aria-describedby='paste-description'
-                >
-                    <DialogContent className={classes.copyDialog}>
-                        <DialogContentText id='alert-dialog-description'>
-                            {
-                                'Paste the bundle ids (in form of []{uuid}) or other contents to the box below'
-                            }
-                        </DialogContentText>
-                        <TextField
-                            autoFocus
-                            margin='dense'
-                            id='paste-box'
-                            onChange={(e) => {
-                                this.setState({ pasteInputValue: e.target.value });
-                            }}
-                            multiline
-                        />
-                    </DialogContent>
-                    <DialogActions>
-                        <Button color='primary' onClick={this.props.toggleCmdDialog('paste')}>
-                            CANCEL
-                        </Button>
-                        <Button
-                            color='primary'
-                            onClick={() => {
-                                this.props.pasteToWorksheet(this.state.pasteInputValue);
-                                this.props.toggleCmdDialogNoEvent('paste');
-                            }}
-                        >
-                            Paste
-                        </Button>
-                    </DialogActions>
-                </Dialog>
-=======
->>>>>>> b804ca05
                 }
             </div>
         );
