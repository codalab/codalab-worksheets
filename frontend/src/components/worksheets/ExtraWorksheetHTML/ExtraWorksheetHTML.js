import * as React from 'react';
<<<<<<< HEAD
import { Alert, Modal } from "react-bootstrap";
import "./ExtraWorksheetHTML.scss";
=======
import { Modal } from 'react-bootstrap';
import './ExtraWorksheetHTML.scss';
>>>>>>> f9420822

const GlossaryModal = ({ show, toggle }) => (
    <Modal id='glossaryModal' tabIndex='-1' keyboard show={show} onHide={toggle}>
        <Modal.Header closeButton>
            <h4>Keyboard Shortcuts</h4>
        </Modal.Header>
        <Modal.Body>
            <table className='table table-striped'>
                <tbody>
                    <th>Navigation</th>
                    <tr>
                        <td>
                            <kbd>k</kbd> or <kbd>↑</kbd>
                        </td>
                        <td>Move cursor up</td>
                    </tr>
                    <tr>
                        <td>
                            <kbd>j</kbd> or <kbd>↓</kbd>
                        </td>
                        <td>Move cursor down</td>
                    </tr>
                    <tr>
                        <td>
                            <kbd>shift+g</kbd>
                        </td>
                        <td>Move to end of worksheet</td>
                    </tr>
                    <tr>
                        <td>
                            <kbd>g g</kbd>
                        </td>
                        <td>Move to beginning of worksheet</td>
                    </tr>
                    <tr>
                        <td>
                            <kbd>enter</kbd>
                        </td>
                        <td>
                            Open current bundle detail or worksheet (shift+enter: open in new
                            window)
                        </td>
                    </tr>
                    <tr>
                        <td>
                            <kbd>x</kbd>
                        </td>
                        <td>Select the bundle row</td>
                    </tr>
                    <th>Editing</th>
                    <tr>
                        <td>
                            <kbd>shift+e</kbd>
                        </td>
                        <td>Edit worksheet in source mode</td>
                    </tr>
                    <tr>
                        <td>
                            <kbd>ctrl/cmd+enter</kbd>
                        </td>
                        <td>Save current edit changes in worksheet source/text block</td>
                    </tr>
                    <tr>
                        <td>
                            <kbd>backspace/del</kbd>
                        </td>
                        <td>Delete focused items (bundle rows need to be selected)</td>
                    </tr>
                    <tr>
                        <td>
                            <kbd>esc</kbd>
                        </td>
                        <td>Exit editing worksheet source/text block</td>
                    </tr>
                    <tr>
                        <td>
                            <kbd>a t</kbd>
                        </td>
                        <td>Add a cell right below the current focus</td>
                    </tr>
                    <tr>
                        <td>
                            <kbd>a u</kbd>
                        </td>
                        <td>Upload a file right below the current focus</td>
                    </tr>
                    <tr>
                        <td>
                            <kbd>a r</kbd>
                        </td>
                        <td>Add a new run</td>
                    </tr>
                    <tr>
                        <td>
                            <kbd>a n</kbd>
                        </td>
                        <td>Edit and add a rerun in bundle details</td>
                    </tr>
                    <th>Bundles operation</th>
                    <tr>
                        <td>
                            <kbd>a d</kbd>
                        </td>
                        <td>Detach all selected bundles from this worksheet</td>
                    </tr>
                    <tr>
                        <td>
                            <kbd>a k</kbd>
                        </td>
                        <td>Kill all selected bundles</td>
                    </tr>
                    <th>Other</th>
                    <tr>
                        <td>
                            <kbd>shift+c</kbd>
                        </td>
                        <td>Show/hide web terminal</td>
                    </tr>
                    <tr>
                        <td>
                            <kbd>c</kbd>
                        </td>
                        <td>Open full web terminal regardless of show/hide status</td>
                    </tr>
                    <tr>
                        <td>
                            <kbd>shift+r</kbd>
                        </td>
                        <td>Refresh worksheet</td>
                    </tr>
                    <tr>
                        <td>
                            <kbd>?</kbd>
                        </td>
                        <td>Show keyboard shortcut help</td>
                    </tr>
                </tbody>
            </table>
            <div>
                For terminal keyboard shortcuts, see{' '}
                <a href='http://terminal.jcubic.pl/api_reference.php#shortcuts' target='_blank'>
                    here
                </a>{' '}
            </div>
        </Modal.Body>
    </Modal>
);

let ExtraWorksheetHTML = ({ showGlossaryModal, toggleGlossaryModal, errorMessage, clearErrorMessage }) => (
    <React.Fragment>
        <div id='update_progress' className='progress-message'>
            <img src='/img/Preloader_Small.gif' /> Updating...
        </div>
<<<<<<< HEAD
        {errorMessage && <Alert className="codalab-error-message" bsStyle="danger" onDismiss={clearErrorMessage}>
            <i className='glyphicon glyphicon-remove-circle' /> Error: {errorMessage}
        </Alert>}
        <GlossaryModal
            show={showGlossaryModal}
            toggle={toggleGlossaryModal}
        />
=======
        <div id='save_error' className='progress-message'>
            <i className='glyphicon glyphicon-remove-circle' /> Error saving...
        </div>
        <GlossaryModal show={showGlossaryModal} toggle={toggleGlossaryModal} />
>>>>>>> f9420822
    </React.Fragment>
);

export default ExtraWorksheetHTML;<|MERGE_RESOLUTION|>--- conflicted
+++ resolved
@@ -1,11 +1,6 @@
 import * as React from 'react';
-<<<<<<< HEAD
 import { Alert, Modal } from "react-bootstrap";
 import "./ExtraWorksheetHTML.scss";
-=======
-import { Modal } from 'react-bootstrap';
-import './ExtraWorksheetHTML.scss';
->>>>>>> f9420822
 
 const GlossaryModal = ({ show, toggle }) => (
     <Modal id='glossaryModal' tabIndex='-1' keyboard show={show} onHide={toggle}>
@@ -159,7 +154,6 @@
         <div id='update_progress' className='progress-message'>
             <img src='/img/Preloader_Small.gif' /> Updating...
         </div>
-<<<<<<< HEAD
         {errorMessage && <Alert className="codalab-error-message" bsStyle="danger" onDismiss={clearErrorMessage}>
             <i className='glyphicon glyphicon-remove-circle' /> Error: {errorMessage}
         </Alert>}
@@ -167,12 +161,6 @@
             show={showGlossaryModal}
             toggle={toggleGlossaryModal}
         />
-=======
-        <div id='save_error' className='progress-message'>
-            <i className='glyphicon glyphicon-remove-circle' /> Error saving...
-        </div>
-        <GlossaryModal show={showGlossaryModal} toggle={toggleGlossaryModal} />
->>>>>>> f9420822
     </React.Fragment>
 );
 
