--- conflicted
+++ resolved
@@ -19,7 +19,6 @@
     // overflow: 'hidden',
 };
 
-<<<<<<< HEAD
 export default ({
     onShowNewUpload,
     onShowNewRun,
@@ -35,10 +34,8 @@
     handleSelectedBundleCommand,
     showBundleOperationButtons,
     togglePopup,
+    toggleGlossaryModal,
 }) => (
-=======
-export default ({ onShowNewUpload, onShowNewRun, onShowNewText, canEdit, info, classes, renderPermissions, reloadWorksheet, editButtons, anchorEl, setAnchorEl, handleSelectedBundleCommand, showBundleOperationButtons, togglePopup, toggleGlossaryModal}) =>
->>>>>>> ad9eaf1c
     <Sticky top={NAVBAR_HEIGHT + 6} innerZ={1059}>
         <div className='worksheet_content' style={styles}>
             <div className='header-row'>
@@ -141,17 +138,7 @@
                                 title='Shortcuts'
                                 aria-label='keyboard shortcuts'
                             >
-                                <IconButton
-                                    color='inherit'
-                                    href='#'
-<<<<<<< HEAD
-                                    data-toggle='modal'
-                                    data-target='#glossaryModal'
-                                >
-=======
-                                    onClick={toggleGlossaryModal}
-                                    >
->>>>>>> ad9eaf1c
+                                <IconButton color='inherit' href='#' onClick={toggleGlossaryModal}>
                                     <InfoIcon fontSize='small' />
                                 </IconButton>
                             </Tooltip>
