--- conflicted
+++ resolved
@@ -39,12 +39,9 @@
     toggleCmdDialog,
     toggleCmdDialogNoEvent,
     toggleGlossaryModal,
-<<<<<<< HEAD
     copiedBundleIds,
     showPasteButton,
-=======
     toggleWorksheetSize,
->>>>>>> 51bce754
 }) => (
     <Sticky top={6} innerZ={1059}>
         <div className='worksheet_content' style={styles}>
