import * as React from 'react';
import $ from 'jquery';
import _ from 'underscore';
import { withStyles } from '@material-ui/core/styles';
import { keepPosInView, renderPermissions, getMinMaxKeys } from '../../../util/worksheet_utils';
import * as Mousetrap from '../../../util/ws_mousetrap_fork';
import WorksheetItemList from '../WorksheetItemList';
import ReactDOM from 'react-dom';
import ExtraWorksheetHTML from '../ExtraWorksheetHTML/ExtraWorksheetHTML';
import 'jquery-ui-bundle';
import WorksheetHeader from './WorksheetHeader';
import { NAVBAR_HEIGHT } from '../../../constants';
import WorksheetActionBar from '../WorksheetActionBar';
import Loading from '../../Loading';
import Button from '@material-ui/core/Button';
import EditIcon from '@material-ui/icons/EditOutlined';
import SaveIcon from '@material-ui/icons/SaveOutlined';
import DeleteIcon from '@material-ui/icons/DeleteOutline';
import UndoIcon from '@material-ui/icons/UndoOutlined';
import ContractIcon from '@material-ui/icons/ExpandLessOutlined';
import ExpandIcon from '@material-ui/icons/ExpandMoreOutlined';
import './Worksheet.scss';
import ErrorMessage from '../ErrorMessage';
import { ContextMenuMixin, default as ContextMenu } from '../ContextMenu';
import { buildTerminalCommand } from '../../../util/worksheet_utils';
import { executeCommand } from '../../../util/cli_utils';
import Dialog from '@material-ui/core/Dialog';
import DialogContent from '@material-ui/core/DialogContent';
import DialogContentText from '@material-ui/core/DialogContentText';
import DialogTitle from '@material-ui/core/DialogTitle';
import DialogActions from '@material-ui/core/DialogActions';
import Tooltip from '@material-ui/core/Tooltip';
import CloseIcon from '@material-ui/icons/Close';
import Grid from '@material-ui/core/Grid';
import WorksheetDialogs from '../WorksheetDialogs';
import { ToastContainer, toast, Zoom } from 'react-toastify';
import 'react-toastify/dist/ReactToastify.css';

/*
Information about the current worksheet and its items.
*/

// TODO: dummy objects
let ace = window.ace;
toast.configure();

var WorksheetContent = (function() {
    function WorksheetContent(uuid) {
        this.uuid = uuid;
        this.info = null; // Worksheet info
    }

    WorksheetContent.prototype.fetch = function(props) {
        // Set defaults
        props = props || {};
        props.success = props.success || function(data) {};
        props.error = props.error || function(xhr, status, err) {};
        if (props.async === undefined) {
            props.async = true;
        }

        $.ajax({
            type: 'GET',
            url: '/rest/interpret/worksheet/' + this.uuid,
            // TODO: migrate to using main API
            // url: '/rest/worksheets/' + ws.uuid,
            async: props.async,
            dataType: 'json',
            cache: false,
            success: function(info) {
                this.info = info;
                props.success(this.info);
            }.bind(this),
            error: function(xhr, status, err) {
                props.error(xhr, status, err);
            },
        });
    };

    WorksheetContent.prototype.saveWorksheet = function(props) {
        if (this.info === undefined) return;
        $('#update_progress').show();
        props = props || {};
        props.success = props.success || function(data) {};
        props.error = props.error || function(xhr, status, err) {};
        $('#save_error').hide();
        $.ajax({
            type: 'POST',
            cache: false,
            url: '/rest/worksheets/' + this.uuid + '/raw',
            dataType: 'json',
            data: this.info.raw.join('\n'),
            success: function(data) {
                console.log('Saved worksheet ' + this.info.uuid);
                props.success(data);
            }.bind(this),
            error: function(xhr, status, err) {
                props.error(xhr, status, err);
            },
        });
    };

    WorksheetContent.prototype.deleteWorksheet = function(props) {
        if (this.info === undefined) return;
        $('#update_progress').show();
        $('#save_error').hide();
        $.ajax({
            type: 'DELETE',
            cache: false,
            url: '/rest/worksheets?force=1',
            contentType: 'application/json',
            data: JSON.stringify({ data: [{ id: this.info.uuid, type: 'worksheets' }] }),
            success: function(data) {
                console.log('Deleted worksheet ' + this.info.uuid);
                props.success && props.success(data);
            }.bind(this),
            error: function(xhr, status, err) {
                props.error && props.error(xhr, status, err);
            },
        });
    };

    return WorksheetContent;
})();

class Worksheet extends React.Component {
    constructor(props) {
        super(props);
        this.state = {
            ws: new WorksheetContent(this.props.match.params['uuid']),
            version: 0, // Increment when we refresh
            escCount: 0, // Increment when the user presses esc keyboard shortcut, a hack to allow esc shortcut to work
            activeComponent: 'list', // Where the focus is (action, list, or side_panel)
            editMode: false, // Whether we're editing the worksheet
            editorEnabled: false, // Whether the editor is actually showing (sometimes lags behind editMode)
            showActionBar: false, // Whether the action bar is shown
            focusIndex: -1, // Which worksheet items to be on (-1 is none)
            subFocusIndex: 0, // For tables, which row in the table
            numOfBundles: -1, // Number of bundles in this worksheet (-1 is just the initial value)
            focusedBundleUuidList: [], // Uuid of the focused bundle and that of all bundles after it
            userInfo: null, // User info of the current user. (null is the default)
            updatingBundleUuids: {},
            isUpdatingBundles: false,
            anchorEl: null,
            showNewRun: false,
            showNewText: false,
            uploadAnchor: null,
            showRerun: false,
            isValid: true,
            checkedBundles: {},
            BulkBundleDialog: null,
            showBundleOperationButtons: false,
            uuidBundlesCheckedCount: {},
            openDelete: false,
            openDetach: false,
            openKill: false,
            openCopy: false,
            openDeleteItem: false,
            forceDelete: false,
            showGlossaryModal: false,
            errorMessage: '',
            deleteWorksheetConfirmation: false,
            deleteItemCallback: null,
            copiedBundleIds: '',
        };
        this.copyCallbacks = [];
        this.bundleTableID = new Set();
    }

    _setfocusIndex(index) {
        this.setState({ focusIndex: index });
    }
    _setWorksheetSubFocusIndex(index) {
        this.setState({ subFocusIndex: index });
    }

    // Return the number of rows occupied by this item.
    _numTableRows(item) {
        if (item) {
            if (item.mode === 'table_block') return item.bundles_spec.bundle_infos.length;
            if (item.mode === 'subworksheets_block') return item.subworksheet_infos.length;
        } else {
            return null;
        }
    }

    handleClickForDeselect = (event) => {
        //Deselecting when clicking outside worksheet_items component
        if (event.target === event.currentTarget) {
            this.setFocus(-1, 0, false);
        }
    };

    // BULK OPERATION RELATED CODE BELOW======================================
    handleCheckBundle = (uuid, identifier, check, removeCheckAfterOperation) => {
        // This is a callback function that will be passed all the way down to bundle row
        // This is to allow bulk operations on bundles
        // It passes through Worksheet->WorksheetItemList->TableItem->BundleRow
        // When a bundle row is selected, it calls this function to notify Worksheet component
        // The uuid & a unique identifier is recorded so we can uncheck the tables after operation
        // The essential part of the below code is to record uuid when a bundle is clicked
        // and remove a uuid a bundle is unclicked
        // Because there a bundle may appear in multiple tables and get checked multiple times
        // Only remove a uuid if all checked rows are removed

        // TODO: This function should be cleaner, after my logic refactoring, the identifier
        //      shouldn't be necessary. However, if we want more control on what happens after
        //      bulk operation, this might be useful
        if (check) {
            //A bundle is checked
            if (
                uuid in this.state.checkedBundles &&
                identifier in this.state.checkedBundles[uuid]
            ) {
                return;
            }
            let bundlesCount = this.state.uuidBundlesCheckedCount;
            if (!(uuid in bundlesCount)) {
                bundlesCount[uuid] = 0;
            }
            bundlesCount[uuid] += 1;
            let checkedBundles = this.state.checkedBundles;
            if (!(uuid in checkedBundles)) {
                checkedBundles[uuid] = {};
            }
            checkedBundles[uuid][identifier] = removeCheckAfterOperation;
            this.setState({
                checkedBundles: checkedBundles,
                uuidBundlesCheckedCount: bundlesCount,
                showBundleOperationButtons: true,
            });
            // return localIndex
        } else {
            // A bundle is unchecked
            if (
                !(
                    uuid in this.state.uuidBundlesCheckedCount &&
                    identifier in this.state.checkedBundles[uuid]
                )
            ) {
                return;
            }
            if (this.state.uuidBundlesCheckedCount[uuid] === 1) {
                delete this.state.uuidBundlesCheckedCount[uuid];
                delete this.state.checkedBundles[uuid];
            } else {
                this.state.uuidBundlesCheckedCount[uuid] -= 1;
                delete this.state.checkedBundles[uuid][identifier];
            }
            if (Object.keys(this.state.uuidBundlesCheckedCount).length === 0) {
                this.setState({
                    uuidBundlesCheckedCount: {},
                    checkedBundles: {},
                    showBundleOperationButtons: false,
                });
            }
        }
    };

    handleSelectedBundleCommand = (cmd, worksheet_uuid = this.state.ws.uuid) => {
        // This function runs the command for bulk bundle operations
        // The uuid are recorded by handleCheckBundle
        // Refreshes the checkbox after commands
        // If the action failed, the check will persist
        let force_delete = cmd === 'rm' && this.state.forceDelete ? '--force' : null;
        this.setState({ updating: true });
        executeCommand(
            buildTerminalCommand([
                cmd,
                force_delete,
                ...Object.keys(this.state.uuidBundlesCheckedCount),
            ]),
            worksheet_uuid,
        )
            .done(() => {
                this.clearCheckedBundles(() => {
                    toast.info('Executing ' + cmd + ' command', {
                        position: 'top-right',
                        autoClose: 2000,
                        hideProgressBar: true,
                        closeOnClick: true,
                        pauseOnHover: false,
                        draggable: true,
                    });
                });
                this.reloadWorksheet();
            })
            .fail((e) => {
                let bundle_error_dialog = (
                    <Dialog
                        open={true}
                        onClose={this.toggleBundleBulkMessageDialog}
                        aria-labelledby='bundle-error-confirmation-title'
                        aria-describedby='bundle-error-confirmation-description'
                    >
                        <DialogTitle id='bundle-error-confirmation-title'>
                            <Grid container direction='row'>
                                <Grid item xs={10}>
                                    {'Failed to perform this action'}
                                </Grid>
                                <Grid item xs={2}>
                                    <Button
                                        variant='outlined'
                                        size='small'
                                        onClick={(e) => {
                                            this.setState({ BulkBundleDialog: null });
                                        }}
                                    >
                                        <CloseIcon size='small' />
                                    </Button>
                                </Grid>
                            </Grid>
                        </DialogTitle>
                        <DialogContent>
                            <DialogContentText
                                id='alert-dialog-description'
                                style={{ color: 'grey' }}
                            >
                                {e.responseText}
                            </DialogContentText>
                        </DialogContent>
                    </Dialog>
                );
                this.setState({ BulkBundleDialog: bundle_error_dialog, updating: false });
            });
    };

    handleForceDelete = (e) => {
        this.setState({ forceDelete: e.target.checked });
    };

    toggleBundleBulkMessageDialog = () => {
        this.setState({ BulkBundleDialog: null });
    };

    executeBundleCommand = (cmd_type) => () => {
        this.handleSelectedBundleCommand(cmd_type);
        this.toggleCmdDialogNoEvent(cmd_type);
    };

    executeBundleCommandNoEvent = (cmd_type) => {
        this.handleSelectedBundleCommand(cmd_type);
        this.toggleCmdDialogNoEvent(cmd_type);
    };

<<<<<<< HEAD
    addCopyBundleRowsCallback = (tableID, callback) => {
        if (this.bundleTableID.has(tableID)) return;
        this.bundleTableID.add(tableID);
        this.copyCallbacks.push(callback);
    };

    // Helper functions to deal with commands
    toggleCmdDialog = (cmd_type) => () => {
        this.handleCommand(cmd_type);
=======
    togglePopup = (cmd_type) => () => {
        if (cmd_type === 'deleteItem') {
            this.setState({ openDeleteItem: !this.state.openDeleteItem });
        }
        if (!this.state.showBundleOperationButtons) {
            return;
        }
        const { openKill, openDelete, openDetach, openUpload } = this.state;
        if (cmd_type === 'rm') {
            this.setState({ openDelete: !openDelete });
        } else if (cmd_type === 'detach') {
            this.setState({ openDetach: !openDetach });
        } else if (cmd_type === 'kill') {
            this.setState({ openKill: !openKill });
        }
>>>>>>> 6344a05a
    };

    toggleCmdDialogNoEvent = (cmd_type) => {
        this.handleCommand(cmd_type);
    };

    handleCommand = (cmd_type) => {
        if (cmd_type === 'deleteItem') {
            // This is used to delete markdown blocks
            this.setState({ openDeleteItem: !this.state.openDeleteItem });
        }
        if (!this.state.showBundleOperationButtons) {
            return;
        }
        const { openKill, openDelete, openDetach, openCopy } = this.state;
        if (cmd_type === 'rm') {
            this.setState({ openDelete: !openDelete });
        } else if (cmd_type === 'detach') {
            this.setState({ openDetach: !openDetach });
        } else if (cmd_type === 'kill') {
            this.setState({ openKill: !openKill });
        } else if (cmd_type === 'copy') {
            if (openCopy) {
                this.setState({ openCopy: false });
                return;
            }
            let copyBundles = {};
            let displayBundleInfo = '';
            let actualCopyBundleIds = '';
            this.copyCallbacks.forEach((copyBundleCallback) => {
                let bundlesChecked = copyBundleCallback();
                bundlesChecked.forEach((bundle) => {
                    if (bundle.name === '<invalid>') {
                        return;
                    }
                    displayBundleInfo += '[]{' + bundle.uuid + '} (' + bundle.name + ')\n';
                    actualCopyBundleIds += '[]{' + bundle.uuid + '}\n';
                });
            });
            copyBundles.display = displayBundleInfo;
            copyBundles.actualContent = actualCopyBundleIds;
            window.localStorage.setItem(
                'CopiedBundles',
                copyBundles.actualContent.substr(0, copyBundles.actualContent.length - 1),
            );
            this.setState({ openCopy: true, copiedBundleIds: copyBundles });
        }
    };

    confirmBundleRowAction = (code) => {
        if (
            !(
                this.state.openDelete ||
                this.state.openDetach ||
                this.state.openKill ||
                this.state.openCopy ||
                this.state.BulkBundleDialog
            )
        ) {
            // no dialog is opened, open bundle row detail
            return false;
        } else if (code === 'KeyX' || code === 'Space') {
            return true;
        } else if (this.state.openDelete) {
            this.executeBundleCommandNoEvent('rm');
        } else if (this.state.openDetach) {
            this.executeBundleCommandNoEvent('detach');
        } else if (this.state.openKill) {
            this.executeBundleCommandNoEvent('kill');
        } else if (this.state.openCopy) {
            document.getElementById('copyBundleIdToClipBoard').click();
        }
        return true;
    };
    // BULK OPERATION RELATED CODE ABOVE======================================
    setDeleteItemCallback = (callback) => {
        this.setState({ deleteItemCallback: callback, openDeleteItem: true });
    };

    pasteToWorksheet = () => {
        // Unchecks all bundles after pasting
        // It would be ideal to use navigator.clipboard.readText(); however, firefox does not support this
        var pasteText = document.querySelector('#paste-hack');
        pasteText.focus();
        document.execCommand('paste');
        console.log(pasteText.textContent);
        const data = pasteText.textContent;
        console.log(data);
        if (this.state.focusIndex !== -1 && this.state.focusIndex !== undefined) {
            // Insert after the source line
            var currentItemKey = this.state.focusIndex + ',' + this.state.subFocusIndex;
            var item_line = this.state.ws.info.block_to_raw[currentItemKey];
            var source_line = this.state.ws.info.expanded_items_to_raw_lines[item_line];
            this.state.ws.info.raw.splice(source_line + 1, 0, data);
            this.saveAndUpdateWorksheet(false);
        } else {
            // Add to the end of the worksheet if no focus
            this.state.ws.info.raw.push(data);
            this.saveAndUpdateWorksheet(false);
        }

        this.clearCheckedBundles();
    };

    clearCheckedBundles = (clear_callback) => {
        // Clear the checks
        Object.keys(this.state.checkedBundles).forEach((uuid) => {
            if (this.state.checkedBundles[uuid] !== undefined) {
                Object.keys(this.state.checkedBundles[uuid]).forEach((identifier) => {
                    if (
                        this.state.checkedBundles[uuid] &&
                        this.state.checkedBundles[uuid][identifier] !== undefined
                    ) {
                        this.state.checkedBundles[uuid][identifier]();
                    }
                });
            }
        });

        this.setState(
            {
                uuidBundlesCheckedCount: {},
                checkedBundles: {},
                showBundleOperationButtons: false,
                updating: false,
            },
            clear_callback,
        );
        this.bundleTableID = new Set();
        this.copyCallbacks = [];
    };

    setFocus = (index, subIndex, shouldScroll = true) => {
        var info = this.state.ws.info;
        // prevent multiple clicking from resetting the index
        if (index === this.state.focusIndex && subIndex === this.state.subFocusIndex) {
            return;
        }

        // resolve to the last item that contains bundle(s)
        if (index === 'end') {
            index = -1;
            for (var i = info.items.length - 1; i >= 0; i--) {
                if (info.items[i].bundles_spec) {
                    index = i;
                    break;
                }
            }
        }
        // resolve to the last row of the selected item
        if (subIndex === 'end') {
            subIndex = (this._numTableRows(info.items[index]) || 1) - 1;
        }
        if (
            index < -1 ||
            index >= info.items.length ||
            subIndex < -1 ||
            subIndex >= (this._numTableRows(info.items[index]) || 1)
        ) {
            console.log('Out of bounds');
            return; // Out of bounds (note index = -1 is okay)
        }
        let focusedBundleUuidList = [];
        if (index !== -1) {
            // index !== -1 means something is selected.
            // focusedBundleUuidList is a list of uuids of all bundles after the selected bundle (itself included)
            // Say the selected bundle has focusIndex 1 and subFocusIndex 2, then focusedBundleUuidList will include the uuids of
            // all the bundles that have focusIndex 1 and subFocusIndex >= 2, and also all the bundles that have focusIndex > 1
            for (var i = index; i < info.items.length; i++) {
                if (info.items[i].bundles_spec) {
                    var j = i === index ? subIndex : 0;
                    for (; j < (this._numTableRows(info.items[i]) || 1); j++) {
                        focusedBundleUuidList.push(info.items[i].bundles_spec.bundle_infos[j].uuid);
                    }
                }
            }
        }
        // Change the focus - triggers updating of all descendants.
        this.setState({
            focusIndex: index,
            subFocusIndex: subIndex,
            focusedBundleUuidList: focusedBundleUuidList,
            showNewRun: false,
            showNewText: false,
            uploadAnchor: null,
            showNewRerun: false,
        });
        if (shouldScroll) {
            this.scrollToItem(index, subIndex);
        }
    };

    scrollToItem = (index, subIndex) => {
        // scroll the window to keep the focused element in view if needed
        var __innerScrollToItem = function(index, subIndex) {
            // Compute the current position of the focused item.
            var pos;
            if (index === -1) {
                pos = -1000000; // Scroll all the way to the top
            } else {
                var item = this.refs.list.refs['item' + index];
                if (!item) {
                    // Don't scroll to an item if it doesn't exist.
                    return;
                }
                if (this._numTableRows(item.props.item)) {
                    item = item.refs['row' + subIndex]; // Specifically, the row
                }
                var node = ReactDOM.findDOMNode(item);
                pos = node.getBoundingClientRect().top;
            }
            keepPosInView(pos);
        };

        // Throttle so that if keys are held down, we don't suffer a huge lag.
        if (this.throttledScrollToItem === undefined)
            this.throttledScrollToItem = _.throttle(__innerScrollToItem, 50).bind(this);
        this.throttledScrollToItem(index, subIndex);
    };

    componentWillMount() {
        this.state.ws.fetch({
            success: function(data) {
                $('#worksheet_content').show();
                this.setState({
                    updating: false,
                    version: this.state.version + 1,
                    numOfBundles: this.getNumOfBundles(),
                    errorMessage: '',
                });
                // Fix out of bounds.
            }.bind(this),
            error: function(xhr, status, err) {
                this.setState({
                    errorMessage: xhr.responseText,
                    isValid: false,
                });
            }.bind(this),
        });
    }

    componentDidMount() {
        // Initialize history stack
        window.history.replaceState({ uuid: this.state.ws.uuid }, '', window.location.pathname);
        $('body').addClass('ws-interface');
        $.ajax({
            url: '/rest/user',
            dataType: 'json',
            cache: false,
            type: 'GET',
            success: function(data) {
                var userInfo = data.data.attributes;
                userInfo.user_id = data.data.id;
                this.setState({
                    userInfo: userInfo,
                });
            }.bind(this),
            error: function(xhr, status, err) {
                console.error(xhr.responseText);
            },
        });
    }

    canEdit() {
        var info = this.state.ws.info;
        return info && info.edit_permission;
    }

    viewMode = () => {
        this.toggleEditMode(false, true);
    };
    discardChanges = () => {
        this.toggleEditMode(false, false);
    };
    editMode = () => {
        this.toggleEditMode(true);
    };
    handleActionBarFocus = (event) => {
        this.setState({ activeComponent: 'action' });
        // just scroll to the top of the page.
        // Add the stop() to keep animation events from building up in the queue
        $('#command_line').data('resizing', null);
        $('body')
            .stop(true)
            .animate({ scrollTop: 0 }, 250);
    };
    handleActionBarBlur = (event) => {
        // explicitly close terminal because we're leaving the action bar
        // $('#command_line').terminal().focus(false);
        this.setState({ activeComponent: 'list' });
        $('#command_line').data('resizing', null);
        $('#ws_search').removeAttr('style');
    };
    toggleGlossaryModal = () => {
        this.setState({ showGlossaryModal: !this.state.showGlossaryModal });
    };
    setupEventHandlers() {
        // Load worksheet from history when back/forward buttons are used.
        let editPermission = this.state.ws.info && this.state.ws.info.edit_permission;

        window.onpopstate = function(event) {
            if (event.state === null) return;
            this.setState({ ws: new WorksheetContent(event.state.uuid) });
            this.reloadWorksheet();
        }.bind(this);

        if (this.state.activeComponent === 'action') {
            // no need for other keys, we have the action bar focused
            return;
        }

        if (!this.state.ws.info) {
            // disable all keyboard shortcuts when loading worksheet
            return;
        }

        if (
            !(
                this.state.openDelete ||
                this.state.openDetach ||
                this.state.openKill ||
                this.state.BulkBundleDialog
            )
        ) {
            // Only enable these shortcuts when no dialog is opened
            Mousetrap.bind(
                ['shift+r'],
                function(e) {
                    this.reloadWorksheet(undefined, undefined);
                    toast.info('🦄 Worksheet refreshed!', {
                        position: 'top-right',
                        autoClose: 1500,
                        hideProgressBar: false,
                        closeOnClick: true,
                        pauseOnHover: false,
                        draggable: true,
                    });
                }.bind(this),
            );

            // Show/hide web terminal (action bar)
            Mousetrap.bind(
                ['shift+c'],
                function(e) {
                    this.toggleActionBar();
                }.bind(this),
            );

            // Focus on web terminal (action bar)
            Mousetrap.bind(
                ['c'],
                function(e) {
                    this.focusActionBar();
                }.bind(this),
            );

            // Toggle edit mode
            Mousetrap.bind(
                ['shift+e'],
                function(e) {
                    this.toggleEditMode();
                    return false;
                }.bind(this),
            );

            Mousetrap.bind(
                ['up', 'k'],
                function(e) {
                    e.preventDefault(); // Prevent automatic scrolling from up/down arrow keys
                    var focusIndex = this.state.focusIndex;
                    var subFocusIndex = this.state.subFocusIndex;
                    var wsItems = this.state.ws.info.items;

                    if (focusIndex === 0 && subFocusIndex === 0) {
                        // Deselect all item when selecting up above the first item.
                        this.setFocus(-1, 0);
                    } else if (
                        focusIndex >= 0 &&
                        (wsItems[focusIndex].mode === 'table_block' ||
                            wsItems[focusIndex].mode === 'subworksheets_block')
                    ) {
                        // worksheet_item_interface and table_item_interface do the exact same thing anyway right now
                        if (focusIndex === 0 && subFocusIndex === 0) {
                            // stay on the first row
                            return;
                        }
                        if (subFocusIndex - 1 < 0) {
                            this.setFocus(focusIndex - 1 < 0 ? 0 : focusIndex - 1, 'end'); // Move out of this table to the item above the current table
                        } else {
                            this.setFocus(focusIndex, subFocusIndex - 1);
                        }
                    } else if (focusIndex > 0) {
                        // worksheet_items.jsx
                        this.setFocus(focusIndex - 1, 'end');
                    }
                }.bind(this),
            );

            Mousetrap.bind(
                ['down', 'j'],
                function(e) {
                    e.preventDefault(); // Prevent automatic scrolling from up/down arrow keys
                    var focusIndex = this.state.focusIndex;
                    var subFocusIndex = this.state.subFocusIndex;
                    var wsItems = this.state.ws.info.items;
                    if (
                        focusIndex >= 0 &&
                        (wsItems[focusIndex].mode === 'table_block' ||
                            wsItems[focusIndex].mode === 'subworksheets_block')
                    ) {
                        if (subFocusIndex + 1 >= this._numTableRows(wsItems[focusIndex])) {
                            this.setFocus(focusIndex + 1, 0);
                        } else {
                            this.setFocus(focusIndex, subFocusIndex + 1);
                        }
                    } else {
                        if (focusIndex < wsItems.length - 1) this.setFocus(focusIndex + 1, 0);
                    }
                }.bind(this),
            );
            if (!this.state.showBundleOperationButtons && editPermission) {
                // insert text after current cell
                Mousetrap.bind(
                    ['a t'],
                    function(e) {
                        // if no active focus, scroll to the bottom position
                        if (this.state.focusIndex < 0) {
                            $('html, body').animate({ scrollTop: $(document).height() }, 'fast');
                        }
                        this.setState({ showNewText: true });
                    }.bind(this),
                    'keyup',
                );

                // upload after current cell
                Mousetrap.bind(
                    ['a u'],
                    function(e) {
                        // if no active focus, scroll to the bottom position
                        if (this.state.focusIndex < 0) {
                            $('html, body').animate({ scrollTop: $(document).height() }, 'fast');
                        }
                        document.querySelector('#upload-button').click();
                    }.bind(this),
                    'keyup',
                );
                // run after current cell
                Mousetrap.bind(
                    ['a r'],
                    function(e) {
                        // if no active focus, scroll to the bottom position
                        if (this.state.focusIndex < 0) {
                            $('html, body').animate({ scrollTop: $(document).height() }, 'fast');
                        }
                        this.setState({ showNewRun: true });
                    }.bind(this),
                    'keyup',
                );
                // edit and rerun current bundle
                Mousetrap.bind(
                    ['a n'],
                    function(e) {
                        if (this.state.focusIndex < 0) return;
                        this.setState({ showNewRerun: true });
                    }.bind(this),
                    'keyup',
                );
            }
        }
        Mousetrap.bind(['?'], (e) => {
            this.setState({
                showGlossaryModal: true,
            });
        });

        Mousetrap.bind(['esc'], (e) => {
            ContextMenuMixin.closeContextMenu();
        });

        if (this.state.openDeleteItem) {
            Mousetrap.bind(
                ['enter'],
                function(e) {
                    e.preventDefault();
                    this.state.deleteItemCallback();
                    this.toggleCmdDialogNoEvent('deleteItem');
                }.bind(this),
            );
        }
        // paste after current focused cell
        if (this.state.ws.info.edit_permission) {
            Mousetrap.bind(
                ['a v'],
                function(e) {
                    this.pasteToWorksheet();
                }.bind(this),
                'keyup',
            );
        }

        if (this.state.showBundleOperationButtons) {
            // Below are allowed shortcut even when a dialog is opened===================
            // The following three are bulk bundle operation shortcuts
            Mousetrap.bind(['backspace', 'del'], () => {
                if (this.state.openDetach || this.state.openKill || this.state.openCopy) {
                    return;
                }
                this.toggleCmdDialogNoEvent('rm');
            });
            Mousetrap.bind(['a d'], () => {
                if (this.state.openDelete || this.state.openKill || this.state.openCopy) {
                    return;
                }
                this.toggleCmdDialogNoEvent('detach');
            });
            Mousetrap.bind(['a k'], () => {
                if (this.state.openDetach || this.state.openDelete || this.state.openCopy) {
                    return;
                }
                this.toggleCmdDialogNoEvent('kill');
            });
            Mousetrap.bind(['a c'], () => {
                if (this.state.openDetach || this.state.openDelete || this.state.openKill) {
                    return;
                }
                this.toggleCmdDialogNoEvent('copy');
            });

            // Confirm bulk bundle operation
            if (this.state.openDelete || this.state.openKill || this.state.openDetach) {
                Mousetrap.bind(
                    ['enter'],
                    function(e) {
                        if (this.state.openDelete) {
                            this.executeBundleCommandNoEvent('rm');
                        } else if (this.state.openKill) {
                            this.executeBundleCommandNoEvent('kill');
                        } else if (this.state.openDetach) {
                            this.executeBundleCommandNoEvent('detach');
                        }
                    }.bind(this),
                );

                // Select/Deselect to force delete during deletion dialog
                Mousetrap.bind(
                    ['f'],
                    function() {
                        //force deletion through f
                        if (this.state.openDelete) {
                            this.setState({ forceDelete: !this.state.forceDelete });
                        }
                    }.bind(this),
                );
            }
        }
        //====================Bulk bundle operations===================
    }

    toggleEditMode(editMode, saveChanges) {
        if (editMode === undefined) editMode = !this.state.editMode; // Toggle by default

        if (saveChanges === undefined) saveChanges = true;

        if (!editMode) {
            // Going out of raw mode - save the worksheet.
            if (this.canEdit()) {
                var editor = ace.edit('worksheet-editor');
                if (saveChanges) {
                    this.state.ws.info.raw = editor.getValue().split('\n');
                }
                var rawIndex = editor.getCursorPosition().row;
                this.setState({
                    editMode: editMode,
                    editorEnabled: false,
                }); // Needs to be after getting the raw contents
                if (saveChanges) {
                    this.saveAndUpdateWorksheet(saveChanges, rawIndex);
                } else {
                    this.reloadWorksheet(undefined, rawIndex);
                }
            } else {
                // Not allowed to edit the worksheet.
                this.setState({
                    editMode: editMode,
                    editorEnabled: false,
                });
            }
        } else {
            // Go into edit mode.
            this.setState({ editMode: editMode });
            this.clearCheckedBundles();
            $('#worksheet-editor').focus(); // Needs to be before focusing
        }
    }

    // updateRunBundles fetch all the "unfinished" bundles in the worksheet, and recursively call itself until all the bundles in the worksheet are finished.
    updateRunBundles(worksheetUuid, numTrials, updatingBundleUuids) {
        var bundleUuids = updatingBundleUuids
            ? updatingBundleUuids
            : this.state.updatingBundleUuids;
        var startTime = new Date().getTime();
        var self = this;
        var queryParams = Object.keys(bundleUuids)
            .map(function(bundle_uuid) {
                return 'uuid=' + bundle_uuid;
            })
            .join('&');
        $.ajax({
            type: 'GET',
            url: '/rest/interpret/worksheet/' + worksheetUuid + '?' + queryParams,
            dataType: 'json',
            cache: false,
            success: function(worksheet_content) {
                if (this.state.isUpdatingBundles && worksheet_content.uuid === this.state.ws.uuid) {
                    if (worksheet_content.items) {
                        self.reloadWorksheet(worksheet_content.items);
                    }
                    var endTime = new Date().getTime();
                    var guaranteedDelayTime = Math.min(3000, numTrials * 1000);
                    // Since we don't want to flood the server with too many requests, we enforce a guaranteedDelayTime.
                    // guaranteedDelayTime is usually 3 seconds, except that we make the first two delays 1 second and 2 seconds respectively in case of really quick jobs.
                    // delayTime is also at least five times the amount of time it takes for the last request to complete
                    var delayTime = Math.max(guaranteedDelayTime, (endTime - startTime) * 5);
                    setTimeout(function() {
                        self.updateRunBundles(worksheetUuid, numTrials + 1);
                    }, delayTime);
                    startTime = endTime;
                }
            }.bind(this),
            error: function(xhr, status, err) {
                this.setState({ errorMessage: xhr.responseText });
                $('#worksheet_container').hide();
            },
        });
    }

    // Everytime the worksheet is updated, checkRunBundle will loop through all the bundles and find the "unfinished" ones (not ready or failed).
    // If there are unfinished bundles and we are not updating bundles now, call updateRunBundles, which will recursively call itself until all the bundles in the worksheet are finished.
    // this.state.updatingBundleUuids keeps track of the "unfinished" bundles in the worksheet at every moment.
    checkRunBundle(info) {
        var updatingBundleUuids = _.clone(this.state.updatingBundleUuids);
        if (info && info.items.length > 0) {
            var items = info.items;
            for (var i = 0; i < items.length; i++) {
                if (items[i].bundles_spec) {
                    for (var j = 0; j < items[i].bundles_spec.bundle_infos.length; j++) {
                        var bundle_info = items[i].bundles_spec.bundle_infos[j];
                        if (bundle_info.bundle_type === 'run') {
                            if (bundle_info.state !== 'ready' && bundle_info.state !== 'failed') {
                                updatingBundleUuids[bundle_info.uuid] = true;
                            } else {
                                if (bundle_info.uuid in updatingBundleUuids)
                                    delete updatingBundleUuids[bundle_info.uuid];
                            }
                        }
                    }
                }
            }
            if (Object.keys(updatingBundleUuids).length > 0 && !this.state.isUpdatingBundles) {
                this.setState({ isUpdatingBundles: true });
                this.updateRunBundles(info.uuid, 1, updatingBundleUuids);
            } else if (
                Object.keys(updatingBundleUuids).length === 0 &&
                this.state.isUpdatingBundles
            ) {
                this.setState({ isUpdatingBundles: false });
            }
            this.setState({ updatingBundleUuids: updatingBundleUuids });
        }
    }

    componentDidUpdate(prevProps, prevState) {
        if (this.state.editMode && !this.state.editorEnabled) {
            this.setState({ editorEnabled: true });
            var editor = ace.edit('worksheet-editor');
            editor.$blockScrolling = Infinity;
            editor.session.setUseWrapMode(false);
            editor.setShowPrintMargin(false);
            editor.session.setMode('ace/mode/markdown', function() {
                editor.session.$mode.blockComment = { start: '//', end: '' };
            });
            if (!this.canEdit()) {
                editor.setOptions({
                    readOnly: true,
                    highlightActiveLine: false,
                    highlightGutterLine: false,
                });
                editor.renderer.$cursorLayer.element.style.opacity = 0;
            } else {
                editor.commands.addCommand({
                    name: 'save',
                    bindKey: { win: 'Ctrl-Enter', mac: 'Ctrl-Enter' },
                    exec: function() {
                        this.toggleEditMode();
                    }.bind(this),
                    readOnly: true,
                });
                editor.commands.addCommand({
                    name: 'exit',
                    bindKey: { win: 'Esc', mac: 'Esc' },
                    exec: function() {
                        this.discardChanges();
                    }.bind(this),
                });
                editor.focus();

                var rawIndex;
                var cursorColumnPosition;
                if (this.state.focusIndex === -1) {
                    // Above the first item
                    rawIndex = 0;
                    cursorColumnPosition = 0;
                } else {
                    var item = this.state.ws.info.items[this.state.focusIndex];
                    // For non-tables such as search and wsearch, we have subFocusIndex, but not backed by raw items, so use 0.
                    var focusIndexPair =
                        this.state.focusIndex +
                        ',' +
                        (item.mode === 'table_block' || item.mode === 'subworksheets_block'
                            ? this.state.subFocusIndex
                            : 0);
                    rawIndex = this.state.ws.info.block_to_raw[focusIndexPair];
                }

                if (rawIndex === undefined) {
                    console.error(
                        "Can't map %s (focusIndex %d, subFocusIndex %d) to raw index",
                        focusIndexPair,
                        this.state.focusIndex,
                        this.state.subFocusIndex,
                    );
                    return;
                }
                if (cursorColumnPosition === undefined)
                    cursorColumnPosition = editor.session.getLine(rawIndex).length; // End of line
                editor.gotoLine(rawIndex + 1, cursorColumnPosition);
                editor.renderer.scrollToRow(rawIndex);
            }
        }
        if (prevState.showActionBar !== this.state.showActionBar) {
            // Hack to make sure that the <Sticky> component in WorksheetHeader.js updates.
            // This is needed because otherwise the header doesn't move up or down as needed
            // when the action bar is shown / hidden.
            window.scrollTo(window.scrollX, window.scrollY + 1);
        }
    }

    toggleActionBar() {
        this.setState({ showActionBar: !this.state.showActionBar });
    }

    focusActionBar() {
        this.setState({ activeComponent: 'action' });
        this.setState({ showActionBar: true });
        $('#command_line')
            .terminal()
            .focus();
    }

    ensureIsArray(bundle_info) {
        if (!bundle_info) return null;
        if (!Array.isArray(bundle_info)) {
            bundle_info = [bundle_info];
        }
        return bundle_info;
    }

    getNumOfBundles() {
        var items = this.state.ws.info && this.state.ws.info.items;
        if (!items) return 0;
        var count = 0;
        for (var i = 0; i < items.length; i++) {
            if (items[i].bundles_spec) {
                count += items[i].bundles_spec.bundle_infos.length;
            }
        }
        return count;
    }

    // If partialUpdateItems is undefined, we will fetch the whole worksheet.
    // Otherwise, partialUpdateItems is a list of item parallel to ws.info.items that contain only items that need updating.
    // More spefically, all items that don't contain run bundles that need updating are null.
    // Also, a non-null item could contain a list of bundle_infos, which represent a list of bundles. Usually not all of them need updating.
    // The bundle_infos for bundles that don't need updating are also null.
    // If rawIndexAfterEditMode is defined, this reloadWorksheet is called right after toggling editMode. It should resolve rawIndex to (focusIndex, subFocusIndex) pair.
    reloadWorksheet = (
        partialUpdateItems,
        rawIndexAfterEditMode,
        { moveIndex = false, textDeleted = false } = {},
    ) => {
        if (partialUpdateItems === undefined) {
            $('#update_progress').show();
            this.setState({ updating: true });
            this.state.ws.fetch({
                success: function(data) {
                    if (this.state.ws.uuid !== data.uuid) {
                        this.setState({
                            updating: false,
                            version: this.state.version + 1,
                        });
                        return false;
                    }
                    this.setState({ errorMessage: '' });
                    $('#update_progress').hide();
                    $('#worksheet_content').show();
                    var items = this.state.ws.info.items;
                    var numOfBundles = this.getNumOfBundles();
                    var focus = this.state.focusIndex;
                    if (rawIndexAfterEditMode !== undefined) {
                        var focusIndexPair = this.state.ws.info.raw_to_block[rawIndexAfterEditMode];
                        if (focusIndexPair === undefined) {
                            console.error(
                                "Can't map raw index " +
                                    rawIndexAfterEditMode +
                                    ' to item index pair',
                            );
                            focusIndexPair = [0, 0]; // Fall back to default
                        }

                        if (focusIndexPair === null) {
                            // happens in the case of an empty worksheet
                            this.setFocus(-1, 0);
                        } else {
                            this.setFocus(focusIndexPair[0], focusIndexPair[1]);
                        }
                    } else if (
                        this.state.numOfBundles !== -1 &&
                        numOfBundles > this.state.numOfBundles
                    ) {
                        // If the number of bundles increases then the focus should be on the new bundle.
                        // if the current focus is not on a table
                        if (
                            items[focus] &&
                            items[focus].mode &&
                            items[focus].mode !== 'table_block'
                        ) {
                            this.setFocus(focus >= 0 ? focus + 1 : 'end', 0);
                        } else {
                            this.setFocus(focus >= 0 ? focus : 'end', 'end');
                        }
                    } else if (numOfBundles < this.state.numOfBundles) {
                        // If the number of bundles decreases, then focus should be on the same bundle as before
                        // unless that bundle doesn't exist anymore, in which case we select the one above it.
                        // the deleted bundle is the only item of the table
                        if (this.state.subFocusIndex === 0) {
                            // the deleted item is the last item of the worksheet
                            if (items.length === focus + 1) {
                                this.setFocus(focus - 1, 0);
                            } else {
                                this.setFocus(focus, 0);
                            }
                            // the deleted bundle is the last item of the table
                            // note that for some reason subFocusIndex begins with 1, not 0
                        } else if (this._numTableRows(items[focus]) === this.state.subFocusIndex) {
                            this.setFocus(focus, this.state.subFocusIndex - 1);
                        } else {
                            this.setFocus(focus, this.state.subFocusIndex);
                        }
                    } else {
                        if (moveIndex) {
                            // for adding a new cell, we want the focus to be the one below the current focus
                            this.setFocus(focus >= 0 ? focus + 1 : items.length - 1, 0);
                        }
                        if (textDeleted) {
                            // When deleting text, we want the focus to stay at the same index,
                            // unless it is the last item in the worksheet, at which point the
                            // focus goes to the last item in the worksheet.
                            this.setFocus(items.length === focus ? items.length - 1 : focus, 'end');
                        }
                    }
                    this.setState({
                        updating: false,
                        version: this.state.version + 1,
                        numOfBundles: numOfBundles,
                    });
                    this.checkRunBundle(this.state.ws.info);
                }.bind(this),
                error: function(xhr, status, err) {
                    this.setState({
                        updating: false,
                        errorMessage: xhr.responseText,
                    });
                    $('#update_progress').hide();
                    $('#worksheet_container').hide();
                }.bind(this),
            });
        } else {
            var ws = _.clone(this.state.ws);
            for (var i = 0; i < partialUpdateItems.length; i++) {
                if (!partialUpdateItems[i]) continue;
                // update interpreted items
                ws.info.items[i] = partialUpdateItems[i];
            }
            this.setState({ ws: ws, version: this.state.version + 1 });
            this.checkRunBundle(ws.info);
        }
    };

    openWorksheet = (uuid) => {
        // Change to a different worksheet. This does not call reloadWorksheet().
        this.setState({ ws: new WorksheetContent(uuid) });

        // Note: this is redundant if we're doing 'cl work' from the action bar,
        // but is necessary if triggered in other ways.
        this.reloadWorksheet();

        // Create a new entry in the browser history with new URL.
        window.history.pushState({ uuid: this.state.ws.uuid }, '', '/worksheets/' + uuid + '/');
    };

    saveAndUpdateWorksheet = (fromRaw, rawIndex) => {
        this.setState({ updating: true, errorMessage: '' });
        this.state.ws.saveWorksheet({
            success: function(data) {
                this.setState({ updating: false });
                this.reloadWorksheet(undefined, rawIndex);
            }.bind(this),
            error: function(xhr, status, err) {
                this.setState({ updating: false });
                $('#update_progress').hide();
                $('#save_error').show();
                this.setState({ errorMessage: xhr.responseText });
                if (fromRaw) {
                    this.toggleEditMode(true);
                }
            }.bind(this),
        });
    };

    deteleWorksheetAction = () => {
        this.setState({ updating: true, errorMessage: '' });
        this.state.ws.deleteWorksheet({
            success: function(data) {
                this.setState({ updating: false });
                window.location = '/rest/worksheets/?name=dashboard';
            }.bind(this),
            error: function(xhr, status, err) {
                this.setState({ updating: false });
                $('#update_progress').hide();
                $('#save_error').show();
                this.setState({ errorMessage: xhr.responseText });
            }.bind(this),
        });
    };

    deleteThisWorksheet() {
        // TODO: put all worksheet dialogs into WorksheetDialogs.js if possible
        let deleteWorksheetDialog = (
            <Dialog
                open={true}
                onClose={this.toggleBundleBulkMessageDialog}
                aria-labelledby='delete-worksheet-confirmation-title'
                aria-describedby='delete-worksheet-confirmation-description'
            >
                <DialogTitle id='delete-worksheet-confirmation-title'>
                    {'Warning: Deleted worksheets cannot be recovered'}
                </DialogTitle>
                <DialogContent>
                    <DialogContentText id='alert-dialog-description' style={{ color: 'grey' }}>
                        {'Note: deleting worksheets does not delete the bundles inside it.'}
                    </DialogContentText>
                    <DialogActions>
                        <Button color='primary' onClick={this.toggleBundleBulkMessageDialog}>
                            CANCEL
                        </Button>
                        <Button color='primary' onClick={this.deteleWorksheetAction}>
                            DELETE
                        </Button>
                    </DialogActions>
                </DialogContent>
            </Dialog>
        );
        this.setState({ BulkBundleDialog: deleteWorksheetDialog });
    }

    showUploadMenu = (e) => {
        // pause mousetrap events such as up, down, and enter
        Mousetrap.pause();
        let form = document.querySelector('#upload-menu');

        Mousetrap(form).bind(['enter'], function(e) {
            e.stopPropagation();
            document.querySelector('label[for=' + e.target.firstElementChild.htmlFor + ']').click();
        });

        this.setState({ uploadAnchor: e.currentTarget });
    };

    render() {
        const { classes } = this.props;
        const { anchorEl, uploadAnchor } = this.state;

        this.setupEventHandlers();
        var info = this.state.ws.info;
        var rawWorksheet = info && info.raw.join('\n');
        var editPermission = info && info.edit_permission;
        var canEdit = this.canEdit() && this.state.editMode;

        var searchClassName = this.state.showActionBar ? '' : 'search-hidden';
        var editableClassName = canEdit ? 'editable' : '';
        var disableWorksheetEditing = this.canEdit() ? '' : 'disabled';
        var sourceStr = editPermission ? 'Edit Source' : 'View Source';
        var editFeatures = (
            <div style={{ display: 'inline-block' }}>
                <Button
                    onClick={this.editMode}
                    size='small'
                    color='inherit'
                    aria-label='Edit Source'
                    disabled={!info}
                >
                    <EditIcon className={classes.buttonIcon} />
                    {sourceStr}
                </Button>
                <Button
                    onClick={(e) => this.toggleActionBar()}
                    size='small'
                    color='inherit'
                    aria-label='Expand CLI'
                    id='terminal-button'
                    disabled={!info}
                >
                    {this.state.showActionBar ? (
                        <ContractIcon className={classes.buttonIcon} />
                    ) : (
                        <ExpandIcon className={classes.buttonIcon} />
                    )}
                    {this.state.showActionBar ? 'HIDE TERMINAL' : 'SHOW TERMINAL'}
                </Button>
                <Button
                    onClick={(e) => this.deleteThisWorksheet()}
                    size='small'
                    color='inherit'
                    aria-label='Delete Worksheet'
                    disabled={!editPermission}
                >
                    <Tooltip
                        disableFocusListener
                        disableTouchListener
                        title='Delete this worksheet'
                    >
                        <DeleteIcon />
                    </Tooltip>
                </Button>
            </div>
        );

        var editModeFeatures = (
            <div
                onMouseMove={(ev) => {
                    ev.stopPropagation();
                }}
                style={{ display: 'inline-block' }}
            >
                <Button
                    onClick={this.viewMode}
                    disabled={disableWorksheetEditing}
                    size='small'
                    color='inherit'
                    aria-label='Save Edit'
                >
                    <SaveIcon className={classes.buttonIcon} />
                    Save
                </Button>
                <Button
                    onClick={this.discardChanges}
                    size='small'
                    color='inherit'
                    aria-label='Discard Edit'
                >
                    <UndoIcon className={classes.buttonIcon} />
                    Discard
                </Button>
            </div>
        );

        let last_key = null;
        if (info && info.items.length) {
            // Non-empty worksheet
            last_key = getMinMaxKeys(info.items[info.items.length - 1]).maxKey;
        } else {
            $('.empty-worksheet').fadeIn();
        }

        var raw_display = (
            <div>
                Press ctrl-enter to save. See{' '}
                <a
                    target='_blank'
                    href='https://codalab-worksheets.readthedocs.io/en/latest/Worksheet-Markdown'
                >
                    markdown syntax
                </a>
                .<div id='worksheet-editor'>{rawWorksheet}</div>
            </div>
        );

        var action_bar_display = (
            <WorksheetActionBar
                ref={'action'}
                ws={this.state.ws}
                handleFocus={this.handleActionBarFocus}
                handleBlur={this.handleActionBarBlur}
                active={this.state.activeComponent === 'action'}
                reloadWorksheet={this.reloadWorksheet}
                openWorksheet={this.openWorksheet}
                editMode={this.editMode}
                setFocus={this.setFocus}
                hidden={!this.state.showActionBar}
            />
        );

        var items_display = (
            <WorksheetItemList
                ref={'list'}
                active={this.state.activeComponent === 'list'}
                ws={this.state.ws}
                version={this.state.version}
                canEdit={canEdit}
                focusIndex={this.state.focusIndex}
                subFocusIndex={this.state.subFocusIndex}
                setFocus={this.setFocus}
                reloadWorksheet={this.reloadWorksheet}
                saveAndUpdateWorksheet={this.saveAndUpdateWorksheet}
                openWorksheet={this.openWorksheet}
                focusActionBar={this.focusActionBar}
                ensureIsArray={this.ensureIsArray}
                showNewRun={this.state.showNewRun}
                showNewText={this.state.showNewText}
                showNewRerun={this.state.showNewRerun}
                onHideNewRun={() => this.setState({ showNewRun: false })}
                onHideNewText={() => this.setState({ showNewText: false })}
                onHideNewRerun={() => this.setState({ showNewRerun: false })}
                handleCheckBundle={this.handleCheckBundle}
                confirmBundleRowAction={this.confirmBundleRowAction}
                setDeleteItemCallback={this.setDeleteItemCallback}
                addCopyBundleRowsCallback={this.addCopyBundleRowsCallback}
            />
        );

        const context_menu_display = (
            <ContextMenu userInfo={this.state.userInfo} ws={this.state.ws} />
        );

        var worksheet_display = this.state.editMode ? raw_display : items_display;
        var editButtons = this.state.editMode ? editModeFeatures : editFeatures;
        if (!this.state.isValid) {
            return <ErrorMessage message={"Not found: '/worksheets/" + this.state.ws.uuid + "'"} />;
        }

        var worksheet_dialogs = (
            <WorksheetDialogs
                openCopy={this.state.openCopy}
                copiedBundleIds={this.state.copiedBundleIds}
                openKill={this.state.openKill}
                openDelete={this.state.openDelete}
                openDetach={this.state.openDetach}
                openDeleteItem={this.state.openDeleteItem}
                toggleCmdDialog={this.toggleCmdDialog}
                toggleCmdDialogNoEvent={this.toggleCmdDialogNoEvent}
                executeBundleCommand={this.executeBundleCommand}
                forceDelete={this.state.forceDelete}
                handleForceDelete={this.handleForceDelete}
                deleteItemCallback={this.state.deleteItemCallback}
            />
        );
        if (info && info.title) {
            document.title = info.title;
        }

        return (
            <React.Fragment>
                {context_menu_display}
                <WorksheetHeader
                    showActionBar={this.state.showActionBar}
                    canEdit={this.canEdit()}
                    info={info}
                    classes={classes}
                    renderPermissions={renderPermissions}
                    reloadWorksheet={this.reloadWorksheet}
                    editButtons={editButtons}
                    anchorEl={anchorEl}
                    setAnchorEl={(e) => this.setState({ anchorEl: e })}
                    onShowNewRun={() => this.setState({ showNewRun: true })}
                    onShowNewText={() => this.setState({ showNewText: true })}
                    uploadAnchor={uploadAnchor}
                    showUploadMenu={this.showUploadMenu}
                    closeUploadMenu={() => {
                        this.setState({ uploadAnchor: null });
                        Mousetrap.unpause();
                    }}
                    handleSelectedBundleCommand={this.handleSelectedBundleCommand}
                    showBundleOperationButtons={this.state.showBundleOperationButtons}
                    toggleCmdDialog={this.toggleCmdDialog}
                    toggleGlossaryModal={this.toggleGlossaryModal}
                    toggleCmdDialogNoEvent={this.toggleCmdDialogNoEvent}
                    copiedBundleIds={this.state.copiedBundleIds}
                    pasteToWorksheet={this.pasteToWorksheet}
                />
                {action_bar_display}
                <ToastContainer
                    newestOnTop={false}
                    transition={Zoom}
                    rtl={false}
                    pauseOnVisibilityChange
                />
                <div id='worksheet_container'>
                    <div id='worksheet' className={searchClassName}>
                        <div
                            className={classes.worksheetDesktop}
                            onClick={this.handleClickForDeselect}
                        >
                            <div
                                className={classes.worksheetOuter}
                                onClick={this.handleClickForDeselect}
                            >
                                <div
                                    className={classes.worksheetInner}
                                    onClick={this.handleClickForDeselect}
                                >
                                    <div
                                        id='worksheet_content'
                                        className={editableClassName + ' worksheet_content'}
                                    >
                                        {worksheet_display}
                                        {/* Show error dialog if bulk bundle execution failed*/}
                                        {this.state.BulkBundleDialog}
                                        <ExtraWorksheetHTML
                                            showGlossaryModal={this.state.showGlossaryModal}
                                            toggleGlossaryModal={this.toggleGlossaryModal}
                                            errorMessage={this.state.errorMessage}
                                            clearErrorMessage={() =>
                                                this.setState({ errorMessage: '' })
                                            }
                                        />
                                    </div>
                                </div>
                            </div>
                        </div>
                    </div>
                </div>
                {worksheet_dialogs}
                <ExtraWorksheetHTML
                    showGlossaryModal={this.state.showGlossaryModal}
                    toggleGlossaryModal={this.toggleGlossaryModal}
                />
                {this.state.updating && <Loading />}
                {!info && <Loading />}
            </React.Fragment>
        );
    }
}

const styles = (theme) => ({
    worksheetDesktop: {
        backgroundColor: theme.color.grey.lightest,
        marginTop: NAVBAR_HEIGHT,
    },
    worksheetOuter: {
        maxWidth: 1200, // Worksheet width
        minHeight: 600, // Worksheet height
        margin: '32px auto', // Center page horizontally
        backgroundColor: 'white', // Paper color
        border: `2px solid ${theme.color.grey.light}`,
    },
    worksheetInner: {
        padding: '0px 30px', // Horizonal padding, no vertical
        height: '100%',
        position: 'relative',
    },
    uuid: {
        fontFamily: theme.typography.fontFamilyMonospace,
        fontSize: 10,
        textAlign: 'right',
    },
    label: {
        paddingRight: theme.spacing.unit,
        fontWeight: 500,
    },
    bottomButtons: {
        paddingTop: theme.spacing.largest,
        paddingBottom: theme.spacing.largest,
    },
    permissions: {
        cursor: 'pointer',
        '&:hover': {
            backgroundColor: theme.color.primary.lightest,
        },
    },
    noTransform: {
        transform: 'none !important',
    },
    buttonIcon: {
        marginRight: theme.spacing.large,
    },
});

Mousetrap.stopCallback = function(e, element, combo) {
    //if the element is a checkbox, don't stop
    if (element.type === 'checkbox') {
        return false;
    }
    // if the element has the class "mousetrap" then no need to stop
    if ((' ' + element.className + ' ').indexOf(' mousetrap ') > -1) {
        return false;
    }

    // stop for input, select, and textarea
    return (
        element.tagName === 'INPUT' ||
        element.tagName === 'SELECT' ||
        element.tagName === 'TEXTAREA' ||
        (element.contentEditable && element.contentEditable === 'true')
    );
};

export default withStyles(styles)(Worksheet);<|MERGE_RESOLUTION|>--- conflicted
+++ resolved
@@ -343,7 +343,6 @@
         this.toggleCmdDialogNoEvent(cmd_type);
     };
 
-<<<<<<< HEAD
     addCopyBundleRowsCallback = (tableID, callback) => {
         if (this.bundleTableID.has(tableID)) return;
         this.bundleTableID.add(tableID);
@@ -353,7 +352,8 @@
     // Helper functions to deal with commands
     toggleCmdDialog = (cmd_type) => () => {
         this.handleCommand(cmd_type);
-=======
+    };
+
     togglePopup = (cmd_type) => () => {
         if (cmd_type === 'deleteItem') {
             this.setState({ openDeleteItem: !this.state.openDeleteItem });
@@ -369,7 +369,6 @@
         } else if (cmd_type === 'kill') {
             this.setState({ openKill: !openKill });
         }
->>>>>>> 6344a05a
     };
 
     toggleCmdDialogNoEvent = (cmd_type) => {
