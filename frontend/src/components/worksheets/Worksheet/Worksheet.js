import * as React from 'react';
import $ from 'jquery';
import _ from 'underscore';
import { withStyles } from '@material-ui/core/styles';
import { keepPosInView, renderPermissions, getMinMaxKeys } from '../../../util/worksheet_utils';
import * as Mousetrap from '../../../util/ws_mousetrap_fork';
import WorksheetItemList from '../WorksheetItemList';
import ReactDOM from 'react-dom';
import ExtraWorksheetHTML from '../ExtraWorksheetHTML/ExtraWorksheetHTML';
import 'jquery-ui-bundle';
import WorksheetHeader from './WorksheetHeader';
import { NAVBAR_HEIGHT } from '../../../constants';
import WorksheetActionBar from '../WorksheetActionBar';
import Button from '@material-ui/core/Button';
import EditIcon from '@material-ui/icons/EditOutlined';
import SaveIcon from '@material-ui/icons/SaveOutlined';
import DeleteIcon from '@material-ui/icons/DeleteOutline';
import UndoIcon from '@material-ui/icons/UndoOutlined';
import ContractIcon from '@material-ui/icons/ExpandLessOutlined';
import ExpandIcon from '@material-ui/icons/ExpandMoreOutlined';
import './Worksheet.scss';
import ErrorMessage from '../ErrorMessage';
import { ContextMenuMixin, default as ContextMenu } from '../ContextMenu';
import { buildTerminalCommand } from '../../../util/worksheet_utils';
import { executeCommand } from '../../../util/cli_utils';
import Dialog from '@material-ui/core/Dialog';
import DialogContent from '@material-ui/core/DialogContent';
import DialogContentText from '@material-ui/core/DialogContentText';
import DialogTitle from '@material-ui/core/DialogTitle';
import CloseIcon from '@material-ui/icons/Close';
import Grid from '@material-ui/core/Grid';
import WorksheetDialogs from '../WorksheetDialogs';
import { ToastContainer, toast, Zoom } from 'react-toastify';
import 'react-toastify/dist/ReactToastify.css';

/*
Information about the current worksheet and its items.
*/

// TODO: dummy objects
let ace = window.ace;
toast.configure();

var WorksheetContent = (function() {
    function WorksheetContent(uuid) {
        this.uuid = uuid;
        this.info = null; // Worksheet info
    }

    WorksheetContent.prototype.fetch = function(props) {
        // Set defaults
        props = props || {};
        props.success = props.success || function(data) {};
        props.error = props.error || function(xhr, status, err) {};
        if (props.async === undefined) {
            props.async = true;
        }

        $.ajax({
            type: 'GET',
            url: '/rest/interpret/worksheet/' + this.uuid,
            // TODO: migrate to using main API
            // url: '/rest/worksheets/' + ws.uuid,
            async: props.async,
            dataType: 'json',
            cache: false,
            success: function(info) {
                this.info = info;
                props.success(this.info);
            }.bind(this),
            error: function(xhr, status, err) {
                props.error(xhr, status, err);
            },
        });
    };

    WorksheetContent.prototype.saveWorksheet = function(props) {
        if (this.info === undefined) return;
        $('#update_progress').show();
        props = props || {};
        props.success = props.success || function(data) {};
        props.error = props.error || function(xhr, status, err) {};
        $('#save_error').hide();
        $.ajax({
            type: 'POST',
            cache: false,
            url: '/rest/worksheets/' + this.uuid + '/raw',
            dataType: 'json',
            data: this.info.raw.join('\n'),
            success: function(data) {
                console.log('Saved worksheet ' + this.info.uuid);
                props.success(data);
            }.bind(this),
            error: function(xhr, status, err) {
                props.error(xhr, status, err);
            },
        });
    };

    WorksheetContent.prototype.deleteWorksheet = function(props) {
        if (this.info === undefined) return;
        $('#update_progress').show();
        $('#save_error').hide();
        $.ajax({
            type: 'DELETE',
            cache: false,
            url: '/rest/worksheets?force=1',
            contentType: 'application/json',
            data: JSON.stringify({ data: [{ id: this.info.uuid, type: 'worksheets' }] }),
            success: function(data) {
                console.log('Deleted worksheet ' + this.info.uuid);
                props.success && props.success(data);
            }.bind(this),
            error: function(xhr, status, err) {
                props.error && props.error(xhr, status, err);
            },
        });
    };

    return WorksheetContent;
})();

class Worksheet extends React.Component {
    constructor(props) {
        super(props);
        this.state = {
            ws: new WorksheetContent(this.props.match.params['uuid']),
            version: 0, // Increment when we refresh
            escCount: 0, // Increment when the user presses esc keyboard shortcut, a hack to allow esc shortcut to work
            activeComponent: 'list', // Where the focus is (action, list, or side_panel)
            editMode: false, // Whether we're editing the worksheet
            editorEnabled: false, // Whether the editor is actually showing (sometimes lags behind editMode)
            showActionBar: false, // Whether the action bar is shown
            focusIndex: -1, // Which worksheet items to be on (-1 is none)
            subFocusIndex: 0, // For tables, which row in the table
            numOfBundles: -1, // Number of bundles in this worksheet (-1 is just the initial value)
            focusedBundleUuidList: [], // Uuid of the focused bundle and that of all bundles after it
            userInfo: null, // User info of the current user. (null is the default)
            updatingBundleUuids: {},
            isUpdatingBundles: false,
            anchorEl: null,
            showNewUpload: false,
            showNewRun: false,
            showNewText: false,
            isValid: true,
            checkedBundles: {},
            BulkBundleDialog: null,
            showBundleOperationButtons: false,
            uuidBundlesCheckedCount: {},
            openDelete: false,
            openDetach: false,
            openKill: false,
            forceDelete: false,
<<<<<<< HEAD
            showGlossaryModal: false
=======
            showGlossaryModal: false,
>>>>>>> 6a5e4827
        };
    }

    _setfocusIndex(index) {
        this.setState({ focusIndex: index });
    }
    _setWorksheetSubFocusIndex(index) {
        this.setState({ subFocusIndex: index });
    }

    // Return the number of rows occupied by this item.
    _numTableRows(item) {
        if (item) {
            if (item.mode === 'table_block') return item.bundles_spec.bundle_infos.length;
            if (item.mode === 'subworksheets_block') return item.subworksheet_infos.length;
        } else {
            return null;
        }
    }

    handleClickForDeselect = (event) => {
        //Deselecting when clicking outside worksheet_items component
        if (event.target === event.currentTarget) {
            this.setFocus(-1, 0);
        }
    };

    // BULK OPERATION RELATED CODE BELOW======================================
    handleCheckBundle = (uuid, identifier, check, removeCheckAfterOperation) => {
        // This is a callback function that will be passed all the way down to bundle row
        // This is to allow bulk operations on bundles
        // It passes through Worksheet->WorksheetItemList->TableItem->BundleRow
        // When a bundle row is selected, it calls this function to notify Worksheet component
        // The uuid & a unique identifier is recorded so we can uncheck the tables after operation
        // The essential part of the below code is to record uuid when a bundle is clicked
        // and remove a uuid a bundle is unclicked
        // Because there a bundle may appear in multiple tables and get checked multiple times
        // Only remove a uuid if all checked rows are removed

        // TODO: This function should be cleaner, after my logic refactoring, the identifier
        //      shouldn't be necessary. However, if we want more control on what happens after
        //      bulk operation, this might be useful
        if (check) {
            //A bundle is checked
            if (
                uuid in this.state.checkedBundles &&
                identifier in this.state.checkedBundles[uuid]
            ) {
                return;
            }
            let bundlesCount = this.state.uuidBundlesCheckedCount;
            if (!(uuid in bundlesCount)) {
                bundlesCount[uuid] = 0;
            }
            bundlesCount[uuid] += 1;
            let checkedBundles = this.state.checkedBundles;
            if (!(uuid in checkedBundles)) {
                checkedBundles[uuid] = {};
            }
            checkedBundles[uuid][identifier] = removeCheckAfterOperation;
            this.setState({
                checkedBundles: checkedBundles,
                uuidBundlesCheckedCount: bundlesCount,
                showBundleOperationButtons: true,
            });
            // return localIndex
        } else {
            // A bundle is unchecked
            if (
                !(
                    uuid in this.state.uuidBundlesCheckedCount &&
                    identifier in this.state.checkedBundles[uuid]
                )
            ) {
                return;
            }
            if (this.state.uuidBundlesCheckedCount[uuid] === 1) {
                delete this.state.uuidBundlesCheckedCount[uuid];
                delete this.state.checkedBundles[uuid];
            } else {
                this.state.uuidBundlesCheckedCount[uuid] -= 1;
                delete this.state.checkedBundles[uuid][identifier];
            }
            if (Object.keys(this.state.uuidBundlesCheckedCount).length === 0) {
                this.setState({
                    uuidBundlesCheckedCount: {},
                    checkedBundles: {},
                    showBundleOperationButtons: false,
                });
            }
        }
    };

    handleSelectedBundleCommand = (cmd, worksheet_uuid = this.state.ws.uuid) => {
        // This function runs the command for bulk bundle operations
        // The uuid are recorded by handleCheckBundle
        // Refreshes the checkbox after commands
        // If the action failed, the check will persist
        let force_delete = cmd === 'rm' && this.state.forceDelete ? '--force' : null;
<<<<<<< HEAD
        executeCommand(buildTerminalCommand([cmd, force_delete, ...Object.keys(this.state.uuidBundlesCheckedCount)]), worksheet_uuid)
        .done(() => {
                Object.keys(this.state.checkedBundles).map((uuid)=>{
                    if(this.state.checkedBundles[uuid] !== undefined){
                        Object.keys(this.state.checkedBundles[uuid]).map((identifier)=>{
                            if (this.state.checkedBundles[uuid][identifier] !== undefined){
                                this.state.checkedBundles[uuid][identifier]();
                            }
                        })
                    }
                })
                this.setState({uuidBundlesCheckedCount: {}, checkedBundles:{}, showBundleOperationButtons: false});
=======
        executeCommand(
            buildTerminalCommand([
                cmd,
                force_delete,
                ...Object.keys(this.state.uuidBundlesCheckedCount),
            ]),
            worksheet_uuid,
        )
            .done(() => {
                this.setState({
                    uuidBundlesCheckedCount: {},
                    checkedBundles: {},
                    showBundleOperationButtons: false,
                });
>>>>>>> 6a5e4827
                this.reloadWorksheet();
            })
            .fail((e) => {
                let bundle_error_dialog = (
                    <Dialog
                        open={true}
                        onClose={this.toggleBundleBulkMessageDialog}
                        aria-labelledby='bundle-error-confirmation-title'
                        aria-describedby='bundle-error-confirmation-description'
                    >
                        <DialogTitle id='bundle-error-confirmation-title'>
                            <Grid container direction='row'>
                                <Grid item xs={10}>
                                    {'Failed to perform this action'}
                                </Grid>
                                <Grid item xs={2}>
                                    <Button
                                        variant='outlined'
                                        size='small'
                                        onClick={(e) => {
                                            this.setState({ BulkBundleDialog: null });
                                        }}
                                    >
                                        <CloseIcon size='small' />
                                    </Button>
                                </Grid>
                            </Grid>
                        </DialogTitle>
                        <DialogContent>
                            <DialogContentText
                                id='alert-dialog-description'
                                style={{ color: 'grey' }}
                            >
                                {e.responseText}
                            </DialogContentText>
                        </DialogContent>
                    </Dialog>
                );
                this.setState({ BulkBundleDialog: bundle_error_dialog });
            });
    };

    handleForceDelete = (e) => {
        this.setState({ forceDelete: e.target.checked });
    };

    toggleBundleBulkMessageDialog = () => {
        this.setState({ BulkBundleDialog: null });
    };

    executeBundleCommand = (cmd_type) => () => {
        this.handleSelectedBundleCommand(cmd_type);
        this.togglePopupNoEvent(cmd_type);
    };

    executeBundleCommandNoEvent = (cmd_type) => {
        this.handleSelectedBundleCommand(cmd_type);
        this.togglePopupNoEvent(cmd_type);
    };

    togglePopup = (cmd_type) => () => {
        if (!this.state.showBundleOperationButtons) {
            return;
        }
        const { openKill, openDelete, openDetach } = this.state;
        if (cmd_type === 'rm') {
            this.setState({ openDelete: !openDelete });
        } else if (cmd_type === 'detach') {
            this.setState({ openDetach: !openDetach });
        } else if (cmd_type === 'kill') {
            this.setState({ openKill: !openKill });
        }
    };

    togglePopupNoEvent = (cmd_type) => {
        if (!this.state.showBundleOperationButtons) {
            return;
        }
        const { openKill, openDelete, openDetach } = this.state;
        if (cmd_type === 'rm') {
            this.setState({ openDelete: !openDelete });
        } else if (cmd_type === 'detach') {
            this.setState({ openDetach: !openDetach });
        } else if (cmd_type === 'kill') {
            this.setState({ openKill: !openKill });
        }
    };

    confirmBundleRowAction = (code) => {
        if (
            !(
                this.state.openDelete ||
                this.state.openDetach ||
                this.state.openKill ||
                this.state.BulkBundleDialog
            )
        ) {
            // no dialog is opened, open bundle row detail
            return false;
        } else if (code === 'KeyX' || code === 'Space') {
            return true;
        } else if (this.state.openDelete) {
            this.executeBundleCommandNoEvent('rm');
        } else if (this.state.openDetach) {
            this.executeBundleCommandNoEvent('detach');
        } else if (this.state.openKill) {
            this.executeBundleCommandNoEvent('kill');
        }
        return true;
    };
    // BULK OPERATION RELATED CODE ABOVE======================================

    setFocus = (index, subIndex, shouldScroll = true) => {
        var info = this.state.ws.info;
        // resolve to the last item that contains bundle(s)
        if (index === 'end') {
            index = -1;
            for (var i = info.items.length - 1; i >= 0; i--) {
                if (info.items[i].bundles_spec) {
                    index = i;
                    break;
                }
            }
        }
        // resolve to the last row of the selected item
        if (subIndex === 'end') {
            subIndex = (this._numTableRows(info.items[index]) || 1) - 1;
        }
        if (
            index < -1 ||
            index >= info.items.length ||
            subIndex < -1 ||
            subIndex >= (this._numTableRows(info.items[index]) || 1)
        ) {
            console.log('out of bound');
            return; // Out of bounds (note index = -1 is okay)
        }
        let focusedBundleUuidList = [];
        if (index !== -1) {
            // index !== -1 means something is selected.
            // focusedBundleUuidList is a list of uuids of all bundles after the selected bundle (itself included)
            // Say the selected bundle has focusIndex 1 and subFocusIndex 2, then focusedBundleUuidList will include the uuids of
            // all the bundles that have focusIndex 1 and subFocusIndex >= 2, and also all the bundles that have focusIndex > 1
            for (var i = index; i < info.items.length; i++) {
                if (info.items[i].bundles_spec) {
                    var j = i === index ? subIndex : 0;
                    for (; j < (this._numTableRows(info.items[i]) || 1); j++) {
                        focusedBundleUuidList.push(info.items[i].bundles_spec.bundle_infos[j].uuid);
                    }
                }
            }
        }
        // Change the focus - triggers updating of all descendants.
        this.setState({
            focusIndex: index,
            subFocusIndex: subIndex,
            focusedBundleUuidList: focusedBundleUuidList,
            showNewUpload: false,
            showNewRun: false,
            showNewText: false,
        });
        if (shouldScroll) {
            this.scrollToItem(index, subIndex);
        }
    };

    scrollToItem = (index, subIndex) => {
        // scroll the window to keep the focused element in view if needed
        var __innerScrollToItem = function(index, subIndex) {
            // Compute the current position of the focused item.
            var pos;
            if (index === -1) {
                return; // If nothing is selected, don't scroll.
            } else {
                var item = this.refs.list.refs['item' + index];
                if (this._numTableRows(item.props.item)) {
                    item = item.refs['row' + subIndex]; // Specifically, the row
                }
                var node = ReactDOM.findDOMNode(item);
                pos = node.getBoundingClientRect().top;
            }
            keepPosInView(pos);
        };

        // Throttle so that if keys are held down, we don't suffer a huge lag.
        if (this.throttledScrollToItem === undefined)
            this.throttledScrollToItem = _.throttle(__innerScrollToItem, 50).bind(this);
        this.throttledScrollToItem(index, subIndex);
    };

    componentWillMount() {
        this.state.ws.fetch({
            success: function(data) {
                $('#worksheet-message').hide();
                $('#worksheet_content').show();
                this.setState({
                    updating: false,
                    version: this.state.version + 1,
                    numOfBundles: this.getNumOfBundles(),
                });
                // Fix out of bounds.
            }.bind(this),
            error: function(xhr, status, err) {
                $('#worksheet-message')
                    .html(xhr.responseText)
                    .addClass('alert-danger alert');
                this.setState({
                    isValid: false,
                });
            }.bind(this),
        });
    }

    componentDidMount() {
        // Initialize history stack
        window.history.replaceState({ uuid: this.state.ws.uuid }, '', window.location.pathname);
        $('body').addClass('ws-interface');
        $.ajax({
            url: '/rest/user',
            dataType: 'json',
            cache: false,
            type: 'GET',
            success: function(data) {
                var userInfo = data.data.attributes;
                userInfo.user_id = data.data.id;
                this.setState({
                    userInfo: userInfo,
                });
            }.bind(this),
            error: function(xhr, status, err) {
                console.error(xhr.responseText);
            },
        });
    }

    canEdit() {
        var info = this.state.ws.info;
        return info && info.edit_permission;
    }

    viewMode = () => {
        this.toggleEditMode(false, true);
    };
    discardChanges = () => {
        this.toggleEditMode(false, false);
    };
    editMode = () => {
        this.toggleEditMode(true);
    };
    handleActionBarFocus = (event) => {
        this.setState({ activeComponent: 'action' });
        // just scroll to the top of the page.
        // Add the stop() to keep animation events from building up in the queue
        $('#command_line').data('resizing', null);
        $('body')
            .stop(true)
            .animate({ scrollTop: 0 }, 250);
    };
    handleActionBarBlur = (event) => {
        // explicitly close terminal because we're leaving the action bar
        // $('#command_line').terminal().focus(false);
        this.setState({ activeComponent: 'list' });
        $('#command_line').data('resizing', null);
        $('#ws_search').removeAttr('style');
    };
    toggleGlossaryModal = () => {
        this.setState({ showGlossaryModal: !this.state.showGlossaryModal });
    };
    toggleGlossaryModal = () => {
        this.setState({showGlossaryModal: !this.state.showGlossaryModal});
    }
    setupEventHandlers() {
        var self = this;
        // Load worksheet from history when back/forward buttons are used.
        window.onpopstate = function(event) {
            if (event.state === null) return;
            this.setState({ ws: new WorksheetContent(event.state.uuid) });
            this.reloadWorksheet();
        }.bind(this);

        if (this.state.activeComponent === 'action') {
            // no need for other keys, we have the action bar focused
            return;
        }

        Mousetrap.reset();
        if (
            !(
                this.state.openDelete ||
                this.state.openDetach ||
                this.state.openKill ||
                this.state.BulkBundleDialog
            )
        ) {
            // Only enable these shortcuts when no dialog is opened

            //
            Mousetrap.bind(
                ['shift+r'],
                function(e) {
                    this.reloadWorksheet(undefined, undefined);
                    toast.success('🦄 Worksheet refreshed!', {
                        position: 'top-right',
                        autoClose: 1500,
                        hideProgressBar: false,
                        closeOnClick: true,
                        pauseOnHover: false,
                        draggable: true,
                    });
                }.bind(this),
            );

            // Show/hide web terminal (action bar)
            Mousetrap.bind(
                ['shift+c'],
                function(e) {
                    this.toggleActionBar();
                }.bind(this),
            );

            // Focus on web terminal (action bar)
            Mousetrap.bind(
                ['c'],
                function(e) {
                    this.focusActionBar();
                }.bind(this),
            );

            // Toggle edit mode
            Mousetrap.bind(
                ['e'],
                function(e) {
                    this.toggleEditMode();
                    return false;
                }.bind(this),
            );

            Mousetrap.bind(
                ['up', 'k'],
                function(e) {
                    e.preventDefault(); // Prevent automatic scrolling from up/down arrow keys
                    var focusIndex = this.state.focusIndex;
                    var subFocusIndex = this.state.subFocusIndex;
                    var wsItems = this.state.ws.info.items;

                    if (
                        focusIndex >= 0 &&
                        (wsItems[focusIndex].mode === 'table_block' ||
                            wsItems[focusIndex].mode === 'subworksheets_block')
                    ) {
                        // worksheet_item_interface and table_item_interface do the exact same thing anyway right now
                        if (subFocusIndex - 1 < 0) {
                            this.setFocus(focusIndex - 1, 'end'); // Move out of this table to the item above the current table
                        } else {
                            this.setFocus(focusIndex, subFocusIndex - 1);
                        }
                    } else if (focusIndex > 0) {
                        // worksheet_items.jsx
                        this.setFocus(focusIndex - 1, 'end');
                    }
                }.bind(this),
                'keydown',
            );

            Mousetrap.bind(
                ['down', 'j'],
                function(e) {
                    e.preventDefault(); // Prevent automatic scrolling from up/down arrow keys
                    var focusIndex = this.state.focusIndex;
                    var subFocusIndex = this.state.subFocusIndex;
                    var wsItems = this.state.ws.info.items;
                    if (
                        focusIndex >= 0 &&
                        (wsItems[focusIndex].mode === 'table_block' ||
                            wsItems[focusIndex].mode === 'subworksheets_block')
                    ) {
                        if (subFocusIndex + 1 >= this._numTableRows(wsItems[focusIndex])) {
                            this.setFocus(focusIndex + 1, 0);
                        } else {
                            this.setFocus(focusIndex, subFocusIndex + 1);
                        }
                    } else {
                        this.setFocus(focusIndex + 1, 0);
                    }
                }.bind(this),
                'keydown',
            );
<<<<<<< HEAD
            if (!this.state.showBundleOperationButtons){
=======
            if (!this.state.showBundleOperationButtons) {
>>>>>>> 6a5e4827
                // insert text after current cell
                Mousetrap.bind(
                    ['t'],
                    function(e) {
                        // if no active focus, scroll to the bottom position
                        if (this.state.focusIndex < 0) {
                            $('html, body').animate({ scrollTop: $(document).height() }, 'fast');
                        }
<<<<<<< HEAD
                        this.setState({showNewText: true});
=======
                        this.setState({ showNewText: true });
>>>>>>> 6a5e4827
                    }.bind(this),
                    'keyup',
                );

                // upload after current cell
                Mousetrap.bind(
                    ['u'],
                    function(e) {
                        // if no active focus, scroll to the bottom position
                        if (this.state.focusIndex < 0) {
                            $('html, body').animate({ scrollTop: $(document).height() }, 'fast');
                        }
<<<<<<< HEAD
                        this.setState({showNewUpload: true});
=======
                        this.setState({ showNewUpload: true });
>>>>>>> 6a5e4827
                    }.bind(this),
                    'keyup',
                );
                // run after current cell
                Mousetrap.bind(
                    ['r'],
                    function(e) {
                        // if no active focus, scroll to the bottom position
                        if (this.state.focusIndex < 0) {
                            $('html, body').animate({ scrollTop: $(document).height() }, 'fast');
                        }
<<<<<<< HEAD
                        this.setState({showNewRun: true});
=======
                        this.setState({ showNewRun: true });
>>>>>>> 6a5e4827
                    }.bind(this),
                    'keyup',
                );
            }
        }
        Mousetrap.bind(['?'], (e) => {
            this.setState({
<<<<<<< HEAD
                showGlossaryModal: true
=======
                showGlossaryModal: true,
>>>>>>> 6a5e4827
            });
        });

        Mousetrap.bind(['esc'], (e) => {
            ContextMenuMixin.closeContextMenu();
        });

<<<<<<< HEAD
        if (this.state.showBundleOperationButtons){
            // Below are allowed shortcut even when a dialog is opened===================
            // The following three are bulk bundle operation shortcuts
            Mousetrap.bind(['backspace', 'del'],
                () => {
                    if (this.state.openDetach || this.state.openKill){
                        return;
                    }
                    this.togglePopupNoEvent('rm');
                },
            );
            Mousetrap.bind(['d'],
                () => {
                    if (this.state.openDelete || this.state.openKill){
                        return;
                    }
                    this.togglePopupNoEvent('detach');
                },
            );
            Mousetrap.bind(['v'],
                () => {
                    if (this.state.openDetach || this.state.openDelete){
                        return;
                    }
                    this.togglePopupNoEvent('kill');
                },
            );
        
            // Confirm bulk bundle operation
            if (this.state.openDelete||this.state.openKill||this.state.openDetach){
                Mousetrap.bind(['enter'], function(e) {
                    if (this.state.openDelete){
                        this.executeBundleCommandNoEvent('rm');
                    }else if (this.state.openKill){
                        this.executeBundleCommandNoEvent('kill');
                    }else if (this.state.openDetach){
                        this.executeBundleCommandNoEvent('detach');
                    }
                }.bind(this));

                // Select/Deselect to force delete during deletion dialog
                Mousetrap.bind(['f'], function() {
                    //force deletion through f
                    if (this.state.openDelete){
                        this.setState({forceDelete: !this.state.forceDelete});
                    }
                }.bind(this));
=======
        if (this.state.showBundleOperationButtons) {
            // Below are allowed shortcut even when a dialog is opened===================
            // The following three are bulk bundle operation shortcuts
            Mousetrap.bind(['backspace', 'del'], () => {
                if (this.state.openDetach || this.state.openKill) {
                    return;
                }
                this.togglePopupNoEvent('rm');
            });
            Mousetrap.bind(['d'], () => {
                if (this.state.openDelete || this.state.openKill) {
                    return;
                }
                this.togglePopupNoEvent('detach');
            });
            Mousetrap.bind(['v'], () => {
                if (this.state.openDetach || this.state.openDelete) {
                    return;
                }
                this.togglePopupNoEvent('kill');
            });

            // Confirm bulk bundle operation
            if (this.state.openDelete || this.state.openKill || this.state.openDetach) {
                Mousetrap.bind(
                    ['enter'],
                    function(e) {
                        if (this.state.openDelete) {
                            this.executeBundleCommandNoEvent('rm');
                        } else if (this.state.openKill) {
                            this.executeBundleCommandNoEvent('kill');
                        } else if (this.state.openDetach) {
                            this.executeBundleCommandNoEvent('detach');
                        }
                    }.bind(this),
                );

                // Select/Deselect to force delete during deletion dialog
                Mousetrap.bind(
                    ['f'],
                    function() {
                        //force deletion through f
                        if (this.state.openDelete) {
                            this.setState({ forceDelete: !this.state.forceDelete });
                        }
                    }.bind(this),
                );
>>>>>>> 6a5e4827
            }
        }
        //====================Bulk bundle operations===================
    }

    toggleEditMode(editMode, saveChanges) {
        if (editMode === undefined) editMode = !this.state.editMode; // Toggle by default

        if (saveChanges === undefined) saveChanges = true;

        if (!editMode) {
            // Going out of raw mode - save the worksheet.
            if (this.canEdit()) {
                var editor = ace.edit('worksheet-editor');
                if (saveChanges) {
                    this.state.ws.info.raw = editor.getValue().split('\n');
                }
                var rawIndex = editor.getCursorPosition().row;
                this.setState({
                    editMode: editMode,
                    editorEnabled: false,
                }); // Needs to be after getting the raw contents
                if (saveChanges) {
                    this.saveAndUpdateWorksheet(saveChanges, rawIndex);
                } else {
                    this.reloadWorksheet(undefined, rawIndex);
                }
            } else {
                // Not allowed to edit the worksheet.
                this.setState({
                    editMode: editMode,
                    editorEnabled: false,
                });
            }
        } else {
            // Go into edit mode.
            this.setState({ editMode: editMode }); // Needs to be before focusing
            $('#worksheet-editor').focus();
        }
    }

    // updateRunBundles fetch all the "unfinished" bundles in the worksheet, and recursively call itself until all the bundles in the worksheet are finished.
    updateRunBundles(worksheetUuid, numTrials, updatingBundleUuids) {
        var bundleUuids = updatingBundleUuids
            ? updatingBundleUuids
            : this.state.updatingBundleUuids;
        var startTime = new Date().getTime();
        var self = this;
        var queryParams = Object.keys(bundleUuids)
            .map(function(bundle_uuid) {
                return 'uuid=' + bundle_uuid;
            })
            .join('&');
        $.ajax({
            type: 'GET',
            url: '/rest/interpret/worksheet/' + worksheetUuid + '?' + queryParams,
            dataType: 'json',
            cache: false,
            success: function(worksheet_content) {
                if (this.state.isUpdatingBundles && worksheet_content.uuid === this.state.ws.uuid) {
                    if (worksheet_content.items) {
                        self.reloadWorksheet(worksheet_content.items);
                    }
                    var endTime = new Date().getTime();
                    var guaranteedDelayTime = Math.min(3000, numTrials * 1000);
                    // Since we don't want to flood the server with too many requests, we enforce a guaranteedDelayTime.
                    // guaranteedDelayTime is usually 3 seconds, except that we make the first two delays 1 second and 2 seconds respectively in case of really quick jobs.
                    // delayTime is also at least five times the amount of time it takes for the last request to complete
                    var delayTime = Math.max(guaranteedDelayTime, (endTime - startTime) * 5);
                    setTimeout(function() {
                        self.updateRunBundles(worksheetUuid, numTrials + 1);
                    }, delayTime);
                    startTime = endTime;
                }
            }.bind(this),
            error: function(xhr, status, err) {
                $('#worksheet-message')
                    .html(xhr.responseText)
                    .addClass('alert-danger alert');
                $('#worksheet_container').hide();
            },
        });
    }

    // Everytime the worksheet is updated, checkRunBundle will loop through all the bundles and find the "unfinished" ones (not ready or failed).
    // If there are unfinished bundles and we are not updating bundles now, call updateRunBundles, which will recursively call itself until all the bundles in the worksheet are finished.
    // this.state.updatingBundleUuids keeps track of the "unfinished" bundles in the worksheet at every moment.
    checkRunBundle(info) {
        var updatingBundleUuids = _.clone(this.state.updatingBundleUuids);
        if (info && info.items.length > 0) {
            var items = info.items;
            for (var i = 0; i < items.length; i++) {
                if (items[i].bundles_spec) {
                    for (var j = 0; j < items[i].bundles_spec.bundle_infos.length; j++) {
                        var bundle_info = items[i].bundles_spec.bundle_infos[j];
                        if (bundle_info.bundle_type === 'run') {
                            if (bundle_info.state !== 'ready' && bundle_info.state !== 'failed') {
                                updatingBundleUuids[bundle_info.uuid] = true;
                            } else {
                                if (bundle_info.uuid in updatingBundleUuids)
                                    delete updatingBundleUuids[bundle_info.uuid];
                            }
                        }
                    }
                }
            }
            if (Object.keys(updatingBundleUuids).length > 0 && !this.state.isUpdatingBundles) {
                this.setState({ isUpdatingBundles: true });
                this.updateRunBundles(info.uuid, 1, updatingBundleUuids);
            } else if (
                Object.keys(updatingBundleUuids).length === 0 &&
                this.state.isUpdatingBundles
            ) {
                this.setState({ isUpdatingBundles: false });
            }
            this.setState({ updatingBundleUuids: updatingBundleUuids });
        }
    }

    componentDidUpdate(prevProps, prevState) {
        if (this.state.editMode && !this.state.editorEnabled) {
            this.setState({ editorEnabled: true });
            var editor = ace.edit('worksheet-editor');
            editor.$blockScrolling = Infinity;
            editor.session.setUseWrapMode(false);
            editor.setShowPrintMargin(false);
            editor.session.setMode('ace/mode/markdown');
            if (!this.canEdit()) {
                editor.setOptions({
                    readOnly: true,
                    highlightActiveLine: false,
                    highlightGutterLine: false,
                });
                editor.renderer.$cursorLayer.element.style.opacity = 0;
            } else {
                editor.commands.addCommand({
                    name: 'save',
                    bindKey: { win: 'Ctrl-Enter', mac: 'Ctrl-Enter' },
                    exec: function() {
                        this.toggleEditMode();
                    }.bind(this),
                    readOnly: true,
                });
                editor.commands.addCommand({
                    name: 'exit',
                    bindKey: { win: 'Esc', mac: 'Esc' },
                    exec: function() {
                        this.discardChanges();
                    }.bind(this),
                });
                editor.focus();

                var rawIndex;
                var cursorColumnPosition;
                if (this.state.focusIndex === -1) {
                    // Above the first item
                    rawIndex = 0;
                    cursorColumnPosition = 0;
                } else {
                    var item = this.state.ws.info.items[this.state.focusIndex];
                    // For non-tables such as search and wsearch, we have subFocusIndex, but not backed by raw items, so use 0.
                    var focusIndexPair =
                        this.state.focusIndex +
                        ',' +
                        (item.mode === 'table_block' || item.mode === 'subworksheets_block'
                            ? this.state.subFocusIndex
                            : 0);
                    rawIndex = this.state.ws.info.block_to_raw[focusIndexPair];
                }

                if (rawIndex === undefined) {
                    console.error(
                        "Can't map %s (focusIndex %d, subFocusIndex %d) to raw index",
                        focusIndexPair,
                        this.state.focusIndex,
                        this.state.subFocusIndex,
                    );
                    return;
                }
                if (cursorColumnPosition === undefined)
                    cursorColumnPosition = editor.session.getLine(rawIndex).length; // End of line
                editor.gotoLine(rawIndex + 1, cursorColumnPosition);
                editor.renderer.scrollToRow(rawIndex);
            }
        }
        if (prevState.showActionBar !== this.state.showActionBar) {
            // Hack to make sure that the <Sticky> component in WorksheetHeader.js updates.
            // This is needed because otherwise the header doesn't move up or down as needed
            // when the action bar is shown / hidden.
            window.scrollTo(window.scrollX, window.scrollY + 1);
        }
    }

    toggleActionBar() {
        this.setState({ showActionBar: !this.state.showActionBar });
    }

    focusActionBar() {
        this.setState({ activeComponent: 'action' });
        this.setState({ showActionBar: true });
        $('#command_line')
            .terminal()
            .focus();
    }

    ensureIsArray(bundle_info) {
        if (!bundle_info) return null;
        if (!Array.isArray(bundle_info)) {
            bundle_info = [bundle_info];
        }
        return bundle_info;
    }

    getNumOfBundles() {
        var items = this.state.ws.info && this.state.ws.info.items;
        if (!items) return 0;
        var count = 0;
        for (var i = 0; i < items.length; i++) {
            if (items[i].bundles_spec) {
                count += items[i].bundles_spec.bundle_infos.length;
            }
        }
        return count;
    }

    // If partialUpdateItems is undefined, we will fetch the whole worksheet.
    // Otherwise, partialUpdateItems is a list of item parallel to ws.info.items that contain only items that need updating.
    // More spefically, all items that don't contain run bundles that need updating are null.
    // Also, a non-null item could contain a list of bundle_infos, which represent a list of bundles. Usually not all of them need updating.
    // The bundle_infos for bundles that don't need updating are also null.
    // If rawIndexAfterEditMode is defined, this reloadWorksheet is called right after toggling editMode. It should resolve rawIndex to (focusIndex, subFocusIndex) pair.
    reloadWorksheet = (partialUpdateItems, rawIndexAfterEditMode, { moveIndex = false } = {}) => {
        if (partialUpdateItems === undefined) {
            $('#update_progress').show();
            this.setState({ updating: true });
            this.state.ws.fetch({
                success: function(data) {
                    if (this.state.ws.uuid !== data.uuid) {
                        this.setState({
                            updating: false,
                            version: this.state.version + 1,
                        });
                        return false;
                    }
                    $('#update_progress, #worksheet-message').hide();
                    $('#worksheet_content').show();
                    var items = this.state.ws.info.items;
                    var numOfBundles = this.getNumOfBundles();
                    if (rawIndexAfterEditMode !== undefined) {
                        var focusIndexPair = this.state.ws.info.raw_to_block[rawIndexAfterEditMode];
                        if (focusIndexPair === undefined) {
                            console.error(
                                "Can't map raw index " +
                                    rawIndexAfterEditMode +
                                    ' to item index pair',
                            );
                            focusIndexPair = [0, 0]; // Fall back to default
                        }

                        if (focusIndexPair === null) {
                            // happens in the case of an empty worksheet
                            this.setFocus(-1, 0);
                        } else {
                            this.setFocus(focusIndexPair[0], focusIndexPair[1]);
                        }
                    } else if (
                        this.state.numOfBundles !== -1 &&
                        numOfBundles > this.state.numOfBundles
                    ) {
                        // If the number of bundles increases then the focus should be on the new bundle.
                        // if the current focus is not on a table
                        if (
                            items[this.state.focusIndex] &&
                            items[this.state.focusIndex].mode &&
                            items[this.state.focusIndex].mode !== 'table_block'
                        ) {
                            this.setFocus(this.state.focusIndex + 1, 0);
                        } else {
                            this.setFocus(this.state.focusIndex, 'end');
                        }
                    } else if (numOfBundles < this.state.numOfBundles) {
                        // If the number of bundles decreases, then focus should be on the same bundle as before
                        // unless that bundle doesn't exist anymore, in which case we select the one above it.

                        // the deleted bundle is the only item of the table
                        if (this.state.subFocusIndex === 0) {
                            // the deleted item is the last item of the worksheet
                            if (items.length === this.state.focusIndex + 1) {
                                this.setFocus(this.state.focusIndex - 1, 0);
                            } else {
                                this.setFocus(this.state.focusIndex, 0);
                            }
                            // the deleted bundle is the last item of the table
                            // note that for some reason subFocusIndex begins with 1, not 0
                        } else if (
                            this._numTableRows(items[this.state.focusIndex]) ===
                            this.state.subFocusIndex
                        ) {
                            this.setFocus(this.state.focusIndex, this.state.subFocusIndex - 1);
                        } else {
                            this.setFocus(this.state.focusIndex, this.state.subFocusIndex);
                        }
                    } else {
                        if (moveIndex) {
                            // for adding a new cell, we want the focus to be the one below the current focus
                            this.setFocus(this.state.focusIndex + 1, 0);
                        }
                    }
                    this.setState({
                        updating: false,
                        version: this.state.version + 1,
                        numOfBundles: numOfBundles,
                    });
                    this.checkRunBundle(this.state.ws.info);
                }.bind(this),
                error: function(xhr, status, err) {
                    this.setState({ updating: false });
                    $('#worksheet-message')
                        .html(xhr.responseText)
                        .addClass('alert-danger alert');
                    $('#update_progress').hide();
                    $('#worksheet_container').hide();
                }.bind(this),
            });
        } else {
            var ws = _.clone(this.state.ws);
            for (var i = 0; i < partialUpdateItems.length; i++) {
                if (!partialUpdateItems[i]) continue;
                // update interpreted items
                ws.info.items[i] = partialUpdateItems[i];
            }
            this.setState({ ws: ws, version: this.state.version + 1 });
            this.checkRunBundle(ws.info);
        }
    };

    openWorksheet = (uuid) => {
        // Change to a different worksheet. This does not call reloadWorksheet().
        this.setState({ ws: new WorksheetContent(uuid) });

        // Note: this is redundant if we're doing 'cl work' from the action bar,
        // but is necessary if triggered in other ways.
        this.reloadWorksheet();

        // Create a new entry in the browser history with new URL.
        window.history.pushState({ uuid: this.state.ws.uuid }, '', '/worksheets/' + uuid + '/');
    };

    saveAndUpdateWorksheet(fromRaw, rawIndex) {
        $('#worksheet-message').hide();
        this.setState({ updating: true });
        this.state.ws.saveWorksheet({
            success: function(data) {
                this.setState({ updating: false });
                this.reloadWorksheet(undefined, rawIndex);
            }.bind(this),
            error: function(xhr, status, err) {
                this.setState({ updating: false });
                $('#update_progress').hide();
                $('#save_error').show();
                $('#worksheet-message')
                    .html(xhr.responseText)
                    .addClass('alert-danger alert')
                    .show();
                if (fromRaw) {
                    this.toggleEditMode(true);
                }
            }.bind(this),
        });
    }

    delete() {
        if (
            !window.confirm(
                'Are you sure you want to delete this worksheet? (Note that this does not delete the bundles, but just detaches them from the worksheet.)',
            )
        ) {
            return;
        }
        $('#worksheet-message').hide();
        this.setState({ updating: true });
        this.state.ws.deleteWorksheet({
            success: function(data) {
                this.setState({ updating: false });
                window.location = '/rest/worksheets/?name=dashboard';
            }.bind(this),
            error: function(xhr, status, err) {
                this.setState({ updating: false });
                $('#update_progress').hide();
                $('#save_error').show();
                $('#worksheet-message')
                    .html(xhr.responseText)
                    .addClass('alert-danger alert')
                    .show();
            }.bind(this),
        });
    }

    render() {
        const { classes } = this.props;
        const { anchorEl } = this.state;

        this.setupEventHandlers();
        var info = this.state.ws.info;
        var rawWorksheet = info && info.raw.join('\n');
        var editPermission = info && info.edit_permission;
        var canEdit = this.canEdit() && this.state.editMode;

        var searchClassName = this.state.showActionBar ? '' : 'search-hidden';
        var editableClassName = canEdit ? 'editable' : '';
        var disableWorksheetEditing = this.canEdit() ? '' : 'disabled';
        var sourceStr = editPermission ? 'Edit Source' : 'View Source';
        var editFeatures = (
            <div style={{ display: 'inline-block' }}>
                <Button
                    onClick={this.editMode}
                    size='small'
                    color='inherit'
                    aria-label='Edit Source'
                >
                    <EditIcon className={classes.buttonIcon} />
                    {sourceStr}
                </Button>
                <Button
                    onClick={(e) => this.delete()}
                    size='small'
                    color='inherit'
                    aria-label='Delete Worksheet'
                >
                    <DeleteIcon className={classes.buttonIcon} />
                    Delete
                </Button>
                <Button
                    onClick={(e) => this.toggleActionBar()}
                    size='small'
                    color='inherit'
                    aria-label='Expand CLI'
                    id='terminal-button'
                >
                    {this.state.showActionBar ? (
                        <ContractIcon className={classes.buttonIcon} />
                    ) : (
                        <ExpandIcon className={classes.buttonIcon} />
                    )}
                    {this.state.showActionBar ? 'HIDE TERMINAL' : 'SHOW TERMINAL'}
                </Button>
            </div>
        );

        var editModeFeatures = (
            <div
                onMouseMove={(ev) => {
                    ev.stopPropagation();
                }}
                style={{ display: 'inline-block' }}
            >
                <Button
                    onClick={this.viewMode}
                    disabled={disableWorksheetEditing}
                    size='small'
                    color='inherit'
                    aria-label='Save Edit'
                >
                    <SaveIcon className={classes.buttonIcon} />
                    Save
                </Button>
                <Button
                    onClick={this.discardChanges}
                    size='small'
                    color='inherit'
                    aria-label='Discard Edit'
                >
                    <UndoIcon className={classes.buttonIcon} />
                    Discard
                </Button>
            </div>
        );

        let last_key = null;
        if (info && info.items.length) {
            // Non-empty worksheet
            last_key = getMinMaxKeys(info.items[info.items.length - 1]).maxKey;
        } else {
            $('.empty-worksheet').fadeIn();
        }

        var raw_display = (
            <div>
                Press ctrl-enter to save. See{' '}
                <a
                    target='_blank'
                    href='https://codalab-worksheets.readthedocs.io/en/latest/Worksheet-Markdown'
                >
                    markdown syntax
                </a>
                .<div id='worksheet-editor'>{rawWorksheet}</div>
            </div>
        );

        var action_bar_display = (
            <WorksheetActionBar
                ref={'action'}
                ws={this.state.ws}
                handleFocus={this.handleActionBarFocus}
                handleBlur={this.handleActionBarBlur}
                active={this.state.activeComponent === 'action'}
                reloadWorksheet={this.reloadWorksheet}
                openWorksheet={this.openWorksheet}
                editMode={this.editMode}
                setFocus={this.setFocus}
                hidden={!this.state.showActionBar}
            />
        );

        var items_display = (
            <WorksheetItemList
                ref={'list'}
                active={this.state.activeComponent === 'list'}
                ws={this.state.ws}
                version={this.state.version}
                canEdit={canEdit}
                focusIndex={this.state.focusIndex}
                subFocusIndex={this.state.subFocusIndex}
                setFocus={this.setFocus}
                reloadWorksheet={this.reloadWorksheet}
                openWorksheet={this.openWorksheet}
                focusActionBar={this.focusActionBar}
                ensureIsArray={this.ensureIsArray}
                showNewUpload={this.state.showNewUpload}
                showNewRun={this.state.showNewRun}
                showNewText={this.state.showNewText}
                onHideNewUpload={() => this.setState({ showNewUpload: false })}
                onHideNewRun={() => this.setState({ showNewRun: false })}
                onHideNewText={() => this.setState({ showNewText: false })}
                handleCheckBundle={this.handleCheckBundle}
                confirmBundleRowAction={this.confirmBundleRowAction}
            />
        );

        const context_menu_display = (
            <ContextMenu userInfo={this.state.userInfo} ws={this.state.ws} />
        );

        var worksheet_display = this.state.editMode ? raw_display : items_display;
        var editButtons = this.state.editMode ? editModeFeatures : editFeatures;
        if (!this.state.isValid) {
            return <ErrorMessage message={"Not found: '/worksheets/" + this.state.ws.uuid + "'"} />;
        }

        var worksheet_dialogs = (
            <WorksheetDialogs
                openKill={this.state.openKill}
                openDelete={this.state.openDelete}
                openDetach={this.state.openDetach}
                togglePopup={this.togglePopup}
                executeBundleCommand={this.executeBundleCommand}
                forceDelete={this.state.forceDelete}
                handleForceDelete={this.handleForceDelete}
            />
        );

        return (
            <React.Fragment>
                {context_menu_display}
                <WorksheetHeader
                    showActionBar={this.state.showActionBar}
                    canEdit={this.canEdit()}
                    info={info}
                    classes={classes}
                    renderPermissions={renderPermissions}
                    reloadWorksheet={this.reloadWorksheet}
                    editButtons={editButtons}
                    anchorEl={anchorEl}
                    setAnchorEl={(e) => this.setState({ anchorEl: e })}
                    onShowNewUpload={() => this.setState({ showNewUpload: true })}
                    onShowNewRun={() => this.setState({ showNewRun: true })}
                    onShowNewText={() => this.setState({ showNewText: true })}
                    handleSelectedBundleCommand={this.handleSelectedBundleCommand}
                    showBundleOperationButtons={this.state.showBundleOperationButtons}
                    togglePopup={this.togglePopup}
                    toggleGlossaryModal={this.toggleGlossaryModal}
<<<<<<< HEAD
                    />
                    {action_bar_display}
=======
                />
                {action_bar_display}
                <ToastContainer
                    newestOnTop={false}
                    transition={Zoom}
                    rtl={false}
                    pauseOnVisibilityChange
                />
>>>>>>> 6a5e4827
                <div id='worksheet_container'>
                    <div id='worksheet' className={searchClassName}>
                        <div
                            className={classes.worksheetDesktop}
                            onClick={this.handleClickForDeselect}
                        >
                            <div
                                className={classes.worksheetOuter}
                                onClick={this.handleClickForDeselect}
                            >
                                <div
                                    className={classes.worksheetInner}
                                    onClick={this.handleClickForDeselect}
                                >
                                    <div
                                        id='worksheet_content'
                                        className={editableClassName + ' worksheet_content'}
                                    >
                                        {worksheet_display}
                                        {/* Show error dialog if bulk bundle execution failed*/}
                                        {this.state.BulkBundleDialog}
                                    </div>
                                </div>
                            </div>
                        </div>
                    </div>
                </div>
                {worksheet_dialogs}
                <ExtraWorksheetHTML
                    showGlossaryModal={this.state.showGlossaryModal}
                    toggleGlossaryModal={this.toggleGlossaryModal}
                />
            </React.Fragment>
        );
    }
}

const styles = (theme) => ({
    worksheetDesktop: {
        backgroundColor: theme.color.grey.lightest,
        marginTop: NAVBAR_HEIGHT,
        paddingBottom: 25, // Height of Footer
    },
    worksheetOuter: {
        maxWidth: 1200, // Worksheet width
        minHeight: 600, // Worksheet height
        margin: '32px auto', // Center page horizontally
        backgroundColor: 'white', // Paper color
        border: `2px solid ${theme.color.grey.light}`,
    },
    worksheetInner: {
        padding: '0px 30px', // Horizonal padding, no vertical
        height: '100%',
        position: 'relative',
    },
    uuid: {
        fontFamily: theme.typography.fontFamilyMonospace,
        fontSize: 10,
        textAlign: 'right',
    },
    label: {
        paddingRight: theme.spacing.unit,
        fontWeight: 500,
    },
    bottomButtons: {
        paddingTop: theme.spacing.largest,
        paddingBottom: theme.spacing.largest,
    },
    permissions: {
        cursor: 'pointer',
        '&:hover': {
            backgroundColor: theme.color.primary.lightest,
        },
    },
    noTransform: {
        transform: 'none !important',
    },
    buttonIcon: {
        marginRight: theme.spacing.large,
    },
});

Mousetrap.stopCallback = function(e, element, combo) {
    //if the element is a checkbox, don't stop
    if (element.type === 'checkbox') {
        return false;
    }
    // if the element has the class "mousetrap" then no need to stop
    if ((' ' + element.className + ' ').indexOf(' mousetrap ') > -1) {
        return false;
    }

    // stop for input, select, and textarea
    return (
        element.tagName === 'INPUT' ||
        element.tagName === 'SELECT' ||
        element.tagName === 'TEXTAREA' ||
        (element.contentEditable && element.contentEditable === 'true')
    );
};

export default withStyles(styles)(Worksheet);<|MERGE_RESOLUTION|>--- conflicted
+++ resolved
@@ -151,11 +151,7 @@
             openDetach: false,
             openKill: false,
             forceDelete: false,
-<<<<<<< HEAD
-            showGlossaryModal: false
-=======
             showGlossaryModal: false,
->>>>>>> 6a5e4827
         };
     }
 
@@ -255,20 +251,6 @@
         // Refreshes the checkbox after commands
         // If the action failed, the check will persist
         let force_delete = cmd === 'rm' && this.state.forceDelete ? '--force' : null;
-<<<<<<< HEAD
-        executeCommand(buildTerminalCommand([cmd, force_delete, ...Object.keys(this.state.uuidBundlesCheckedCount)]), worksheet_uuid)
-        .done(() => {
-                Object.keys(this.state.checkedBundles).map((uuid)=>{
-                    if(this.state.checkedBundles[uuid] !== undefined){
-                        Object.keys(this.state.checkedBundles[uuid]).map((identifier)=>{
-                            if (this.state.checkedBundles[uuid][identifier] !== undefined){
-                                this.state.checkedBundles[uuid][identifier]();
-                            }
-                        })
-                    }
-                })
-                this.setState({uuidBundlesCheckedCount: {}, checkedBundles:{}, showBundleOperationButtons: false});
-=======
         executeCommand(
             buildTerminalCommand([
                 cmd,
@@ -278,12 +260,20 @@
             worksheet_uuid,
         )
             .done(() => {
+                Object.keys(this.state.checkedBundles).forEach((uuid) => {
+                    if (this.state.checkedBundles[uuid] !== undefined) {
+                        Object.keys(this.state.checkedBundles[uuid]).forEach((identifier) => {
+                            if (this.state.checkedBundles[uuid][identifier] !== undefined) {
+                                this.state.checkedBundles[uuid][identifier]();
+                            }
+                        });
+                    }
+                });
                 this.setState({
                     uuidBundlesCheckedCount: {},
                     checkedBundles: {},
                     showBundleOperationButtons: false,
                 });
->>>>>>> 6a5e4827
                 this.reloadWorksheet();
             })
             .fail((e) => {
@@ -553,8 +543,8 @@
         this.setState({ showGlossaryModal: !this.state.showGlossaryModal });
     };
     toggleGlossaryModal = () => {
-        this.setState({showGlossaryModal: !this.state.showGlossaryModal});
-    }
+        this.setState({ showGlossaryModal: !this.state.showGlossaryModal });
+    };
     setupEventHandlers() {
         var self = this;
         // Load worksheet from history when back/forward buttons are used.
@@ -671,11 +661,7 @@
                 }.bind(this),
                 'keydown',
             );
-<<<<<<< HEAD
-            if (!this.state.showBundleOperationButtons){
-=======
             if (!this.state.showBundleOperationButtons) {
->>>>>>> 6a5e4827
                 // insert text after current cell
                 Mousetrap.bind(
                     ['t'],
@@ -684,11 +670,7 @@
                         if (this.state.focusIndex < 0) {
                             $('html, body').animate({ scrollTop: $(document).height() }, 'fast');
                         }
-<<<<<<< HEAD
-                        this.setState({showNewText: true});
-=======
                         this.setState({ showNewText: true });
->>>>>>> 6a5e4827
                     }.bind(this),
                     'keyup',
                 );
@@ -701,11 +683,7 @@
                         if (this.state.focusIndex < 0) {
                             $('html, body').animate({ scrollTop: $(document).height() }, 'fast');
                         }
-<<<<<<< HEAD
-                        this.setState({showNewUpload: true});
-=======
                         this.setState({ showNewUpload: true });
->>>>>>> 6a5e4827
                     }.bind(this),
                     'keyup',
                 );
@@ -717,11 +695,7 @@
                         if (this.state.focusIndex < 0) {
                             $('html, body').animate({ scrollTop: $(document).height() }, 'fast');
                         }
-<<<<<<< HEAD
-                        this.setState({showNewRun: true});
-=======
                         this.setState({ showNewRun: true });
->>>>>>> 6a5e4827
                     }.bind(this),
                     'keyup',
                 );
@@ -729,11 +703,7 @@
         }
         Mousetrap.bind(['?'], (e) => {
             this.setState({
-<<<<<<< HEAD
-                showGlossaryModal: true
-=======
                 showGlossaryModal: true,
->>>>>>> 6a5e4827
             });
         });
 
@@ -741,55 +711,6 @@
             ContextMenuMixin.closeContextMenu();
         });
 
-<<<<<<< HEAD
-        if (this.state.showBundleOperationButtons){
-            // Below are allowed shortcut even when a dialog is opened===================
-            // The following three are bulk bundle operation shortcuts
-            Mousetrap.bind(['backspace', 'del'],
-                () => {
-                    if (this.state.openDetach || this.state.openKill){
-                        return;
-                    }
-                    this.togglePopupNoEvent('rm');
-                },
-            );
-            Mousetrap.bind(['d'],
-                () => {
-                    if (this.state.openDelete || this.state.openKill){
-                        return;
-                    }
-                    this.togglePopupNoEvent('detach');
-                },
-            );
-            Mousetrap.bind(['v'],
-                () => {
-                    if (this.state.openDetach || this.state.openDelete){
-                        return;
-                    }
-                    this.togglePopupNoEvent('kill');
-                },
-            );
-        
-            // Confirm bulk bundle operation
-            if (this.state.openDelete||this.state.openKill||this.state.openDetach){
-                Mousetrap.bind(['enter'], function(e) {
-                    if (this.state.openDelete){
-                        this.executeBundleCommandNoEvent('rm');
-                    }else if (this.state.openKill){
-                        this.executeBundleCommandNoEvent('kill');
-                    }else if (this.state.openDetach){
-                        this.executeBundleCommandNoEvent('detach');
-                    }
-                }.bind(this));
-
-                // Select/Deselect to force delete during deletion dialog
-                Mousetrap.bind(['f'], function() {
-                    //force deletion through f
-                    if (this.state.openDelete){
-                        this.setState({forceDelete: !this.state.forceDelete});
-                    }
-                }.bind(this));
-=======
         if (this.state.showBundleOperationButtons) {
             // Below are allowed shortcut even when a dialog is opened===================
             // The following three are bulk bundle operation shortcuts
@@ -837,7 +758,6 @@
                         }
                     }.bind(this),
                 );
->>>>>>> 6a5e4827
             }
         }
         //====================Bulk bundle operations===================
@@ -1419,10 +1339,6 @@
                     showBundleOperationButtons={this.state.showBundleOperationButtons}
                     togglePopup={this.togglePopup}
                     toggleGlossaryModal={this.toggleGlossaryModal}
-<<<<<<< HEAD
-                    />
-                    {action_bar_display}
-=======
                 />
                 {action_bar_display}
                 <ToastContainer
@@ -1431,7 +1347,6 @@
                     rtl={false}
                     pauseOnVisibilityChange
                 />
->>>>>>> 6a5e4827
                 <div id='worksheet_container'>
                     <div id='worksheet' className={searchClassName}>
                         <div
