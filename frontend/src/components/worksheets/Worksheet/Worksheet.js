--- conflicted
+++ resolved
@@ -151,7 +151,7 @@
             openDetach: false,
             openKill: false,
             forceDelete: false,
-            showGlossaryModal: false
+            showGlossaryModal: false,
         };
     }
 
@@ -531,8 +531,8 @@
         $('#ws_search').removeAttr('style');
     };
     toggleGlossaryModal = () => {
-        this.setState({showGlossaryModal: !this.state.showGlossaryModal});
-    }
+        this.setState({ showGlossaryModal: !this.state.showGlossaryModal });
+    };
     setupEventHandlers() {
         var self = this;
         // Load worksheet from history when back/forward buttons are used.
@@ -691,7 +691,7 @@
         }
         Mousetrap.bind(['?'], (e) => {
             this.setState({
-                showGlossaryModal: true
+                showGlossaryModal: true,
             });
         });
 
@@ -1326,16 +1326,10 @@
                     handleSelectedBundleCommand={this.handleSelectedBundleCommand}
                     showBundleOperationButtons={this.state.showBundleOperationButtons}
                     togglePopup={this.togglePopup}
-<<<<<<< HEAD
+                    toggleGlossaryModal={this.toggleGlossaryModal}
                 />
                 {action_bar_display}
                 <ToastContainer
-=======
-                    toggleGlossaryModal={this.toggleGlossaryModal}
-                    />
-                    {action_bar_display}
-                    <ToastContainer
->>>>>>> ad9eaf1c
                     newestOnTop={false}
                     transition={Zoom}
                     rtl={false}
