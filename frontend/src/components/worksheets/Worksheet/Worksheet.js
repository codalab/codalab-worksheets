import * as React from 'react';
import $ from 'jquery';
import _ from 'underscore';
import { withStyles } from '@material-ui/core/styles';
import { keepPosInView, renderPermissions, getMinMaxKeys } from '../../../util/worksheet_utils';
import * as Mousetrap from '../../../util/ws_mousetrap_fork';
import WorksheetItemList from '../WorksheetItemList';
import ReactDOM from 'react-dom';
import ExtraWorksheetHTML from '../ExtraWorksheetHTML/ExtraWorksheetHTML';
import 'jquery-ui-bundle';
import WorksheetHeader from './WorksheetHeader';
import { NAVBAR_HEIGHT } from '../../../constants';
import WorksheetActionBar from '../WorksheetActionBar';
import Loading from '../../Loading';
import Button from '@material-ui/core/Button';
import EditIcon from '@material-ui/icons/EditOutlined';
import SaveIcon from '@material-ui/icons/SaveOutlined';
import DeleteIcon from '@material-ui/icons/DeleteOutline';
import UndoIcon from '@material-ui/icons/UndoOutlined';
import ContractIcon from '@material-ui/icons/ExpandLessOutlined';
import ExpandIcon from '@material-ui/icons/ExpandMoreOutlined';
import './Worksheet.scss';
import ErrorMessage from '../ErrorMessage';
import { ContextMenuMixin, default as ContextMenu } from '../ContextMenu';
import { buildTerminalCommand } from '../../../util/worksheet_utils';
import { executeCommand } from '../../../util/cli_utils';
import Dialog from '@material-ui/core/Dialog';
import DialogContent from '@material-ui/core/DialogContent';
import DialogContentText from '@material-ui/core/DialogContentText';
import DialogTitle from '@material-ui/core/DialogTitle';
import DialogActions from '@material-ui/core/DialogActions';
import Tooltip from '@material-ui/core/Tooltip';
import CloseIcon from '@material-ui/icons/Close';
import Grid from '@material-ui/core/Grid';
import WorksheetDialogs from '../WorksheetDialogs';
import { ToastContainer, toast, Zoom } from 'react-toastify';
import 'react-toastify/dist/ReactToastify.css';

/*
Information about the current worksheet and its items.
*/

// TODO: dummy objects
let ace = window.ace;
toast.configure();

var WorksheetContent = (function() {
    function WorksheetContent(uuid) {
        this.uuid = uuid;
        this.info = null; // Worksheet info
    }

    WorksheetContent.prototype.fetch = function(props) {
        // Set defaults
        props = props || {};
        props.success = props.success || function(data) {};
        props.error = props.error || function(xhr, status, err) {};
        if (props.async === undefined) {
            props.async = true;
        }

        $.ajax({
            type: 'GET',
            url: '/rest/interpret/worksheet/' + this.uuid,
            // TODO: migrate to using main API
            // url: '/rest/worksheets/' + ws.uuid,
            async: props.async,
            dataType: 'json',
            cache: false,
            success: function(info) {
                this.info = info;
                props.success(this.info);
            }.bind(this),
            error: function(xhr, status, err) {
                props.error(xhr, status, err);
            },
        });
    };

    WorksheetContent.prototype.saveWorksheet = function(props) {
        if (this.info === undefined) return;
        $('#update_progress').show();
        props = props || {};
        props.success = props.success || function(data) {};
        props.error = props.error || function(xhr, status, err) {};
        $('#save_error').hide();
        $.ajax({
            type: 'POST',
            cache: false,
            url: '/rest/worksheets/' + this.uuid + '/raw',
            dataType: 'json',
            data: this.info.raw.join('\n'),
            success: function(data) {
                console.log('Saved worksheet ' + this.info.uuid);
                props.success(data);
            }.bind(this),
            error: function(xhr, status, err) {
                props.error(xhr, status, err);
            },
        });
    };

    WorksheetContent.prototype.deleteWorksheet = function(props) {
        if (this.info === undefined) return;
        $('#update_progress').show();
        $('#save_error').hide();
        $.ajax({
            type: 'DELETE',
            cache: false,
            url: '/rest/worksheets?force=1',
            contentType: 'application/json',
            data: JSON.stringify({ data: [{ id: this.info.uuid, type: 'worksheets' }] }),
            success: function(data) {
                console.log('Deleted worksheet ' + this.info.uuid);
                props.success && props.success(data);
            }.bind(this),
            error: function(xhr, status, err) {
                props.error && props.error(xhr, status, err);
            },
        });
    };

    return WorksheetContent;
})();

class Worksheet extends React.Component {
    constructor(props) {
        super(props);
        this.state = {
            ws: new WorksheetContent(this.props.match.params['uuid']),
            version: 0, // Increment when we refresh
            escCount: 0, // Increment when the user presses esc keyboard shortcut, a hack to allow esc shortcut to work
            activeComponent: 'list', // Where the focus is (action, list, or side_panel)
            editMode: false, // Whether we're editing the worksheet
            editorEnabled: false, // Whether the editor is actually showing (sometimes lags behind editMode)
            showActionBar: false, // Whether the action bar is shown
            focusIndex: -1, // Which worksheet items to be on (-1 is none)
            subFocusIndex: 0, // For tables, which row in the table
            numOfBundles: -1, // Number of bundles in this worksheet (-1 is just the initial value)
            focusedBundleUuidList: [], // Uuid of the focused bundle and that of all bundles after it
            userInfo: null, // User info of the current user. (null is the default)
            updatingBundleUuids: {},
            isUpdatingBundles: false,
            anchorEl: null,
            showNewRun: false,
            showNewText: false,
            showRerun: false,
            isValid: true,
            checkedBundles: {},
            BulkBundleDialog: null,
            showBundleOperationButtons: false,
            uuidBundlesCheckedCount: {},
            openDelete: false,
            openDetach: false,
            openKill: false,
            openCopy: false,
            openCut: false,
            openDeleteItem: false,
            forceDelete: false,
            showGlossaryModal: false,
            errorMessage: '',
            deleteWorksheetConfirmation: false,
            deleteItemCallback: null,
            copiedBundleIds: '',
            cutBundleKeys: [],
        };
        this.copyCallBacks = [];
        this.bundleTableID = new Set();
    }

    _setfocusIndex(index) {
        this.setState({ focusIndex: index });
    }
    _setWorksheetSubFocusIndex(index) {
        this.setState({ subFocusIndex: index });
    }

    // Return the number of rows occupied by this item.
    _numTableRows(item) {
        if (item) {
            if (item.mode === 'table_block') return item.bundles_spec.bundle_infos.length;
            if (item.mode === 'subworksheets_block') return item.subworksheet_infos.length;
        } else {
            return null;
        }
    }

    handleClickForDeselect = (event) => {
        //Deselecting when clicking outside worksheet_items component
        if (event.target === event.currentTarget) {
            this.setFocus(-1, 0);
        }
    };

    // BULK OPERATION RELATED CODE BELOW======================================
    handleCheckBundle = (uuid, identifier, check, removeCheckAfterOperation) => {
        // This is a callback function that will be passed all the way down to bundle row
        // This is to allow bulk operations on bundles
        // It passes through Worksheet->WorksheetItemList->TableItem->BundleRow
        // When a bundle row is selected, it calls this function to notify Worksheet component
        // The uuid & a unique identifier is recorded so we can uncheck the tables after operation
        // The essential part of the below code is to record uuid when a bundle is clicked
        // and remove a uuid a bundle is unclicked
        // Because there a bundle may appear in multiple tables and get checked multiple times
        // Only remove a uuid if all checked rows are removed

        // TODO: This function should be cleaner, after my logic refactoring, the identifier
        //      shouldn't be necessary. However, if we want more control on what happens after
        //      bulk operation, this might be useful
        if (check) {
            //A bundle is checked
            if (
                uuid in this.state.checkedBundles &&
                identifier in this.state.checkedBundles[uuid]
            ) {
                return;
            }
            let bundlesCount = this.state.uuidBundlesCheckedCount;
            if (!(uuid in bundlesCount)) {
                bundlesCount[uuid] = 0;
            }
            bundlesCount[uuid] += 1;
            let checkedBundles = this.state.checkedBundles;
            if (!(uuid in checkedBundles)) {
                checkedBundles[uuid] = {};
            }
            checkedBundles[uuid][identifier] = removeCheckAfterOperation;
            this.setState({
                checkedBundles: checkedBundles,
                uuidBundlesCheckedCount: bundlesCount,
                showBundleOperationButtons: true,
            });
            // return localIndex
        } else {
            // A bundle is unchecked
            if (
                !(
                    uuid in this.state.uuidBundlesCheckedCount &&
                    identifier in this.state.checkedBundles[uuid]
                )
            ) {
                return;
            }
            if (this.state.uuidBundlesCheckedCount[uuid] === 1) {
                delete this.state.uuidBundlesCheckedCount[uuid];
                delete this.state.checkedBundles[uuid];
            } else {
                this.state.uuidBundlesCheckedCount[uuid] -= 1;
                delete this.state.checkedBundles[uuid][identifier];
            }
            if (Object.keys(this.state.uuidBundlesCheckedCount).length === 0) {
                this.setState({
                    uuidBundlesCheckedCount: {},
                    checkedBundles: {},
                    showBundleOperationButtons: false,
                });
            }
        }
    };

    handleSelectedBundleCommand = (cmd, worksheet_uuid = this.state.ws.uuid) => {
        // This function runs the command for bulk bundle operations
        // The uuid are recorded by handleCheckBundle
        // Refreshes the checkbox after commands
        // If the action failed, the check will persist
        let force_delete = cmd === 'rm' && this.state.forceDelete ? '--force' : null;
        this.setState({ updating: true });
        executeCommand(
            buildTerminalCommand([
                cmd,
                force_delete,
                ...Object.keys(this.state.uuidBundlesCheckedCount),
            ]),
            worksheet_uuid,
        )
            .done(() => {
                this.clearCheckedBundles(() => {
                    toast.info('Executing ' + cmd + ' command', {
                        position: 'top-right',
                        autoClose: 2000,
                        hideProgressBar: true,
                        closeOnClick: true,
                        pauseOnHover: false,
                        draggable: true,
                    });
                });
                this.reloadWorksheet();
            })
            .fail((e) => {
                let bundle_error_dialog = (
                    <Dialog
                        open={true}
                        onClose={this.toggleBundleBulkMessageDialog}
                        aria-labelledby='bundle-error-confirmation-title'
                        aria-describedby='bundle-error-confirmation-description'
                    >
                        <DialogTitle id='bundle-error-confirmation-title'>
                            <Grid container direction='row'>
                                <Grid item xs={10}>
                                    {'Failed to perform this action'}
                                </Grid>
                                <Grid item xs={2}>
                                    <Button
                                        variant='outlined'
                                        size='small'
                                        onClick={(e) => {
                                            this.setState({ BulkBundleDialog: null });
                                        }}
                                    >
                                        <CloseIcon size='small' />
                                    </Button>
                                </Grid>
                            </Grid>
                        </DialogTitle>
                        <DialogContent>
                            <DialogContentText
                                id='alert-dialog-description'
                                style={{ color: 'grey' }}
                            >
                                {e.responseText}
                            </DialogContentText>
                        </DialogContent>
                    </Dialog>
                );
                this.setState({ BulkBundleDialog: bundle_error_dialog, updating: false });
            });
    };

    handleForceDelete = (e) => {
        this.setState({ forceDelete: e.target.checked });
    };

    toggleBundleBulkMessageDialog = () => {
        this.setState({ BulkBundleDialog: null });
    };

    executeBundleCommand = (cmd_type) => () => {
        this.handleSelectedBundleCommand(cmd_type);
        this.togglePopupNoEvent(cmd_type);
    };

    executeBundleCommandNoEvent = (cmd_type) => {
        this.handleSelectedBundleCommand(cmd_type);
        this.togglePopupNoEvent(cmd_type);
    };

    addCopyBundleRowsCallBack = (tableID, callback) => {
        if (this.bundleTableID.has(tableID)) return;
        this.bundleTableID.add(tableID);
        this.copyCallBacks.push(callback);
    };

    togglePopup = (cmd_type) => () => {
        if (cmd_type === 'deleteItem') {
            this.setState({ openDeleteItem: !this.state.openDeleteItem });
        }
        if (!this.state.showBundleOperationButtons) {
            return;
        }
        const { openKill, openDelete, openDetach, openCopy, openCut } = this.state;
        if (cmd_type === 'rm') {
            this.setState({ openDelete: !openDelete });
        } else if (cmd_type === 'detach') {
            this.setState({ openDetach: !openDetach });
        } else if (cmd_type === 'kill') {
            this.setState({ openKill: !openKill });
        } else if (cmd_type === 'copy') {
            if (openCopy) {
                this.setState({ openCopy: false });
                return;
            }
            let copyBundles = {};
            let displayBundleInfo = '';
            let actualCopyBundleIds = '';
            this.copyCallBacks.forEach((copyBundleCallBack) => {
<<<<<<< HEAD
                let bundlesChecked = copyBundleCallBack()['uuid'];
                bundlesChecked.forEach((uuid) => {
                    tempBundleIds += '[]{' + uuid + '}\n';
                });
            });
            this.setState({ openCopy: true, copiedBundleIds: tempBundleIds });
        } else if (cmd_type === 'cut') {
            if (openCut) {
                this.removeRawSourceLines();
                this.setState({ openCut: false });
                return;
            }
            let tempBundleIds = '';
            let bundleRowSourceLinekeys = [];
            this.copyCallBacks.forEach((copyBundleCallBack) => {
                let bundlesCheckedObject = copyBundleCallBack();
                let bundlesChecked = bundlesCheckedObject['uuid'];
                bundlesChecked.forEach((uuid) => {
                    tempBundleIds += '[]{' + uuid + '}\n';
                });
                console.log('HELLO:', bundlesCheckedObject);
                bundleRowSourceLinekeys.push(...bundlesCheckedObject['keys']);
            });
            console.log(bundleRowSourceLinekeys);
            this.setState({
                openCut: true,
                copiedBundleIds: tempBundleIds,
                cutBundleKeys: bundleRowSourceLinekeys,
            });
=======
                let bundlesChecked = copyBundleCallBack();
                bundlesChecked.forEach((bundle) => {
                    if (bundle.name === '<invalid>') {
                        return;
                    }
                    displayBundleInfo += '[]{' + bundle.uuid + '} (' + bundle.name + ')\n';
                    actualCopyBundleIds += '[]{' + bundle.uuid + '}\n';
                });
            });
            copyBundles.display = displayBundleInfo;
            copyBundles.actualContent = actualCopyBundleIds;
            this.setState({ openCopy: true, copiedBundleIds: copyBundles });
>>>>>>> dcdd5fb9
        }
    };

    togglePopupNoEvent = (cmd_type) => {
        if (cmd_type === 'deleteItem') {
            this.setState({ openDeleteItem: !this.state.openDeleteItem });
        }
        if (!this.state.showBundleOperationButtons) {
            return;
        }
        const { openKill, openDelete, openDetach, openCopy, openCut } = this.state;
        if (cmd_type === 'rm') {
            this.setState({ openDelete: !openDelete });
        } else if (cmd_type === 'detach') {
            this.setState({ openDetach: !openDetach });
        } else if (cmd_type === 'kill') {
            this.setState({ openKill: !openKill });
        } else if (cmd_type === 'copy') {
            if (openCopy) {
                this.setState({ openCopy: false });
                return;
            }
            let copyBundles = {};
            let displayBundleInfo = '';
            let actualCopyBundleIds = '';
            this.copyCallBacks.forEach((copyBundleCallBack) => {
<<<<<<< HEAD
                let bundlesChecked = copyBundleCallBack()['uuid'];
                bundlesChecked.forEach((uuid) => {
                    tempBundleIds += '[]{' + uuid + '}\n';
                });
            });
            this.setState({ openCopy: true, copiedBundleIds: tempBundleIds });
        } else if (cmd_type === 'cut') {
            if (openCut) {
                this.setState({ openCut: false });
                return;
            }
            let tempBundleIds = '';
            this.copyCallBacks.forEach((copyBundleCallBack) => {
                let bundlesChecked = copyBundleCallBack()['uuid'];
                bundlesChecked.forEach((uuid) => {
                    tempBundleIds += '[]{' + uuid + '}\n';
                });
            });
            this.setState({ openCut: true, copiedBundleIds: tempBundleIds });
=======
                let bundlesChecked = copyBundleCallBack();
                bundlesChecked.forEach((bundle) => {
                    if (bundle.name === '<invalid>') {
                        return;
                    }
                    displayBundleInfo += '[]{' + bundle.uuid + '} (' + bundle.name + ')\n';
                    actualCopyBundleIds += '[]{' + bundle.uuid + '}\n';
                });
            });
            copyBundles.display = displayBundleInfo;
            copyBundles.actualContent = actualCopyBundleIds;
            this.setState({ openCopy: true, copiedBundleIds: copyBundles });
>>>>>>> dcdd5fb9
        }
    };

    removeRawSourceLines = () => {
        let keys = this.state.cutBundleKeys;
        console.log(typeof keys);
        let all_remove_lines = keys.map((key) => {
            var item_line = this.state.ws.info.block_to_raw[key];
            return this.state.ws.info.raw_item_to_source_line[item_line];
        });
        all_remove_lines.sort(function(a, b) {
            return b - a;
        });
        console.log(this.state.ws.info.raw.length);
        all_remove_lines.forEach((line_index) => {
            console.log('INDEX:', line_index);
            this.state.ws.info.raw.splice(line_index, 1);
        });
        console.log(this.state.ws.info.raw.length);
        // this.saveAndUpdateWorksheet(false, -1);
    };

    confirmBundleRowAction = (code) => {
        if (
            !(
                this.state.openDelete ||
                this.state.openDetach ||
                this.state.openKill ||
                this.state.openCopy ||
                this.state.openCut ||
                this.state.BulkBundleDialog
            )
        ) {
            // no dialog is opened, open bundle row detail
            return false;
        } else if (code === 'KeyX' || code === 'Space') {
            return true;
        } else if (this.state.openDelete) {
            this.executeBundleCommandNoEvent('rm');
        } else if (this.state.openDetach) {
            this.executeBundleCommandNoEvent('detach');
        } else if (this.state.openKill) {
            this.executeBundleCommandNoEvent('kill');
        } else if (this.state.openCopy) {
            document.getElementById('copyBundleIdToClipBoard').click();
        } else if (this.state.openCut) {
            document.getElementById('cutBundleIdToClipBoard').click();
        }
        return true;
    };
    // BULK OPERATION RELATED CODE ABOVE======================================
    setDeleteItemCallback = (callback) => {
        this.setState({ deleteItemCallback: callback, openDeleteItem: true });
    };

    pasteToWorksheet = () => {
        // Unchecks all bundles after pasting
        console.log('Pasting to worksheet');
        var clipboardData = navigator.clipboard.readText();
        clipboardData.then((data) => {
            if (this.state.focusIndex !== -1 && this.state.focusIndex !== undefined) {
                // Insert after the source line
                var currentItemKey = this.state.focusIndex + ',' + this.state.subFocusIndex;
                var item_line = this.state.ws.info.block_to_raw[currentItemKey];
                var source_line = this.state.ws.info.raw_item_to_source_line[item_line];
                this.state.ws.info.raw.splice(source_line + 1, 0, data);
                this.saveAndUpdateWorksheet(false);
            } else {
                // Add to the end of the worksheet if no focus
                this.state.ws.info.raw.push(data);
                this.saveAndUpdateWorksheet(false);
            }

            this.clearCheckedBundles();
        });
    };

    clearCheckedBundles = (clear_callback) => {
        // Clear the checks
        Object.keys(this.state.checkedBundles).forEach((uuid) => {
            if (this.state.checkedBundles[uuid] !== undefined) {
                Object.keys(this.state.checkedBundles[uuid]).forEach((identifier) => {
                    if (
                        this.state.checkedBundles[uuid] &&
                        this.state.checkedBundles[uuid][identifier] !== undefined
                    ) {
                        this.state.checkedBundles[uuid][identifier]();
                    }
                });
            }
        });

        this.setState(
            {
                uuidBundlesCheckedCount: {},
                checkedBundles: {},
                showBundleOperationButtons: false,
                updating: false,
            },
            clear_callback,
        );
        this.bundleTableID = new Set();
        this.copyCallBacks = [];
    };

    setFocus = (index, subIndex, shouldScroll = true) => {
        var info = this.state.ws.info;
        // prevent multiple clicking from resetting the index
        if (index === this.state.focusIndex && subIndex === this.state.subFocusIndex) {
            return;
        }

        // resolve to the last item that contains bundle(s)
        if (index === 'end') {
            index = -1;
            for (var i = info.items.length - 1; i >= 0; i--) {
                if (info.items[i].bundles_spec) {
                    index = i;
                    break;
                }
            }
        }
        // resolve to the last row of the selected item
        if (subIndex === 'end') {
            subIndex = (this._numTableRows(info.items[index]) || 1) - 1;
        }
        if (
            index < -1 ||
            index >= info.items.length ||
            subIndex < -1 ||
            subIndex >= (this._numTableRows(info.items[index]) || 1)
        ) {
            console.log('Out of bounds');
            return; // Out of bounds (note index = -1 is okay)
        }
        let focusedBundleUuidList = [];
        if (index !== -1) {
            // index !== -1 means something is selected.
            // focusedBundleUuidList is a list of uuids of all bundles after the selected bundle (itself included)
            // Say the selected bundle has focusIndex 1 and subFocusIndex 2, then focusedBundleUuidList will include the uuids of
            // all the bundles that have focusIndex 1 and subFocusIndex >= 2, and also all the bundles that have focusIndex > 1
            for (var i = index; i < info.items.length; i++) {
                if (info.items[i].bundles_spec) {
                    var j = i === index ? subIndex : 0;
                    for (; j < (this._numTableRows(info.items[i]) || 1); j++) {
                        focusedBundleUuidList.push(info.items[i].bundles_spec.bundle_infos[j].uuid);
                    }
                }
            }
        }
        // Change the focus - triggers updating of all descendants.
        this.setState({
            focusIndex: index,
            subFocusIndex: subIndex,
            focusedBundleUuidList: focusedBundleUuidList,
            showNewRun: false,
            showNewText: false,
            showNewRerun: false,
        });
        if (shouldScroll) {
            this.scrollToItem(index, subIndex);
        }
    };

    scrollToItem = (index, subIndex) => {
        // scroll the window to keep the focused element in view if needed
        var __innerScrollToItem = function(index, subIndex) {
            // Compute the current position of the focused item.
            var pos;
            if (index === -1) {
                pos = -1000000; // Scroll all the way to the top
            } else {
                var item = this.refs.list.refs['item' + index];
                if (!item) {
                    // Don't scroll to an item if it doesn't exist.
                    return;
                }
                if (this._numTableRows(item.props.item)) {
                    item = item.refs['row' + subIndex]; // Specifically, the row
                }
                var node = ReactDOM.findDOMNode(item);
                pos = node.getBoundingClientRect().top;
            }
            keepPosInView(pos);
        };

        // Throttle so that if keys are held down, we don't suffer a huge lag.
        if (this.throttledScrollToItem === undefined)
            this.throttledScrollToItem = _.throttle(__innerScrollToItem, 50).bind(this);
        this.throttledScrollToItem(index, subIndex);
    };

    componentWillMount() {
        this.state.ws.fetch({
            success: function(data) {
                $('#worksheet_content').show();
                this.setState({
                    updating: false,
                    version: this.state.version + 1,
                    numOfBundles: this.getNumOfBundles(),
                    errorMessage: '',
                });
                // Fix out of bounds.
            }.bind(this),
            error: function(xhr, status, err) {
                this.setState({
                    errorMessage: xhr.responseText,
                    isValid: false,
                });
            }.bind(this),
        });
    }

    componentDidMount() {
        // Initialize history stack
        window.history.replaceState({ uuid: this.state.ws.uuid }, '', window.location.pathname);
        $('body').addClass('ws-interface');
        $.ajax({
            url: '/rest/user',
            dataType: 'json',
            cache: false,
            type: 'GET',
            success: function(data) {
                var userInfo = data.data.attributes;
                userInfo.user_id = data.data.id;
                this.setState({
                    userInfo: userInfo,
                });
            }.bind(this),
            error: function(xhr, status, err) {
                console.error(xhr.responseText);
            },
        });
    }

    canEdit() {
        var info = this.state.ws.info;
        return info && info.edit_permission;
    }

    viewMode = () => {
        this.toggleEditMode(false, true);
    };
    discardChanges = () => {
        this.toggleEditMode(false, false);
    };
    editMode = () => {
        this.toggleEditMode(true);
    };
    handleActionBarFocus = (event) => {
        this.setState({ activeComponent: 'action' });
        // just scroll to the top of the page.
        // Add the stop() to keep animation events from building up in the queue
        $('#command_line').data('resizing', null);
        $('body')
            .stop(true)
            .animate({ scrollTop: 0 }, 250);
    };
    handleActionBarBlur = (event) => {
        // explicitly close terminal because we're leaving the action bar
        // $('#command_line').terminal().focus(false);
        this.setState({ activeComponent: 'list' });
        $('#command_line').data('resizing', null);
        $('#ws_search').removeAttr('style');
    };
    toggleGlossaryModal = () => {
        this.setState({ showGlossaryModal: !this.state.showGlossaryModal });
    };
    setupEventHandlers() {
        var self = this;
        // Load worksheet from history when back/forward buttons are used.
        let editPermission = this.state.ws.info && this.state.ws.info.edit_permission;

        window.onpopstate = function(event) {
            if (event.state === null) return;
            this.setState({ ws: new WorksheetContent(event.state.uuid) });
            this.reloadWorksheet();
        }.bind(this);

        if (this.state.activeComponent === 'action') {
            // no need for other keys, we have the action bar focused
            return;
        }

        if (!this.state.ws.info) {
            // disable all keyboard shortcuts when loading worksheet
            return;
        }

        if (
            !(
                this.state.openDelete ||
                this.state.openDetach ||
                this.state.openKill ||
                this.state.BulkBundleDialog
            )
        ) {
            // Only enable these shortcuts when no dialog is opened

            //
            Mousetrap.bind(
                ['shift+r'],
                function(e) {
                    this.reloadWorksheet(undefined, undefined);
                    toast.info('🦄 Worksheet refreshed!', {
                        position: 'top-right',
                        autoClose: 1500,
                        hideProgressBar: false,
                        closeOnClick: true,
                        pauseOnHover: false,
                        draggable: true,
                    });
                }.bind(this),
            );

            // Show/hide web terminal (action bar)
            Mousetrap.bind(
                ['shift+c'],
                function(e) {
                    this.toggleActionBar();
                }.bind(this),
            );

            // Focus on web terminal (action bar)
            Mousetrap.bind(
                ['c'],
                function(e) {
                    this.focusActionBar();
                }.bind(this),
            );

            // Toggle edit mode
            Mousetrap.bind(
                ['shift+e'],
                function(e) {
                    this.toggleEditMode();
                    return false;
                }.bind(this),
            );

            Mousetrap.bind(
                ['up', 'k'],
                function(e) {
                    e.preventDefault(); // Prevent automatic scrolling from up/down arrow keys
                    var focusIndex = this.state.focusIndex;
                    var subFocusIndex = this.state.subFocusIndex;
                    var wsItems = this.state.ws.info.items;

                    if (focusIndex === 0 && subFocusIndex === 0) {
                        // Deselect all item when selecting up above the first item.
                        this.setFocus(-1, 0);
                    } else if (
                        focusIndex >= 0 &&
                        (wsItems[focusIndex].mode === 'table_block' ||
                            wsItems[focusIndex].mode === 'subworksheets_block')
                    ) {
                        // worksheet_item_interface and table_item_interface do the exact same thing anyway right now
                        if (focusIndex === 0 && subFocusIndex === 0) {
                            // stay on the first row
                            return;
                        }
                        if (subFocusIndex - 1 < 0) {
                            this.setFocus(focusIndex - 1 < 0 ? 0 : focusIndex - 1, 'end'); // Move out of this table to the item above the current table
                        } else {
                            this.setFocus(focusIndex, subFocusIndex - 1);
                        }
                    } else if (focusIndex > 0) {
                        // worksheet_items.jsx
                        this.setFocus(focusIndex - 1, 'end');
                    }
                }.bind(this),
            );

            Mousetrap.bind(
                ['down', 'j'],
                function(e) {
                    e.preventDefault(); // Prevent automatic scrolling from up/down arrow keys
                    var focusIndex = this.state.focusIndex;
                    var subFocusIndex = this.state.subFocusIndex;
                    var wsItems = this.state.ws.info.items;
                    if (
                        focusIndex >= 0 &&
                        (wsItems[focusIndex].mode === 'table_block' ||
                            wsItems[focusIndex].mode === 'subworksheets_block')
                    ) {
                        if (subFocusIndex + 1 >= this._numTableRows(wsItems[focusIndex])) {
                            this.setFocus(focusIndex + 1, 0);
                        } else {
                            this.setFocus(focusIndex, subFocusIndex + 1);
                        }
                    } else {
                        if (focusIndex < wsItems.length - 1) this.setFocus(focusIndex + 1, 0);
                    }
                }.bind(this),
            );
            if (!this.state.showBundleOperationButtons && editPermission) {
                // insert text after current cell
                Mousetrap.bind(
                    ['a t'],
                    function(e) {
                        // if no active focus, scroll to the bottom position
                        if (this.state.focusIndex < 0) {
                            $('html, body').animate({ scrollTop: $(document).height() }, 'fast');
                        }
                        this.setState({ showNewText: true });
                    }.bind(this),
                    'keyup',
                );

                // upload after current cell
                Mousetrap.bind(
                    ['a u'],
                    function(e) {
                        // if no active focus, scroll to the bottom position
                        if (this.state.focusIndex < 0) {
                            $('html, body').animate({ scrollTop: $(document).height() }, 'fast');
                        }
                        document.querySelector('label[for=codalab-file-upload-input]').click();
                    }.bind(this),
                    'keyup',
                );
                // run after current cell
                Mousetrap.bind(
                    ['a r'],
                    function(e) {
                        // if no active focus, scroll to the bottom position
                        if (this.state.focusIndex < 0) {
                            $('html, body').animate({ scrollTop: $(document).height() }, 'fast');
                        }
                        this.setState({ showNewRun: true });
                    }.bind(this),
                    'keyup',
                );
                // edit and rerun current bundle
                Mousetrap.bind(
                    ['a n'],
                    function(e) {
                        if (this.state.focusIndex < 0) return;
                        this.setState({ showNewRerun: true });
                    }.bind(this),
                    'keyup',
                );
            }
        }
        Mousetrap.bind(['?'], (e) => {
            this.setState({
                showGlossaryModal: true,
            });
        });

        Mousetrap.bind(['esc'], (e) => {
            ContextMenuMixin.closeContextMenu();
        });

        if (this.state.openDeleteItem) {
            Mousetrap.bind(
                ['enter'],
                function(e) {
                    e.preventDefault();
                    this.state.deleteItemCallback();
                    this.togglePopupNoEvent('deleteItem');
                }.bind(this),
            );
        }
        // paste after current focused cell
        if (this.state.ws.info.edit_permission) {
            Mousetrap.bind(
                ['a v'],
                function(e) {
                    this.pasteToWorksheet();
                }.bind(this),
                'keyup',
            );
        }

        if (this.state.showBundleOperationButtons) {
            // Below are allowed shortcut even when a dialog is opened===================
            // The following three are bulk bundle operation shortcuts
            Mousetrap.bind(['backspace', 'del'], () => {
                if (
                    this.state.openDetach ||
                    this.state.openKill ||
                    this.state.openCopy ||
                    this.state.openCut
                ) {
                    return;
                }
                this.togglePopupNoEvent('rm');
            });
            Mousetrap.bind(['a d'], () => {
                if (
                    this.state.openDelete ||
                    this.state.openKill ||
                    this.state.openCopy ||
                    this.state.openCut
                ) {
                    return;
                }
                this.togglePopupNoEvent('detach');
            });
            Mousetrap.bind(['a k'], () => {
                if (
                    this.state.openDetach ||
                    this.state.openDelete ||
                    this.state.openCopy ||
                    this.state.openCut
                ) {
                    return;
                }
                this.togglePopupNoEvent('kill');
            });
            Mousetrap.bind(['a c'], () => {
                if (
                    this.state.openDetach ||
                    this.state.openDelete ||
                    this.state.openKill ||
                    this.state.openCut
                ) {
                    return;
                }
                this.togglePopupNoEvent('copy');
            });

            // Confirm bulk bundle operation
            if (this.state.openDelete || this.state.openKill || this.state.openDetach) {
                Mousetrap.bind(
                    ['enter'],
                    function(e) {
                        if (this.state.openDelete) {
                            this.executeBundleCommandNoEvent('rm');
                        } else if (this.state.openKill) {
                            this.executeBundleCommandNoEvent('kill');
                        } else if (this.state.openDetach) {
                            this.executeBundleCommandNoEvent('detach');
                        }
                    }.bind(this),
                );

                // Select/Deselect to force delete during deletion dialog
                Mousetrap.bind(
                    ['f'],
                    function() {
                        //force deletion through f
                        if (this.state.openDelete) {
                            this.setState({ forceDelete: !this.state.forceDelete });
                        }
                    }.bind(this),
                );
            }
        }
        //====================Bulk bundle operations===================
    }

    toggleEditMode(editMode, saveChanges) {
        if (editMode === undefined) editMode = !this.state.editMode; // Toggle by default

        if (saveChanges === undefined) saveChanges = true;

        if (!editMode) {
            // Going out of raw mode - save the worksheet.
            if (this.canEdit()) {
                var editor = ace.edit('worksheet-editor');
                if (saveChanges) {
                    this.state.ws.info.raw = editor.getValue().split('\n');
                }
                var rawIndex = editor.getCursorPosition().row;
                this.setState({
                    editMode: editMode,
                    editorEnabled: false,
                }); // Needs to be after getting the raw contents
                if (saveChanges) {
                    this.saveAndUpdateWorksheet(saveChanges, rawIndex);
                } else {
                    this.reloadWorksheet(undefined, rawIndex);
                }
            } else {
                // Not allowed to edit the worksheet.
                this.setState({
                    editMode: editMode,
                    editorEnabled: false,
                });
            }
        } else {
            // Go into edit mode.
            this.setState({ editMode: editMode });
            this.clearCheckedBundles();
            $('#worksheet-editor').focus(); // Needs to be before focusing
        }
    }

    // updateRunBundles fetch all the "unfinished" bundles in the worksheet, and recursively call itself until all the bundles in the worksheet are finished.
    updateRunBundles(worksheetUuid, numTrials, updatingBundleUuids) {
        var bundleUuids = updatingBundleUuids
            ? updatingBundleUuids
            : this.state.updatingBundleUuids;
        var startTime = new Date().getTime();
        var self = this;
        var queryParams = Object.keys(bundleUuids)
            .map(function(bundle_uuid) {
                return 'uuid=' + bundle_uuid;
            })
            .join('&');
        $.ajax({
            type: 'GET',
            url: '/rest/interpret/worksheet/' + worksheetUuid + '?' + queryParams,
            dataType: 'json',
            cache: false,
            success: function(worksheet_content) {
                if (this.state.isUpdatingBundles && worksheet_content.uuid === this.state.ws.uuid) {
                    if (worksheet_content.items) {
                        self.reloadWorksheet(worksheet_content.items);
                    }
                    var endTime = new Date().getTime();
                    var guaranteedDelayTime = Math.min(3000, numTrials * 1000);
                    // Since we don't want to flood the server with too many requests, we enforce a guaranteedDelayTime.
                    // guaranteedDelayTime is usually 3 seconds, except that we make the first two delays 1 second and 2 seconds respectively in case of really quick jobs.
                    // delayTime is also at least five times the amount of time it takes for the last request to complete
                    var delayTime = Math.max(guaranteedDelayTime, (endTime - startTime) * 5);
                    setTimeout(function() {
                        self.updateRunBundles(worksheetUuid, numTrials + 1);
                    }, delayTime);
                    startTime = endTime;
                }
            }.bind(this),
            error: function(xhr, status, err) {
                this.setState({ errorMessage: xhr.responseText });
                $('#worksheet_container').hide();
            },
        });
    }

    // Everytime the worksheet is updated, checkRunBundle will loop through all the bundles and find the "unfinished" ones (not ready or failed).
    // If there are unfinished bundles and we are not updating bundles now, call updateRunBundles, which will recursively call itself until all the bundles in the worksheet are finished.
    // this.state.updatingBundleUuids keeps track of the "unfinished" bundles in the worksheet at every moment.
    checkRunBundle(info) {
        var updatingBundleUuids = _.clone(this.state.updatingBundleUuids);
        if (info && info.items.length > 0) {
            var items = info.items;
            for (var i = 0; i < items.length; i++) {
                if (items[i].bundles_spec) {
                    for (var j = 0; j < items[i].bundles_spec.bundle_infos.length; j++) {
                        var bundle_info = items[i].bundles_spec.bundle_infos[j];
                        if (bundle_info.bundle_type === 'run') {
                            if (bundle_info.state !== 'ready' && bundle_info.state !== 'failed') {
                                updatingBundleUuids[bundle_info.uuid] = true;
                            } else {
                                if (bundle_info.uuid in updatingBundleUuids)
                                    delete updatingBundleUuids[bundle_info.uuid];
                            }
                        }
                    }
                }
            }
            if (Object.keys(updatingBundleUuids).length > 0 && !this.state.isUpdatingBundles) {
                this.setState({ isUpdatingBundles: true });
                this.updateRunBundles(info.uuid, 1, updatingBundleUuids);
            } else if (
                Object.keys(updatingBundleUuids).length === 0 &&
                this.state.isUpdatingBundles
            ) {
                this.setState({ isUpdatingBundles: false });
            }
            this.setState({ updatingBundleUuids: updatingBundleUuids });
        }
    }

    componentDidUpdate(prevProps, prevState) {
        if (this.state.editMode && !this.state.editorEnabled) {
            this.setState({ editorEnabled: true });
            var editor = ace.edit('worksheet-editor');
            editor.$blockScrolling = Infinity;
            editor.session.setUseWrapMode(false);
            editor.setShowPrintMargin(false);
            editor.session.setMode('ace/mode/markdown');
            if (!this.canEdit()) {
                editor.setOptions({
                    readOnly: true,
                    highlightActiveLine: false,
                    highlightGutterLine: false,
                });
                editor.renderer.$cursorLayer.element.style.opacity = 0;
            } else {
                editor.commands.addCommand({
                    name: 'save',
                    bindKey: { win: 'Ctrl-Enter', mac: 'Ctrl-Enter' },
                    exec: function() {
                        this.toggleEditMode();
                    }.bind(this),
                    readOnly: true,
                });
                editor.commands.addCommand({
                    name: 'exit',
                    bindKey: { win: 'Esc', mac: 'Esc' },
                    exec: function() {
                        this.discardChanges();
                    }.bind(this),
                });
                editor.focus();

                var rawIndex;
                var cursorColumnPosition;
                if (this.state.focusIndex === -1) {
                    // Above the first item
                    rawIndex = 0;
                    cursorColumnPosition = 0;
                } else {
                    var item = this.state.ws.info.items[this.state.focusIndex];
                    // For non-tables such as search and wsearch, we have subFocusIndex, but not backed by raw items, so use 0.
                    var focusIndexPair =
                        this.state.focusIndex +
                        ',' +
                        (item.mode === 'table_block' || item.mode === 'subworksheets_block'
                            ? this.state.subFocusIndex
                            : 0);
                    rawIndex = this.state.ws.info.block_to_raw[focusIndexPair];
                }

                if (rawIndex === undefined) {
                    console.error(
                        "Can't map %s (focusIndex %d, subFocusIndex %d) to raw index",
                        focusIndexPair,
                        this.state.focusIndex,
                        this.state.subFocusIndex,
                    );
                    return;
                }
                if (cursorColumnPosition === undefined)
                    cursorColumnPosition = editor.session.getLine(rawIndex).length; // End of line
                editor.gotoLine(rawIndex + 1, cursorColumnPosition);
                editor.renderer.scrollToRow(rawIndex);
            }
        }
        if (prevState.showActionBar !== this.state.showActionBar) {
            // Hack to make sure that the <Sticky> component in WorksheetHeader.js updates.
            // This is needed because otherwise the header doesn't move up or down as needed
            // when the action bar is shown / hidden.
            window.scrollTo(window.scrollX, window.scrollY + 1);
        }
    }

    toggleActionBar() {
        this.setState({ showActionBar: !this.state.showActionBar });
    }

    focusActionBar() {
        this.setState({ activeComponent: 'action' });
        this.setState({ showActionBar: true });
        $('#command_line')
            .terminal()
            .focus();
    }

    ensureIsArray(bundle_info) {
        if (!bundle_info) return null;
        if (!Array.isArray(bundle_info)) {
            bundle_info = [bundle_info];
        }
        return bundle_info;
    }

    getNumOfBundles() {
        var items = this.state.ws.info && this.state.ws.info.items;
        if (!items) return 0;
        var count = 0;
        for (var i = 0; i < items.length; i++) {
            if (items[i].bundles_spec) {
                count += items[i].bundles_spec.bundle_infos.length;
            }
        }
        return count;
    }

    // If partialUpdateItems is undefined, we will fetch the whole worksheet.
    // Otherwise, partialUpdateItems is a list of item parallel to ws.info.items that contain only items that need updating.
    // More spefically, all items that don't contain run bundles that need updating are null.
    // Also, a non-null item could contain a list of bundle_infos, which represent a list of bundles. Usually not all of them need updating.
    // The bundle_infos for bundles that don't need updating are also null.
    // If rawIndexAfterEditMode is defined, this reloadWorksheet is called right after toggling editMode. It should resolve rawIndex to (focusIndex, subFocusIndex) pair.
    reloadWorksheet = (
        partialUpdateItems,
        rawIndexAfterEditMode,
        { moveIndex = false, textDeleted = false } = {},
    ) => {
        if (partialUpdateItems === undefined) {
            $('#update_progress').show();
            this.setState({ updating: true });
            this.state.ws.fetch({
                success: function(data) {
                    if (this.state.ws.uuid !== data.uuid) {
                        this.setState({
                            updating: false,
                            version: this.state.version + 1,
                        });
                        return false;
                    }
                    this.setState({ errorMessage: '' });
                    $('#update_progress').hide();
                    $('#worksheet_content').show();
                    var items = this.state.ws.info.items;
                    var numOfBundles = this.getNumOfBundles();
                    var focus = this.state.focusIndex;
                    if (rawIndexAfterEditMode !== undefined) {
                        var focusIndexPair = this.state.ws.info.raw_to_block[rawIndexAfterEditMode];
                        if (focusIndexPair === undefined) {
                            console.error(
                                "Can't map raw index " +
                                    rawIndexAfterEditMode +
                                    ' to item index pair',
                            );
                            focusIndexPair = [0, 0]; // Fall back to default
                        }

                        if (focusIndexPair === null) {
                            // happens in the case of an empty worksheet
                            this.setFocus(-1, 0);
                        } else {
                            this.setFocus(focusIndexPair[0], focusIndexPair[1]);
                        }
                    } else if (
                        this.state.numOfBundles !== -1 &&
                        numOfBundles > this.state.numOfBundles
                    ) {
                        // If the number of bundles increases then the focus should be on the new bundle.
                        // if the current focus is not on a table
                        if (
                            items[focus] &&
                            items[focus].mode &&
                            items[focus].mode !== 'table_block'
                        ) {
                            this.setFocus(focus >= 0 ? focus + 1 : 'end', 0);
                        } else {
                            this.setFocus(focus >= 0 ? focus : 'end', 'end');
                        }
                    } else if (numOfBundles < this.state.numOfBundles) {
                        // If the number of bundles decreases, then focus should be on the same bundle as before
                        // unless that bundle doesn't exist anymore, in which case we select the one above it.
                        // the deleted bundle is the only item of the table
                        if (this.state.subFocusIndex === 0) {
                            // the deleted item is the last item of the worksheet
                            if (items.length === focus + 1) {
                                this.setFocus(focus - 1, 0);
                            } else {
                                this.setFocus(focus, 0);
                            }
                            // the deleted bundle is the last item of the table
                            // note that for some reason subFocusIndex begins with 1, not 0
                        } else if (this._numTableRows(items[focus]) === this.state.subFocusIndex) {
                            this.setFocus(focus, this.state.subFocusIndex - 1);
                        } else {
                            this.setFocus(focus, this.state.subFocusIndex);
                        }
                    } else {
                        if (moveIndex) {
                            // for adding a new cell, we want the focus to be the one below the current focus
                            this.setFocus(focus >= 0 ? focus + 1 : items.length - 1, 0);
                        }
                        if (textDeleted) {
                            // When deleting text, we want the focus to stay at the same index,
                            // unless it is the last item in the worksheet, at which point the
                            // focus goes to the last item in the worksheet.
                            this.setFocus(items.length === focus ? items.length - 1 : focus, 'end');
                        }
                    }
                    this.setState({
                        updating: false,
                        version: this.state.version + 1,
                        numOfBundles: numOfBundles,
                    });
                    this.checkRunBundle(this.state.ws.info);
                }.bind(this),
                error: function(xhr, status, err) {
                    this.setState({
                        updating: false,
                        errorMessage: xhr.responseText,
                    });
                    $('#update_progress').hide();
                    $('#worksheet_container').hide();
                }.bind(this),
            });
        } else {
            var ws = _.clone(this.state.ws);
            for (var i = 0; i < partialUpdateItems.length; i++) {
                if (!partialUpdateItems[i]) continue;
                // update interpreted items
                ws.info.items[i] = partialUpdateItems[i];
            }
            this.setState({ ws: ws, version: this.state.version + 1 });
            this.checkRunBundle(ws.info);
        }
    };

    openWorksheet = (uuid) => {
        // Change to a different worksheet. This does not call reloadWorksheet().
        this.setState({ ws: new WorksheetContent(uuid) });

        // Note: this is redundant if we're doing 'cl work' from the action bar,
        // but is necessary if triggered in other ways.
        this.reloadWorksheet();

        // Create a new entry in the browser history with new URL.
        window.history.pushState({ uuid: this.state.ws.uuid }, '', '/worksheets/' + uuid + '/');
    };

    saveAndUpdateWorksheet = (fromRaw, rawIndex) => {
        this.setState({ updating: true, errorMessage: '' });
        this.state.ws.saveWorksheet({
            success: function(data) {
                this.setState({ updating: false });
                this.reloadWorksheet(undefined, rawIndex);
            }.bind(this),
            error: function(xhr, status, err) {
                this.setState({ updating: false });
                $('#update_progress').hide();
                $('#save_error').show();
                this.setState({ errorMessage: xhr.responseText });
                if (fromRaw) {
                    this.toggleEditMode(true);
                }
            }.bind(this),
        });
    };

    deteleWorksheetAction = () => {
        this.setState({ updating: true, errorMessage: '' });
        this.state.ws.deleteWorksheet({
            success: function(data) {
                this.setState({ updating: false });
                window.location = '/rest/worksheets/?name=dashboard';
            }.bind(this),
            error: function(xhr, status, err) {
                this.setState({ updating: false });
                $('#update_progress').hide();
                $('#save_error').show();
                this.setState({ errorMessage: xhr.responseText });
            }.bind(this),
        });
    };

    deleteThisWorksheet() {
        // TODO: put all worksheet dialogs into WorksheetDialogs.js if possible
        let deleteWorksheetDialog = (
            <Dialog
                open={true}
                onClose={this.toggleBundleBulkMessageDialog}
                aria-labelledby='delete-worksheet-confirmation-title'
                aria-describedby='delete-worksheet-confirmation-description'
            >
                <DialogTitle id='delete-worksheet-confirmation-title'>
                    {'Warning: Deleted worksheets cannot be recovered'}
                </DialogTitle>
                <DialogContent>
                    <DialogContentText id='alert-dialog-description' style={{ color: 'grey' }}>
                        {'Note: deleting worksheets does not delete the bundles inside it.'}
                    </DialogContentText>
                    <DialogActions>
                        <Button color='primary' onClick={this.toggleBundleBulkMessageDialog}>
                            CANCEL
                        </Button>
                        <Button color='primary' onClick={this.deteleWorksheetAction}>
                            DELETE
                        </Button>
                    </DialogActions>
                </DialogContent>
            </Dialog>
        );
        this.setState({ BulkBundleDialog: deleteWorksheetDialog });
    }

    render() {
        const { classes } = this.props;
        const { anchorEl } = this.state;

        this.setupEventHandlers();
        var info = this.state.ws.info;
        var rawWorksheet = info && info.raw.join('\n');
        var editPermission = info && info.edit_permission;
        var canEdit = this.canEdit() && this.state.editMode;

        var searchClassName = this.state.showActionBar ? '' : 'search-hidden';
        var editableClassName = canEdit ? 'editable' : '';
        var disableWorksheetEditing = this.canEdit() ? '' : 'disabled';
        var sourceStr = editPermission ? 'Edit Source' : 'View Source';
        var editFeatures = (
            <div style={{ display: 'inline-block' }}>
                <Button
                    onClick={this.editMode}
                    size='small'
                    color='inherit'
                    aria-label='Edit Source'
                    disabled={!info}
                >
                    <EditIcon className={classes.buttonIcon} />
                    {sourceStr}
                </Button>
                <Button
                    onClick={(e) => this.toggleActionBar()}
                    size='small'
                    color='inherit'
                    aria-label='Expand CLI'
                    id='terminal-button'
                    disabled={!info}
                >
                    {this.state.showActionBar ? (
                        <ContractIcon className={classes.buttonIcon} />
                    ) : (
                        <ExpandIcon className={classes.buttonIcon} />
                    )}
                    {this.state.showActionBar ? 'HIDE TERMINAL' : 'SHOW TERMINAL'}
                </Button>
                <Button
                    onClick={(e) => this.deleteThisWorksheet()}
                    size='small'
                    color='inherit'
                    aria-label='Delete Worksheet'
                    disabled={!editPermission}
                >
                    <Tooltip
                        disableFocusListener
                        disableTouchListener
                        title='Delete this worksheet'
                    >
                        <DeleteIcon />
                    </Tooltip>
                </Button>
            </div>
        );

        var editModeFeatures = (
            <div
                onMouseMove={(ev) => {
                    ev.stopPropagation();
                }}
                style={{ display: 'inline-block' }}
            >
                <Button
                    onClick={this.viewMode}
                    disabled={disableWorksheetEditing}
                    size='small'
                    color='inherit'
                    aria-label='Save Edit'
                >
                    <SaveIcon className={classes.buttonIcon} />
                    Save
                </Button>
                <Button
                    onClick={this.discardChanges}
                    size='small'
                    color='inherit'
                    aria-label='Discard Edit'
                >
                    <UndoIcon className={classes.buttonIcon} />
                    Discard
                </Button>
            </div>
        );

        let last_key = null;
        if (info && info.items.length) {
            // Non-empty worksheet
            last_key = getMinMaxKeys(info.items[info.items.length - 1]).maxKey;
        } else {
            $('.empty-worksheet').fadeIn();
        }

        var raw_display = (
            <div>
                Press ctrl-enter to save. See{' '}
                <a
                    target='_blank'
                    href='https://codalab-worksheets.readthedocs.io/en/latest/Worksheet-Markdown'
                >
                    markdown syntax
                </a>
                .<div id='worksheet-editor'>{rawWorksheet}</div>
            </div>
        );

        var action_bar_display = (
            <WorksheetActionBar
                ref={'action'}
                ws={this.state.ws}
                handleFocus={this.handleActionBarFocus}
                handleBlur={this.handleActionBarBlur}
                active={this.state.activeComponent === 'action'}
                reloadWorksheet={this.reloadWorksheet}
                openWorksheet={this.openWorksheet}
                editMode={this.editMode}
                setFocus={this.setFocus}
                hidden={!this.state.showActionBar}
            />
        );

        var items_display = (
            <WorksheetItemList
                ref={'list'}
                active={this.state.activeComponent === 'list'}
                ws={this.state.ws}
                version={this.state.version}
                canEdit={canEdit}
                focusIndex={this.state.focusIndex}
                subFocusIndex={this.state.subFocusIndex}
                setFocus={this.setFocus}
                reloadWorksheet={this.reloadWorksheet}
                saveAndUpdateWorksheet={this.saveAndUpdateWorksheet}
                openWorksheet={this.openWorksheet}
                focusActionBar={this.focusActionBar}
                ensureIsArray={this.ensureIsArray}
                showNewRun={this.state.showNewRun}
                showNewText={this.state.showNewText}
                showNewRerun={this.state.showNewRerun}
                onHideNewRun={() => this.setState({ showNewRun: false })}
                onHideNewText={() => this.setState({ showNewText: false })}
                onHideNewRerun={() => this.setState({ showNewRerun: false })}
                handleCheckBundle={this.handleCheckBundle}
                confirmBundleRowAction={this.confirmBundleRowAction}
                setDeleteItemCallback={this.setDeleteItemCallback}
                addCopyBundleRowsCallBack={this.addCopyBundleRowsCallBack}
            />
        );

        const context_menu_display = (
            <ContextMenu userInfo={this.state.userInfo} ws={this.state.ws} />
        );

        var worksheet_display = this.state.editMode ? raw_display : items_display;
        var editButtons = this.state.editMode ? editModeFeatures : editFeatures;
        if (!this.state.isValid) {
            return <ErrorMessage message={"Not found: '/worksheets/" + this.state.ws.uuid + "'"} />;
        }

        var worksheet_dialogs = (
            <WorksheetDialogs
                openCopy={this.state.openCopy}
                openCut={this.state.openCut}
                copiedBundleIds={this.state.copiedBundleIds}
                openKill={this.state.openKill}
                openDelete={this.state.openDelete}
                openDetach={this.state.openDetach}
                openDeleteItem={this.state.openDeleteItem}
                togglePopup={this.togglePopup}
                togglePopupNoEvent={this.togglePopupNoEvent}
                executeBundleCommand={this.executeBundleCommand}
                forceDelete={this.state.forceDelete}
                handleForceDelete={this.handleForceDelete}
                deleteItemCallback={this.state.deleteItemCallback}
                removeRawSourceLines={this.removeRawSourceLines}
            />
        );
        if (info && info.title) {
            document.title = info.title;
        }
        return (
            <React.Fragment>
                {context_menu_display}
                <WorksheetHeader
                    showActionBar={this.state.showActionBar}
                    canEdit={this.canEdit()}
                    info={info}
                    classes={classes}
                    renderPermissions={renderPermissions}
                    reloadWorksheet={this.reloadWorksheet}
                    editButtons={editButtons}
                    anchorEl={anchorEl}
                    setAnchorEl={(e) => this.setState({ anchorEl: e })}
                    onShowNewRun={() => this.setState({ showNewRun: true })}
                    onShowNewText={() => this.setState({ showNewText: true })}
                    handleSelectedBundleCommand={this.handleSelectedBundleCommand}
                    showBundleOperationButtons={this.state.showBundleOperationButtons}
                    togglePopup={this.togglePopup}
                    toggleGlossaryModal={this.toggleGlossaryModal}
                    togglePopupNoEvent={this.togglePopupNoEvent}
                    copiedBundleIds={this.state.copiedBundleIds}
                    pasteToWorksheet={this.pasteToWorksheet}
                />
                {action_bar_display}
                <ToastContainer
                    newestOnTop={false}
                    transition={Zoom}
                    rtl={false}
                    pauseOnVisibilityChange
                />
                <div id='worksheet_container'>
                    <div id='worksheet' className={searchClassName}>
                        <div
                            className={classes.worksheetDesktop}
                            onClick={this.handleClickForDeselect}
                        >
                            <div
                                className={classes.worksheetOuter}
                                onClick={this.handleClickForDeselect}
                            >
                                <div
                                    className={classes.worksheetInner}
                                    onClick={this.handleClickForDeselect}
                                >
                                    <div
                                        id='worksheet_content'
                                        className={editableClassName + ' worksheet_content'}
                                    >
                                        {worksheet_display}
                                        {/* Show error dialog if bulk bundle execution failed*/}
                                        {this.state.BulkBundleDialog}
                                        <ExtraWorksheetHTML
                                            showGlossaryModal={this.state.showGlossaryModal}
                                            toggleGlossaryModal={this.toggleGlossaryModal}
                                            errorMessage={this.state.errorMessage}
                                            clearErrorMessage={() =>
                                                this.setState({ errorMessage: '' })
                                            }
                                        />
                                    </div>
                                </div>
                            </div>
                        </div>
                    </div>
                </div>
                {worksheet_dialogs}
                <ExtraWorksheetHTML
                    showGlossaryModal={this.state.showGlossaryModal}
                    toggleGlossaryModal={this.toggleGlossaryModal}
                />
                {this.state.updating && <Loading />}
                {!info && <Loading />}
            </React.Fragment>
        );
    }
}

const styles = (theme) => ({
    worksheetDesktop: {
        backgroundColor: theme.color.grey.lightest,
        marginTop: NAVBAR_HEIGHT,
    },
    worksheetOuter: {
        maxWidth: 1200, // Worksheet width
        minHeight: 600, // Worksheet height
        margin: '32px auto', // Center page horizontally
        backgroundColor: 'white', // Paper color
        border: `2px solid ${theme.color.grey.light}`,
    },
    worksheetInner: {
        padding: '0px 30px', // Horizonal padding, no vertical
        height: '100%',
        position: 'relative',
    },
    uuid: {
        fontFamily: theme.typography.fontFamilyMonospace,
        fontSize: 10,
        textAlign: 'right',
    },
    label: {
        paddingRight: theme.spacing.unit,
        fontWeight: 500,
    },
    bottomButtons: {
        paddingTop: theme.spacing.largest,
        paddingBottom: theme.spacing.largest,
    },
    permissions: {
        cursor: 'pointer',
        '&:hover': {
            backgroundColor: theme.color.primary.lightest,
        },
    },
    noTransform: {
        transform: 'none !important',
    },
    buttonIcon: {
        marginRight: theme.spacing.large,
    },
});

Mousetrap.stopCallback = function(e, element, combo) {
    //if the element is a checkbox, don't stop
    if (element.type === 'checkbox') {
        return false;
    }
    // if the element has the class "mousetrap" then no need to stop
    if ((' ' + element.className + ' ').indexOf(' mousetrap ') > -1) {
        return false;
    }

    // stop for input, select, and textarea
    return (
        element.tagName === 'INPUT' ||
        element.tagName === 'SELECT' ||
        element.tagName === 'TEXTAREA' ||
        (element.contentEditable && element.contentEditable === 'true')
    );
};

export default withStyles(styles)(Worksheet);<|MERGE_RESOLUTION|>--- conflicted
+++ resolved
@@ -372,38 +372,8 @@
             let copyBundles = {};
             let displayBundleInfo = '';
             let actualCopyBundleIds = '';
-            this.copyCallBacks.forEach((copyBundleCallBack) => {
-<<<<<<< HEAD
-                let bundlesChecked = copyBundleCallBack()['uuid'];
-                bundlesChecked.forEach((uuid) => {
-                    tempBundleIds += '[]{' + uuid + '}\n';
-                });
-            });
-            this.setState({ openCopy: true, copiedBundleIds: tempBundleIds });
-        } else if (cmd_type === 'cut') {
-            if (openCut) {
-                this.removeRawSourceLines();
-                this.setState({ openCut: false });
-                return;
-            }
-            let tempBundleIds = '';
-            let bundleRowSourceLinekeys = [];
-            this.copyCallBacks.forEach((copyBundleCallBack) => {
-                let bundlesCheckedObject = copyBundleCallBack();
-                let bundlesChecked = bundlesCheckedObject['uuid'];
-                bundlesChecked.forEach((uuid) => {
-                    tempBundleIds += '[]{' + uuid + '}\n';
-                });
-                console.log('HELLO:', bundlesCheckedObject);
-                bundleRowSourceLinekeys.push(...bundlesCheckedObject['keys']);
-            });
-            console.log(bundleRowSourceLinekeys);
-            this.setState({
-                openCut: true,
-                copiedBundleIds: tempBundleIds,
-                cutBundleKeys: bundleRowSourceLinekeys,
-            });
-=======
+            this.copyCallBacks.forEach((copyBundleCallBack, index) => {
+                console.log('number of time: ', index);
                 let bundlesChecked = copyBundleCallBack();
                 bundlesChecked.forEach((bundle) => {
                     if (bundle.name === '<invalid>') {
@@ -416,7 +386,38 @@
             copyBundles.display = displayBundleInfo;
             copyBundles.actualContent = actualCopyBundleIds;
             this.setState({ openCopy: true, copiedBundleIds: copyBundles });
->>>>>>> dcdd5fb9
+        } else if (cmd_type === 'cut') {
+            if (openCut) {
+                this.removeRawSourceLines();
+                this.setState({ openCut: false });
+                return;
+            }
+            let copyBundles = {};
+            let displayBundleInfo = '';
+            let actualCopyBundleIds = '';
+            let bundleRowSourceLinekeys = [];
+            this.copyCallBacks.forEach((copyBundleCallBack) => {
+                let bundlesChecked = copyBundleCallBack();
+                let rowKeys = [];
+                bundlesChecked.forEach((bundle) => {
+                    if (bundle.name === '<invalid>') {
+                        return;
+                    }
+                    displayBundleInfo += '[]{' + bundle.uuid + '} (' + bundle.name + ')\n';
+                    actualCopyBundleIds += '[]{' + bundle.uuid + '}\n';
+                    rowKeys.push(bundle.key);
+                });
+                console.log('HELLO:', rowKeys);
+                bundleRowSourceLinekeys.push(...rowKeys);
+            });
+            console.log(bundleRowSourceLinekeys);
+            copyBundles.display = displayBundleInfo;
+            copyBundles.actualContent = actualCopyBundleIds;
+            this.setState({
+                openCut: true,
+                copiedBundleIds: copyBundles,
+                cutBundleKeys: bundleRowSourceLinekeys,
+            });
         }
     };
 
@@ -442,29 +443,9 @@
             let copyBundles = {};
             let displayBundleInfo = '';
             let actualCopyBundleIds = '';
-            this.copyCallBacks.forEach((copyBundleCallBack) => {
-<<<<<<< HEAD
-                let bundlesChecked = copyBundleCallBack()['uuid'];
-                bundlesChecked.forEach((uuid) => {
-                    tempBundleIds += '[]{' + uuid + '}\n';
-                });
-            });
-            this.setState({ openCopy: true, copiedBundleIds: tempBundleIds });
-        } else if (cmd_type === 'cut') {
-            if (openCut) {
-                this.setState({ openCut: false });
-                return;
-            }
-            let tempBundleIds = '';
-            this.copyCallBacks.forEach((copyBundleCallBack) => {
-                let bundlesChecked = copyBundleCallBack()['uuid'];
-                bundlesChecked.forEach((uuid) => {
-                    tempBundleIds += '[]{' + uuid + '}\n';
-                });
-            });
-            this.setState({ openCut: true, copiedBundleIds: tempBundleIds });
-=======
+            this.copyCallBacks.forEach((copyBundleCallBack, index) => {
                 let bundlesChecked = copyBundleCallBack();
+                console.log('x time:', index);
                 bundlesChecked.forEach((bundle) => {
                     if (bundle.name === '<invalid>') {
                         return;
@@ -476,13 +457,44 @@
             copyBundles.display = displayBundleInfo;
             copyBundles.actualContent = actualCopyBundleIds;
             this.setState({ openCopy: true, copiedBundleIds: copyBundles });
->>>>>>> dcdd5fb9
+        } else if (cmd_type === 'cut') {
+            if (openCut) {
+                this.removeRawSourceLines();
+                this.setState({ openCut: false });
+                return;
+            }
+            let copyBundles = {};
+            let displayBundleInfo = '';
+            let actualCopyBundleIds = '';
+            let bundleRowSourceLinekeys = [];
+            this.copyCallBacks.forEach((copyBundleCallBack) => {
+                let bundlesChecked = copyBundleCallBack();
+                let rowKeys = [];
+                bundlesChecked.forEach((bundle) => {
+                    if (bundle.name === '<invalid>') {
+                        return;
+                    }
+                    displayBundleInfo += '[]{' + bundle.uuid + '} (' + bundle.name + ')\n';
+                    actualCopyBundleIds += '[]{' + bundle.uuid + '}\n';
+                    rowKeys.push(bundle.key);
+                });
+                console.log('HELLO:', rowKeys);
+                bundleRowSourceLinekeys.push(...rowKeys);
+            });
+            console.log(bundleRowSourceLinekeys);
+            copyBundles.display = displayBundleInfo;
+            copyBundles.actualContent = actualCopyBundleIds;
+            this.setState({
+                openCut: true,
+                copiedBundleIds: copyBundles,
+                cutBundleKeys: bundleRowSourceLinekeys,
+            });
         }
     };
 
     removeRawSourceLines = () => {
         let keys = this.state.cutBundleKeys;
-        console.log(typeof keys);
+        console.log(typeof keys, keys);
         let all_remove_lines = keys.map((key) => {
             var item_line = this.state.ws.info.block_to_raw[key];
             return this.state.ws.info.raw_item_to_source_line[item_line];
@@ -492,11 +504,11 @@
         });
         console.log(this.state.ws.info.raw.length);
         all_remove_lines.forEach((line_index) => {
-            console.log('INDEX:', line_index);
+            console.log('Removing line index: ', line_index);
             this.state.ws.info.raw.splice(line_index, 1);
         });
-        console.log(this.state.ws.info.raw.length);
-        // this.saveAndUpdateWorksheet(false, -1);
+        console.log(this.state.focusIndex);
+        this.saveAndUpdateWorksheet(false, this.state.focusIndex);
     };
 
     confirmBundleRowAction = (code) => {
