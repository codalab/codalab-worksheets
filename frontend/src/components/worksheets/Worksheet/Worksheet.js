import * as React from 'react';
import $ from 'jquery';
import _ from 'underscore';
import { withStyles } from '@material-ui/core/styles';
import {
    keepPosInView,
    renderPermissions,
    getAfterSortKey,
    createAlertText,
    getIds,
} from '../../../util/worksheet_utils';
import * as Mousetrap from '../../../util/ws_mousetrap_fork';
import WorksheetItemList from '../WorksheetItemList';
import ReactDOM from 'react-dom';
import InformationModal from '../InformationModal/InformationModal';
import 'jquery-ui-bundle';
import WorksheetHeader from './WorksheetHeader';
import {
    NAVBAR_HEIGHT,
    EXPANDED_WORKSHEET_WIDTH,
    DEFAULT_WORKSHEET_WIDTH,
    LOCAL_STORAGE_WORKSHEET_WIDTH,
    DIALOG_TYPES,
} from '../../../constants';
import WorksheetActionBar from '../WorksheetActionBar';
import Loading from '../../Loading';
import Button from '@material-ui/core/Button';
import EditIcon from '@material-ui/icons/EditOutlined';
import SaveIcon from '@material-ui/icons/SaveOutlined';
import DeleteIcon from '@material-ui/icons/DeleteOutline';
import UndoIcon from '@material-ui/icons/UndoOutlined';
import ContractIcon from '@material-ui/icons/ExpandLessOutlined';
import ExpandIcon from '@material-ui/icons/ExpandMoreOutlined';
import './Worksheet.scss';
import ErrorMessage from '../ErrorMessage';
import { buildTerminalCommand } from '../../../util/worksheet_utils';
import { executeCommand } from '../../../util/cli_utils';
import Tooltip from '@material-ui/core/Tooltip';
import WorksheetDialogs from '../WorksheetDialogs';
import { ToastContainer, toast, Zoom } from 'react-toastify';
import 'react-toastify/dist/ReactToastify.css';
import queryString from 'query-string';
import { Dialog } from '@material-ui/core';

/*
Information about the current worksheet and its items.
*/

// TODO: dummy objects
let ace = window.ace;
toast.configure();

class Worksheet extends React.Component {
    constructor(props) {
        super(props);
        let localWorksheetWidthPreference = window.localStorage.getItem(
            LOCAL_STORAGE_WORKSHEET_WIDTH,
        );
        this.state = {
            ws: {
                uuid: this.props.match.params['uuid'],
                info: null,
            },
            version: 0, // Increment when we refresh
            escCount: 0, // Increment when the user presses esc keyboard shortcut, a hack to allow esc shortcut to work
            activeComponent: 'list', // Where the focus is (action, list, or side_panel)
            editMode: false, // Whether we're editing the worksheet
            editorEnabled: false, // Whether the editor is actually showing (sometimes lags behind editMode)
            showActionBar: false, // Whether the action bar is shown
            focusIndex: -1, // Which worksheet items to be on (-1 is none)
            subFocusIndex: 0, // For tables, which row in the table
            numOfBundles: -1, // Number of bundles in this worksheet (-1 is just the initial value)
            focusedBundleUuidList: [], // Uuid of the focused bundle and that of all bundles after it
            userInfo: null, // User info of the current user. (null is the default)
            updatingBundleUuids: {},
            isUpdatingBundles: false,
            anchorEl: null,
            showNewRun: false,
            showNewText: false,
            uploadAnchor: null,
            showRerun: false,
            isValid: true,
            checkedBundles: {},
            BulkBundleDialog: null,
            showBundleOperationButtons: false,
            uuidBundlesCheckedCount: {},
            openedDialog: null,
            errorDialogMessage: '',
            forceDelete: false,
            showInformationModal: false,
            deleteWorksheetConfirmation: false,
            deleteItemCallback: null,
            copiedBundleIds: '',
            showPasteButton: window.localStorage.getItem('CopiedBundles') !== '',
            worksheetWidthPercentage: localWorksheetWidthPreference || DEFAULT_WORKSHEET_WIDTH,
        };
        this.copyCallbacks = [];
        this.bundleTableID = new Set();
    }

    fetch(props) {
        // Set defaults
        props = props || {};
        props.success = props.success || function(data) {};
        props.error = props.error || function(xhr, status, err) {};
        if (props.async === undefined) {
            props.async = true;
        }
        const queryParams = {
            brief: props.brief ? 1 : 0,
        };

        $.ajax({
            type: 'GET',
            url:
                '/rest/interpret/worksheet/' +
                this.state.ws.uuid +
                '?' +
                queryString.stringify(queryParams),
            // TODO: migrate to using main API
            // url: '/rest/worksheets/' + ws.uuid,
            async: props.async,
            dataType: 'json',
            cache: false,
            success: function(info) {
                this.setState({
                    ws: {
                        ...this.state.ws,
                        info,
                    },
                });
                props.success(info);
            }.bind(this),
            error: function(xhr, status, err) {
                props.error(xhr, status, err);
            },
        });
    }

    saveWorksheet(props) {
        if (this.state.ws.info === undefined) return;
        $('#update_progress').show();
        props = props || {};
        props.success = props.success || function(data) {};
        props.error = props.error || function(xhr, status, err) {};
        $('#save_error').hide();
        $.ajax({
            type: 'POST',
            cache: false,
            url: '/rest/worksheets/' + this.state.ws.uuid + '/raw',
            dataType: 'json',
            data: this.state.ws.info.source.join('\n'),
            success: function(data) {
                console.log('Saved worksheet ' + this.state.ws.uuid);
                props.success(data);
            }.bind(this),
            error: function(xhr, status, err) {
                props.error(xhr, status, err);
            },
        });
    }

    deleteWorksheet(props) {
        if (this.state.ws.info === undefined) return;
        $('#update_progress').show();
        $('#save_error').hide();
        $.ajax({
            type: 'DELETE',
            cache: false,
            url: '/rest/worksheets?force=1',
            contentType: 'application/json',
            data: JSON.stringify({ data: [{ id: this.state.ws.info.uuid, type: 'worksheets' }] }),
            success: function(data) {
                console.log('Deleted worksheet ' + this.state.ws.info.uuid);
                props.success && props.success(data);
            }.bind(this),
            error: function(xhr, status, err) {
                props.error && props.error(xhr, status, err);
            },
        });
    }

    _setfocusIndex(index) {
        this.setState({ focusIndex: index });
    }
    _setWorksheetSubFocusIndex(index) {
        this.setState({ subFocusIndex: index });
    }

    // Return the number of rows occupied by this item.
    _numTableRows(item) {
        if (item) {
            if (item.mode === 'table_block') return item.bundles_spec.bundle_infos.length;
            if (item.mode === 'subworksheets_block') return item.subworksheet_infos.length;
        } else {
            return null;
        }
    }

    handleClickForDeselect = (event) => {
        //Deselecting when clicking outside worksheet_items component
        if (event.target === event.currentTarget) {
            this.setFocus(-1, 0, false);
        }
    };

    // BULK OPERATION RELATED CODE BELOW======================================
    handleCheckBundle = (uuid, identifier, check, removeCheckAfterOperation) => {
        // This is a callback function that will be passed all the way down to bundle row
        // This is to allow bulk operations on bundles
        // It passes through Worksheet->WorksheetItemList->TableItem->BundleRow
        // When a bundle row is selected, it calls this function to notify Worksheet component
        // The uuid & a unique identifier is recorded so we can uncheck the tables after operation
        // The essential part of the below code is to record uuid when a bundle is clicked
        // and remove a uuid a bundle is unclicked
        // Because there a bundle may appear in multiple tables and get checked multiple times
        // Only remove a uuid if all checked rows are removed

        // TODO: This function should be cleaner, after my logic refactoring, the identifier
        //      shouldn't be necessary. However, if we want more control on what happens after
        //      bulk operation, this might be useful
        if (check) {
            //A bundle is checked
            if (
                uuid in this.state.checkedBundles &&
                identifier in this.state.checkedBundles[uuid]
            ) {
                return;
            }
            let bundlesCount = this.state.uuidBundlesCheckedCount;
            if (!(uuid in bundlesCount)) {
                bundlesCount[uuid] = 0;
            }
            bundlesCount[uuid] += 1;
            let checkedBundles = this.state.checkedBundles;
            if (!(uuid in checkedBundles)) {
                checkedBundles[uuid] = {};
            }
            checkedBundles[uuid][identifier] = removeCheckAfterOperation;
            this.setState({
                checkedBundles: checkedBundles,
                uuidBundlesCheckedCount: bundlesCount,
                showBundleOperationButtons: true,
            });
            // return localIndex
        } else {
            // A bundle is unchecked
            if (
                !(
                    uuid in this.state.uuidBundlesCheckedCount &&
                    identifier in this.state.checkedBundles[uuid]
                )
            ) {
                return;
            }
            if (this.state.uuidBundlesCheckedCount[uuid] === 1) {
                delete this.state.uuidBundlesCheckedCount[uuid];
                delete this.state.checkedBundles[uuid];
            } else {
                this.state.uuidBundlesCheckedCount[uuid] -= 1;
                delete this.state.checkedBundles[uuid][identifier];
            }
            if (Object.keys(this.state.uuidBundlesCheckedCount).length === 0) {
                this.setState({
                    uuidBundlesCheckedCount: {},
                    checkedBundles: {},
                    showBundleOperationButtons: false,
                });
            }
        }
    };

    handleSelectedBundleCommand = (cmd, worksheet_uuid = this.state.ws.uuid) => {
        // This function runs the command for bulk bundle operations
        // The uuid are recorded by handleCheckBundle
        // Refreshes the checkbox after commands
        // If the action failed, the check will persist
        let force_delete = cmd === 'rm' && this.state.forceDelete ? '--force' : null;
        this.setState({ updating: true });
        executeCommand(
            buildTerminalCommand([
                cmd,
                force_delete,
                ...Object.keys(this.state.uuidBundlesCheckedCount),
            ]),
            worksheet_uuid,
        )
            .done(() => {
                this.clearCheckedBundles(() => {
                    toast.info('Executing ' + cmd + ' command', {
                        position: 'top-right',
                        autoClose: 2000,
                        hideProgressBar: true,
                        closeOnClick: true,
                        pauseOnHover: false,
                        draggable: true,
                    });
                });
                this.reloadWorksheet();
            })
            .fail((e) => {
                this.setState({
                    openedDialog: DIALOG_TYPES.OPEN_ERROR_DIALOG,
                    errorDialogMessage: e.responseText,
                    updating: false,
                });
            });
    };

    handleForceDelete = (e) => {
        this.setState({ forceDelete: e.target.checked });
    };

    toggleBundleBulkMessageDialog = () => {
        this.setState({ BulkBundleDialog: null });
    };

    toggleErrorMessageDialog = () => {
        this.setState({ openedDialog: null, errorDialogMessage: '' });
    };

    executeBundleCommand = (cmd_type) => () => {
        this.handleSelectedBundleCommand(cmd_type);
        this.toggleCmdDialogNoEvent(cmd_type);
    };

    executeBundleCommandNoEvent = (cmd_type) => {
        this.handleSelectedBundleCommand(cmd_type);
        this.toggleCmdDialogNoEvent(cmd_type);
    };

    addCopyBundleRowsCallback = (tableID, callback) => {
        this.copyCallbacks[tableID] = callback;
    };

    // Helper functions to deal with commands
    toggleCmdDialog = (cmd_type) => () => {
        this.handleCommand(cmd_type);
    };

    toggleCmdDialogNoEvent = (cmd_type) => {
        this.handleCommand(cmd_type);
    };

    handleCommand = (cmd_type) => {
        if (this.state.openedDialog) {
            this.setState({ openedDialog: null, deleteItemCallback: null });
            return;
        }
        if (cmd_type === 'deleteItem') {
            // This is used to delete markdown blocks
            this.setState({ openedDialog: DIALOG_TYPES.OPEN_DELETE_MARKDOWN });
        }
        if (cmd_type === 'rm') {
            this.setState({ openedDialog: DIALOG_TYPES.OPEN_DELETE_BUNDLE });
        } else if (cmd_type === 'detach') {
            this.setState({ openedDialog: DIALOG_TYPES.OPEN_DETACH });
        } else if (cmd_type === 'kill') {
            this.setState({ openedDialog: DIALOG_TYPES.OPEN_KILL });
        } else if (cmd_type === 'copy' || cmd_type === 'cut') {
            let validBundles = [];
            let cutBundleIds = [];
            let actualCopiedCounts = 0;
            let tableIDs = Object.keys(this.copyCallbacks).sort();
            tableIDs.forEach((tableID) => {
                let copyBundleCallback = this.copyCallbacks[tableID];
                let bundlesChecked = copyBundleCallback();
                bundlesChecked.forEach((bundle) => {
                    if (bundle.name === '<invalid>') {
                        return;
                    }
                    validBundles.push(bundle);
                    actualCopiedCounts += 1;
                });
            });
            // Removes the last new line
            window.localStorage.setItem('CopiedBundles', JSON.stringify(validBundles));
            if (validBundles.length > 0) {
                this.setState({ showPasteButton: true });
            }
            let copycut = cmd_type === 'cut' ? 'Cut ' : 'Copied';
            let toastString =
                actualCopiedCounts > 0
                    ? copycut + actualCopiedCounts + ' bundle'
                    : 'No valid bundle selected';
            if (actualCopiedCounts > 1) {
                toastString += 's';
            }
            if (cmd_type === 'cut') {
                // Remove the bundle lines
                this.removeItemsFromSource(validBundles.map((e) => e.id));
            }
            this.clearCheckedBundles(() => {
                toast.info(toastString, {
                    position: 'top-right',
                    autoClose: 1300,
                    hideProgressBar: true,
                    closeOnClick: true,
                    pauseOnHover: false,
                    draggable: true,
                });
            });
        } else if (cmd_type === 'paste') {
            this.pasteBundlesToWorksheet();
        }
    };

    removeItemsFromSource = (itemIds) => {
        let worksheetUUID = this.state.ws.uuid;
        const url = `/rest/worksheets/${worksheetUUID}/add-items`;
        $.ajax({
            url,
            data: JSON.stringify({ ids: itemIds }),
            contentType: 'application/json',
            type: 'POST',
            success: () => {
                const textDeleted = true;
                const param = { textDeleted };
                this.setState({ deleting: false });
                this.reloadWorksheet(undefined, undefined, param);
            },
            error: (jqHXR, status, error) => {
                this.setState({ deleting: false });
                alert(createAlertText(this.url, jqHXR.responseText));
            },
        });
    };

    confirmBundleRowAction = (code) => {
        if (!(this.state.openedDialog || this.state.BulkBundleDialog)) {
            // no dialog is opened, open bundle row detail
            return false;
        } else if (code === 'KeyX' || code === 'Space') {
            return true;
        } else if (this.state.openedDialog === DIALOG_TYPES.OPEN_DELETE_BUNDLE) {
            this.executeBundleCommandNoEvent('rm');
        } else if (this.state.openedDialog === DIALOG_TYPES.OPEN_DETACH) {
            this.executeBundleCommandNoEvent('detach');
        } else if (this.state.openedDialog === DIALOG_TYPES.OPEN_KILL) {
            this.executeBundleCommandNoEvent('kill');
        }
        return true;
    };
    // BULK OPERATION RELATED CODE ABOVE======================================
    setDeleteItemCallback = (callback) => {
        this.setState({
            deleteItemCallback: callback,
            openedDialog: DIALOG_TYPES.OPEN_DELETE_MARKDOWN,
        });
    };

    pasteBundlesToWorksheet = () => {
        // Unchecks all bundles after pasting
        const data = JSON.parse(window.localStorage.getItem('CopiedBundles'));
        let bundleString = '';
        let items = [];
        data.forEach((bundle) => {
            bundleString += '[]{' + bundle.uuid + '}\n';
            items.push(bundle.uuid);
        });
        // remove the last new line character
        bundleString = bundleString.substr(0, bundleString.length - 1);
        let worksheetUUID = this.state.ws.uuid;
        let after_sort_key;
        if (this.state.focusIndex !== -1 && this.state.focusIndex !== undefined) {
            let currentFocusedBlock = this.state.ws.info.blocks[this.state.focusIndex];
            console.log(this.state.subFocusIndex, currentFocusedBlock);
            after_sort_key = getAfterSortKey(currentFocusedBlock, this.state.subFocusIndex);
        }
        let url = `/rest/worksheets/${worksheetUUID}/add-items`;
        let actualData = { items };
        if (after_sort_key) {
            actualData['after_sort_key'] = after_sort_key;
        }
        actualData['item_type'] = 'bundle';
        $.ajax({
            url,
            data: JSON.stringify(actualData),
            contentType: 'application/json',
            type: 'POST',
            success: () => {
                const moveIndex = true;
                const param = { moveIndex };
                this.reloadWorksheet(undefined, undefined, param);
            },
            error: (jqHXR) => {
                alert(createAlertText(this.url, jqHXR.responseText));
            },
        });
    };

    clearCheckedBundles = (clear_callback) => {
        // Clear the checks
        Object.keys(this.state.checkedBundles).forEach((uuid) => {
            if (this.state.checkedBundles[uuid] !== undefined) {
                Object.keys(this.state.checkedBundles[uuid]).forEach((identifier) => {
                    if (
                        this.state.checkedBundles[uuid] &&
                        this.state.checkedBundles[uuid][identifier] !== undefined
                    ) {
                        this.state.checkedBundles[uuid][identifier]();
                    }
                });
            }
        });

        this.setState(
            {
                uuidBundlesCheckedCount: {},
                checkedBundles: {},
                showBundleOperationButtons: false,
                updating: false,
            },
            clear_callback,
        );
        this.bundleTableID = new Set();
        this.copyCallbacks = {};
    };

    onAsyncItemLoad = (focusIndex, item) => {
        this.setState({
            ws: {
                ...this.state.ws,
                info: {
                    ...this.state.ws.info,
                    // immutably change item at index *focusIndex*
                    blocks: Object.assign([], this.state.ws.info.blocks, { [focusIndex]: item }),
                },
            },
        });
    };

    setFocus = (index, subIndex, shouldScroll = true) => {
        var info = this.state.ws.info;
        // prevent multiple clicking from resetting the index
        if (index === this.state.focusIndex && subIndex === this.state.subFocusIndex) {
            return;
        }
        const item = this.refs.list.refs['item' + index];
        if (item && (!item.props || !item.props.item)) {
            // Skip "no search results" items and scroll past them.
            const offset = index - this.state.focusIndex;
            if (offset === 0) {
                return;
            }
            this.setFocus(index + offset, subIndex, shouldScroll);
            return;
        }
        // resolve to the last item that contains bundle(s)
        if (index === 'end') {
            index = -1;
            for (var i = info.blocks.length - 1; i >= 0; i--) {
                if (info.blocks[i].bundles_spec) {
                    index = i;
                    break;
                }
            }
        }
        // resolve to the last row of the selected item
        if (subIndex === 'end') {
            subIndex = (this._numTableRows(info.blocks[index]) || 1) - 1;
        }
        if (
            index < -1 ||
            index >= info.blocks.length ||
            subIndex < -1 ||
            subIndex >= (this._numTableRows(info.blocks[index]) || 1)
        ) {
            console.log('Out of bounds');
            return; // Out of bounds (note index = -1 is okay)
        }
        let focusedBundleUuidList = [];
        if (index !== -1) {
            // index !== -1 means something is selected.
            // focusedBundleUuidList is a list of uuids of all bundles after the selected bundle (itself included)
            // Say the selected bundle has focusIndex 1 and subFocusIndex 2, then focusedBundleUuidList will include the uuids of
            // all the bundles that have focusIndex 1 and subFocusIndex >= 2, and also all the bundles that have focusIndex > 1
            for (var i = index; i < info.blocks.length; i++) {
                if (info.blocks[i].bundles_spec) {
                    var j = i === index ? subIndex : 0;
                    for (; j < (this._numTableRows(info.blocks[i]) || 1); j++) {
                        focusedBundleUuidList.push(
                            info.blocks[i].bundles_spec.bundle_infos[j].uuid,
                        );
                    }
                }
            }
        }
        // Change the focus - triggers updating of all descendants.
        this.setState({
            focusIndex: index,
            subFocusIndex: subIndex,
            focusedBundleUuidList: focusedBundleUuidList,
            showNewRun: false,
            showNewText: false,
            uploadAnchor: null,
            showNewRerun: false,
        });
        if (shouldScroll) {
            this.scrollToItem(index, subIndex);
        }
    };

    scrollToItem = (index, subIndex) => {
        // scroll the window to keep the focused element in view if needed
        var __innerScrollToItem = function(index, subIndex) {
            // Compute the current position of the focused item.
            var pos;
            if (index === -1) {
                pos = -1000000; // Scroll all the way to the top
            } else {
                var item = this.refs.list.refs['item' + index];
                if (!item) {
                    // Don't scroll to an item if it doesn't exist.
                    return;
                }
                if (this._numTableRows(item.props.item)) {
                    item = item.refs['row' + subIndex]; // Specifically, the row
                }
                var node = ReactDOM.findDOMNode(item);
                pos = node.getBoundingClientRect().top;
            }
            keepPosInView(pos);
        };

        // Throttle so that if keys are held down, we don't suffer a huge lag.
        if (this.throttledScrollToItem === undefined)
            this.throttledScrollToItem = _.throttle(__innerScrollToItem, 50).bind(this);
        this.throttledScrollToItem(index, subIndex);
    };

    componentDidMount() {
        this.fetch({
            brief: true,
            success: function(data) {
                $('#worksheet_content').show();
                this.setState({
                    updating: false,
                    version: this.state.version + 1,
                    numOfBundles: this.getNumOfBundles(),
                });
                // Fix out of bounds.
            }.bind(this),
            error: function(xhr, status, err) {
                this.setState({
                    openedDialog: DIALOG_TYPES.OPEN_ERROR_DIALOG,
                    errorDialogMessage: xhr.responseText,
                    isValid: false,
                });
            }.bind(this),
        });

        // Initialize history stack
        window.history.replaceState({ uuid: this.state.ws.uuid }, '', window.location.pathname);
        $('body').addClass('ws-interface');
        $.ajax({
            url: '/rest/user',
            dataType: 'json',
            cache: false,
            type: 'GET',
            success: function(data) {
                var userInfo = data.data.attributes;
                userInfo.user_id = data.data.id;
                this.setState({
                    userInfo: userInfo,
                });
            }.bind(this),
            error: function(xhr, status, err) {
                console.error(xhr.responseText);
            },
        });
    }

    canEdit() {
        var info = this.state.ws.info;
        return info && info.edit_permission;
    }

    viewMode = () => {
        this.toggleEditMode(false, true);
    };
    discardChanges = () => {
        this.toggleEditMode(false, false);
    };
    editMode = () => {
        this.toggleEditMode(true);
    };
    handleActionBarFocus = (event) => {
        this.setState({ activeComponent: 'action' });
        // just scroll to the top of the page.
        // Add the stop() to keep animation events from building up in the queue
        $('#command_line').data('resizing', null);
        $('body')
            .stop(true)
            .animate({ scrollTop: 0 }, 250);
    };
    handleActionBarBlur = (event) => {
        // explicitly close terminal because we're leaving the action bar
        // $('#command_line').terminal().focus(false);
        this.setState({ activeComponent: 'list' });
        $('#command_line').data('resizing', null);
        $('#ws_search').removeAttr('style');
    };
    toggleInformationModal = () => {
        this.setState({ showInformationModal: !this.state.showInformationModal });
    };
    toggleWorksheetSize = () => {
        let newPercentage =
            this.state.worksheetWidthPercentage === DEFAULT_WORKSHEET_WIDTH
                ? EXPANDED_WORKSHEET_WIDTH
                : DEFAULT_WORKSHEET_WIDTH;
        window.localStorage.setItem(LOCAL_STORAGE_WORKSHEET_WIDTH, newPercentage);
        this.setState({ worksheetWidthPercentage: newPercentage });
    };
    setupEventHandlers() {
        // Load worksheet from history when back/forward buttons are used.
        let editPermission = this.state.ws.info && this.state.ws.info.edit_permission;

        window.onpopstate = function(event) {
            if (event.state === null) return;
            this.setState({
                ws: {
                    uuid: event.state.uuid,
                    info: null,
                },
            });
            this.reloadWorksheet();
        }.bind(this);

        if (this.state.activeComponent === 'action') {
            // no need for other keys, we have the action bar focused
            return;
        }

        if (!this.state.ws.info) {
            // disable all keyboard shortcuts when loading worksheet
            return;
        }
        if (!(this.state.openedDialog || this.state.BulkBundleDialog)) {
            // Only enable these shortcuts when no dialog is opened
            Mousetrap.bind(
                ['shift+r'],
                function(e) {
                    this.reloadWorksheet(undefined, undefined);
                    toast.info('🦄 Worksheet refreshed!', {
                        position: 'top-right',
                        autoClose: 1500,
                        hideProgressBar: false,
                        closeOnClick: true,
                        pauseOnHover: false,
                        draggable: true,
                    });
                }.bind(this),
            );

            // Show/hide web terminal (action bar)
            Mousetrap.bind(
                ['shift+c'],
                function(e) {
                    this.toggleActionBar();
                }.bind(this),
            );

            // Focus on web terminal (action bar)
            Mousetrap.bind(
                ['c c'],
                function(e) {
                    this.focusActionBar();
                }.bind(this),
            );

            // Toggle edit mode
            Mousetrap.bind(
                ['shift+e'],
                function(e) {
                    this.toggleEditMode();
                    return false;
                }.bind(this),
            );

            // Focus on search
            Mousetrap.bind(['a+f'], function(e) {
                document.getElementById('codalab-search-bar').focus();
                return false; //prevent keypress to bubble
            });

            Mousetrap.bind(
                ['up', 'k'],
                function(e) {
                    e.preventDefault(); // Prevent automatic scrolling from up/down arrow keys
                    var focusIndex = this.state.focusIndex;
                    var subFocusIndex = this.state.subFocusIndex;
                    var wsItems = this.state.ws.info.blocks;

                    if (focusIndex === 0 && subFocusIndex === 0) {
                        // Deselect all item when selecting up above the first item.
                        this.setFocus(-1, 0);
                    } else if (
                        focusIndex >= 0 &&
                        (wsItems[focusIndex].mode === 'table_block' ||
                            wsItems[focusIndex].mode === 'subworksheets_block')
                    ) {
                        // worksheet_item_interface and table_item_interface do the exact same thing anyway right now
                        if (focusIndex === 0 && subFocusIndex === 0) {
                            // stay on the first row
                            return;
                        }
                        if (subFocusIndex - 1 < 0) {
                            this.setFocus(focusIndex - 1 < 0 ? 0 : focusIndex - 1, 'end'); // Move out of this table to the item above the current table
                        } else {
                            this.setFocus(focusIndex, subFocusIndex - 1);
                        }
                    } else if (focusIndex > 0) {
                        // worksheet_items.jsx
                        this.setFocus(focusIndex - 1, 'end');
                    }
                }.bind(this),
            );

            Mousetrap.bind(
                ['down', 'j'],
                function(e) {
                    e.preventDefault(); // Prevent automatic scrolling from up/down arrow keys
                    var focusIndex = this.state.focusIndex;
                    var subFocusIndex = this.state.subFocusIndex;
                    var wsItems = this.state.ws.info.blocks;
                    if (
                        focusIndex >= 0 &&
                        (wsItems[focusIndex].mode === 'table_block' ||
                            wsItems[focusIndex].mode === 'subworksheets_block')
                    ) {
                        if (subFocusIndex + 1 >= this._numTableRows(wsItems[focusIndex])) {
                            this.setFocus(focusIndex + 1, 0);
                        } else {
                            this.setFocus(focusIndex, subFocusIndex + 1);
                        }
                    } else {
                        if (focusIndex < wsItems.length - 1) this.setFocus(focusIndex + 1, 0);
                    }
                }.bind(this),
            );
            if (!this.state.showBundleOperationButtons && editPermission) {
                // insert text after current cell
                Mousetrap.bind(
                    ['a t'],
                    function(e) {
                        // if no active focus, scroll to the bottom position
                        if (this.state.focusIndex < 0) {
                            $('html, body').animate({ scrollTop: $(document).height() }, 'fast');
                        }
                        this.setState({ showNewText: true });
                    }.bind(this),
                    'keyup',
                );

                // upload after current cell
                Mousetrap.bind(
                    ['a u'],
                    function(e) {
                        // if no active focus, scroll to the bottom position
                        if (this.state.focusIndex < 0) {
                            $('html, body').animate({ scrollTop: $(document).height() }, 'fast');
                        }
                        document.querySelector('#upload-button').click();
                    }.bind(this),
                    'keyup',
                );
                // run after current cell
                Mousetrap.bind(
                    ['a r'],
                    function(e) {
                        // if no active focus, scroll to the bottom position
                        if (this.state.focusIndex < 0) {
                            $('html, body').animate({ scrollTop: $(document).height() }, 'fast');
                        }
                        this.setState({ showNewRun: true });
                    }.bind(this),
                    'keyup',
                );
                // edit and rerun current bundle
                Mousetrap.bind(
                    ['a n'],
                    function(e) {
                        if (this.state.focusIndex < 0) return;
                        this.setState({ showNewRerun: true });
                    }.bind(this),
                    'keyup',
                );
            }
        }
        Mousetrap.bind(['?'], (e) => {
            this.setState({
                showInformationModal: true,
            });
        });
        Mousetrap.bind(['+'], (e) => {
            this.toggleWorksheetSize();
        });

<<<<<<< HEAD
        if (this.state.openDeleteItem) {
=======
        Mousetrap.bind(['esc'], (e) => {
            ContextMenuMixin.closeContextMenu();
        });

        if (this.state.openedDialog === DIALOG_TYPES.OPEN_DELETE_MARKDOWN) {
>>>>>>> 204d722f
            Mousetrap.bind(
                ['enter'],
                function(e) {
                    e.preventDefault();
                    if (this.state.openedDialog === DIALOG_TYPES.OPEN_DELETE_MARKDOWN) {
                        this.state.deleteItemCallback();
                        this.toggleCmdDialogNoEvent('deleteItem');
                    }
                }.bind(this),
            );
        }
        // paste after current focused cell
        if (this.state.ws.info.edit_permission) {
            Mousetrap.bind(
                ['a v'],
                function(e) {
                    this.pasteBundlesToWorksheet();
                }.bind(this),
                'keyup',
            );
        }

        if (this.state.showBundleOperationButtons) {
            // Below are allowed shortcut even when a dialog is opened===================
            // The following three are bulk bundle operation shortcuts
            Mousetrap.bind(['a c'], () => {
                if (this.state.openedDialog) {
                    return;
                }
                this.toggleCmdDialogNoEvent('copy');
            });
            if (this.state.ws.info.edit_permission) {
                Mousetrap.bind(['backspace', 'del'], () => {
                    if (
                        this.state.openedDialog &&
                        this.state.openedDialog !== DIALOG_TYPES.OPEN_DELETE_BUNDLE
                    ) {
                        return;
                    }
                    this.toggleCmdDialogNoEvent('rm');
                });
                Mousetrap.bind(['a d'], () => {
                    if (
                        this.state.openedDialog &&
                        this.state.openedDialog !== DIALOG_TYPES.OPEN_DETACH
                    ) {
                        return;
                    }
                    this.toggleCmdDialogNoEvent('detach');
                });
                Mousetrap.bind(['a k'], () => {
                    if (
                        this.state.openedDialog &&
                        this.state.openedDialog !== DIALOG_TYPES.OPEN_KILL
                    ) {
                        return;
                    }
                    this.toggleCmdDialogNoEvent('kill');
                });
                Mousetrap.bind(['a z'], () => {
                    if (this.state.openDetach || this.state.openDelete || this.state.openKill) {
                        return;
                    }
                    this.toggleCmdDialogNoEvent('cut');
                });

                // Confirm bulk bundle operation
                if (this.state.openedDialog) {
                    Mousetrap.bind(
                        ['enter'],
                        function(e) {
                            if (this.state.openedDialog === DIALOG_TYPES.OPEN_DELETE_BUNDLE) {
                                this.executeBundleCommandNoEvent('rm');
                            } else if (this.state.openedDialog === DIALOG_TYPES.OPEN_KILL) {
                                this.executeBundleCommandNoEvent('kill');
                            } else if (this.state.openedDialog === DIALOG_TYPES.OPEN_DETACH) {
                                this.executeBundleCommandNoEvent('detach');
                            }
                        }.bind(this),
                    );

                    // Select/Deselect to force delete during deletion dialog
                    Mousetrap.bind(
                        ['f'],
                        function() {
                            //force deletion through f
                            if (this.state.openedDialog === DIALOG_TYPES.OPEN_DELETE_BUNDLE) {
                                this.setState({ forceDelete: !this.state.forceDelete });
                            }
                        }.bind(this),
                    );
                }
            }
        }
        //====================Bulk bundle operations===================
    }

    toggleEditMode(editMode, saveChanges) {
        if (editMode === undefined) editMode = !this.state.editMode; // Toggle by default

        if (saveChanges === undefined) saveChanges = true;

        if (!editMode) {
            // Going out of raw mode - save the worksheet.
            if (this.canEdit()) {
                var editor = ace.edit('worksheet-editor');
                if (saveChanges) {
                    this.state.ws.info.source = editor.getValue().split('\n');
                }
                var rawIndex = editor.getCursorPosition().row;
                this.setState({
                    editMode: editMode,
                    editorEnabled: false,
                }); // Needs to be after getting the raw contents
                if (saveChanges) {
                    this.saveAndUpdateWorksheet(saveChanges, rawIndex);
                } else {
                    this.reloadWorksheet(undefined, rawIndex);
                }
            } else {
                // Not allowed to edit the worksheet.
                this.setState({
                    editMode: editMode,
                    editorEnabled: false,
                });
            }
        } else {
            // Go into edit mode.
            this.setState({ editMode: editMode });
            this.clearCheckedBundles();
            $('#worksheet-editor').focus(); // Needs to be before focusing
        }
    }

    // updateRunBundles fetch all the "unfinished" bundles in the worksheet, and recursively call itself until all the bundles in the worksheet are finished.
    updateRunBundles = (worksheetUuid, numTrials, updatingBundleUuids) => {
        var bundleUuids = updatingBundleUuids
            ? updatingBundleUuids
            : this.state.updatingBundleUuids;
        var startTime = new Date().getTime();
        var self = this;
        var queryParams = Object.keys(bundleUuids)
            .map(function(bundle_uuid) {
                return 'uuid=' + bundle_uuid;
            })
            .join('&');
        $.ajax({
            type: 'GET',
            url: '/rest/interpret/worksheet/' + worksheetUuid + '?' + queryParams,
            dataType: 'json',
            cache: false,
            success: function(worksheet_content) {
                if (this.state.isUpdatingBundles && worksheet_content.uuid === this.state.ws.uuid) {
                    if (worksheet_content.blocks) {
                        self.reloadWorksheet(worksheet_content.blocks);
                    }
                    var endTime = new Date().getTime();
                    var guaranteedDelayTime = Math.min(3000, numTrials * 1000);
                    // Since we don't want to flood the server with too many requests, we enforce a guaranteedDelayTime.
                    // guaranteedDelayTime is usually 3 seconds, except that we make the first two delays 1 second and 2 seconds respectively in case of really quick jobs.
                    // delayTime is also at least five times the amount of time it takes for the last request to complete
                    var delayTime = Math.max(guaranteedDelayTime, (endTime - startTime) * 5);
                    setTimeout(function() {
                        self.updateRunBundles(worksheetUuid, numTrials + 1);
                    }, delayTime);
                    startTime = endTime;
                }
            }.bind(this),
            error: function(xhr, status, err) {
                this.setState({
                    openedDialog: DIALOG_TYPES.OPEN_ERROR_DIALOG,
                    errorDialogMessage: xhr.responseText,
                });
                $('#worksheet_container').hide();
            },
        });
    };

    // Everytime the worksheet is updated, checkRunBundle will loop through all the bundles and find the "unfinished" ones (not ready or failed).
    // If there are unfinished bundles and we are not updating bundles now, call updateRunBundles, which will recursively call itself until all the bundles in the worksheet are finished.
    // this.state.updatingBundleUuids keeps track of the "unfinished" bundles in the worksheet at every moment.
    checkRunBundle(info) {
        var updatingBundleUuids = _.clone(this.state.updatingBundleUuids);
        if (info && info.blocks.length > 0) {
            var items = info.blocks;
            for (var i = 0; i < items.length; i++) {
                if (items[i].bundles_spec) {
                    for (var j = 0; j < items[i].bundles_spec.bundle_infos.length; j++) {
                        var bundle_info = items[i].bundles_spec.bundle_infos[j];
                        if (bundle_info.bundle_type === 'run') {
                            if (bundle_info.state !== 'ready' && bundle_info.state !== 'failed') {
                                updatingBundleUuids[bundle_info.uuid] = true;
                            } else {
                                if (bundle_info.uuid in updatingBundleUuids)
                                    delete updatingBundleUuids[bundle_info.uuid];
                            }
                        }
                    }
                }
            }
            if (Object.keys(updatingBundleUuids).length > 0 && !this.state.isUpdatingBundles) {
                this.setState({ isUpdatingBundles: true });
                this.updateRunBundles(info.uuid, 1, updatingBundleUuids);
            } else if (
                Object.keys(updatingBundleUuids).length === 0 &&
                this.state.isUpdatingBundles
            ) {
                this.setState({ isUpdatingBundles: false });
            }
            this.setState({ updatingBundleUuids: updatingBundleUuids });
        }
    }

    componentDidUpdate(prevProps, prevState) {
        if (this.state.editMode && !this.state.editorEnabled) {
            this.setState({ editorEnabled: true });
            var editor = ace.edit('worksheet-editor');
            editor.$blockScrolling = Infinity;
            editor.session.setUseWrapMode(false);
            editor.setShowPrintMargin(false);
            editor.session.setMode('ace/mode/markdown', function() {
                editor.session.$mode.blockComment = { start: '//', end: '' };
            });
            if (!this.canEdit()) {
                editor.setOptions({
                    readOnly: true,
                    highlightActiveLine: false,
                    highlightGutterLine: false,
                });
                editor.renderer.$cursorLayer.element.style.opacity = 0;
            } else {
                editor.commands.addCommand({
                    name: 'save',
                    bindKey: { win: 'Ctrl-Enter', mac: 'Ctrl-Enter' },
                    exec: function() {
                        this.toggleEditMode();
                    }.bind(this),
                    readOnly: true,
                });
                editor.commands.addCommand({
                    name: 'exit',
                    bindKey: { win: 'Esc', mac: 'Esc' },
                    exec: function() {
                        this.discardChanges();
                    }.bind(this),
                });
                editor.focus();

                var rawIndex;
                var cursorColumnPosition;
                if (this.state.focusIndex === -1) {
                    // Above the first item
                    rawIndex = 0;
                    cursorColumnPosition = 0;
                } else {
                    var item = this.state.ws.info.blocks[this.state.focusIndex];
                    // For non-tables such as search and wsearch, we have subFocusIndex, but not backed by raw items, so use 0.
                    var focusIndexPair =
                        this.state.focusIndex +
                        ',' +
                        (item.mode === 'table_block' || item.mode === 'subworksheets_block'
                            ? this.state.subFocusIndex
                            : 0);
                    rawIndex = this.state.ws.info.block_to_raw[focusIndexPair];
                }

                // When clicking "Edit Source" from one of the rows in a search results block, go to the line of the corresponding search directive.
                if (rawIndex === undefined) {
                    focusIndexPair = [this.state.focusIndex, 0].join(',');
                    rawIndex = this.state.ws.info.block_to_raw[focusIndexPair];
                }

                if (rawIndex === undefined) {
                    console.error(
                        "Can't map %s (focusIndex %d, subFocusIndex %d) to raw index",
                        focusIndexPair,
                        this.state.focusIndex,
                        this.state.subFocusIndex,
                    );
                    return;
                }
                if (cursorColumnPosition === undefined)
                    cursorColumnPosition = editor.session.getLine(rawIndex).length; // End of line
                editor.gotoLine(rawIndex + 1, cursorColumnPosition);
                editor.renderer.scrollToRow(rawIndex);
            }
        }
        if (prevState.showActionBar !== this.state.showActionBar) {
            // Hack to make sure that the <Sticky> component in WorksheetHeader.js updates.
            // This is needed because otherwise the header doesn't move up or down as needed
            // when the action bar is shown / hidden.
            window.scrollTo(window.scrollX, window.scrollY + 1);
        }
    }

    toggleActionBar() {
        this.setState({ showActionBar: !this.state.showActionBar });
    }

    focusActionBar() {
        this.setState({ activeComponent: 'action' });
        this.setState({ showActionBar: true });
        $('#command_line')
            .terminal()
            .focus();
    }

    ensureIsArray(bundle_info) {
        if (!bundle_info) return null;
        if (!Array.isArray(bundle_info)) {
            bundle_info = [bundle_info];
        }
        return bundle_info;
    }

    getNumOfBundles() {
        var items = this.state.ws.info && this.state.ws.info.blocks;
        if (!items) return 0;
        var count = 0;
        for (var i = 0; i < items.length; i++) {
            if (items[i].bundles_spec) {
                count += items[i].bundles_spec.bundle_infos.length;
            }
        }
        return count;
    }

    // If partialUpdateItems is undefined, we will fetch the whole worksheet.
    // Otherwise, partialUpdateItems is a list of item parallel to ws.info.blocks that contain only items that need updating.
    // More spefically, all items that don't contain run bundles that need updating are null.
    // Also, a non-null item could contain a list of bundle_infos, which represent a list of bundles. Usually not all of them need updating.
    // The bundle_infos for bundles that don't need updating are also null.
    // If rawIndexAfterEditMode is defined, this reloadWorksheet is called right after toggling editMode. It should resolve rawIndex to (focusIndex, subFocusIndex) pair.
    reloadWorksheet = (
        partialUpdateItems,
        rawIndexAfterEditMode,
        { moveIndex = false, textDeleted = false } = {},
    ) => {
        let itemHeights = {};
        if (this.refs.list && this.refs.list.refs) {
            for (let refName in this.refs.list.refs) {
                itemHeights[refName] = ReactDOM.findDOMNode(
                    this.refs.list.refs[refName],
                ).clientHeight;
            }
        }
        this.setState({ itemHeights });
        if (partialUpdateItems === undefined) {
            $('#update_progress').show();
            this.setState({ updating: true });
            this.fetch({
                brief: true,
                success: function(data) {
                    if (this.state.ws.uuid !== data.uuid) {
                        this.setState({
                            updating: false,
                            version: this.state.version + 1,
                        });
                        return false;
                    }
                    $('#update_progress').hide();
                    $('#worksheet_content').show();
                    var items = this.state.ws.info.blocks;
                    var numOfBundles = this.getNumOfBundles();
                    var focus = this.state.focusIndex;
                    if (rawIndexAfterEditMode !== undefined) {
                        var focusIndexPair = this.state.ws.info.raw_to_block[rawIndexAfterEditMode];
                        if (focusIndexPair === undefined) {
                            console.error(
                                "Can't map raw index " +
                                    rawIndexAfterEditMode +
                                    ' to item index pair',
                            );
                            focusIndexPair = [0, 0]; // Fall back to default
                        }

                        if (focusIndexPair === null) {
                            // happens in the case of an empty worksheet
                            this.setFocus(-1, 0);
                        } else {
                            this.setFocus(focusIndexPair[0], focusIndexPair[1]);
                        }
                    } else if (
                        this.state.numOfBundles !== -1 &&
                        numOfBundles > this.state.numOfBundles
                    ) {
                        // If the number of bundles increases then the focus should be on the new bundle.
                        // if the current focus is not on a table
                        if (
                            items[focus] &&
                            items[focus].mode &&
                            items[focus].mode !== 'table_block'
                        ) {
                            this.setFocus(focus >= 0 ? focus + 1 : 'end', 0);
                        } else if (this.state.subFocusIndex !== undefined) {
                            // Focus on the next bundle row
                            this.setFocus(focus >= 0 ? focus : 'end', this.state.subFocusIndex + 1);
                        } else {
                            this.setFocus(focus >= 0 ? focus : 'end', 'end');
                        }
                    } else if (numOfBundles < this.state.numOfBundles) {
                        // If the number of bundles decreases, then focus should be on the same bundle as before
                        // unless that bundle doesn't exist anymore, in which case we select the one above it.
                        // the deleted bundle is the only item of the table
                        if (this.state.subFocusIndex === 0) {
                            // the deleted item is the last item of the worksheet
                            if (items.length === focus + 1) {
                                this.setFocus(focus - 1, 0);
                            } else {
                                this.setFocus(focus, 0);
                            }
                            // the deleted bundle is the last item of the table
                            // note that for some reason subFocusIndex begins with 1, not 0
                        } else if (this._numTableRows(items[focus]) === this.state.subFocusIndex) {
                            this.setFocus(focus, this.state.subFocusIndex - 1);
                        } else {
                            this.setFocus(focus, this.state.subFocusIndex);
                        }
                    } else {
                        if (moveIndex) {
                            // for adding a new cell, we want the focus to be the one below the current focus
                            this.setFocus(focus >= 0 ? focus + 1 : items.length - 1, 0);
                        }
                        if (textDeleted) {
                            // When deleting text, we want the focus to stay at the same index,
                            // unless it is the last item in the worksheet, at which point the
                            // focus goes to the last item in the worksheet.
                            this.setFocus(items.length === focus ? items.length - 1 : focus, 'end');
                        }
                    }
                    this.setState({
                        updating: false,
                        version: this.state.version + 1,
                        numOfBundles: numOfBundles,
                    });
                    this.checkRunBundle(this.state.ws.info);
                }.bind(this),
                error: function(xhr, status, err) {
                    this.setState({
                        updating: false,
                        openedDialog: DIALOG_TYPES.OPEN_ERROR_DIALOG,
                        errorDialogMessage: xhr.responseText,
                    });
                    $('#update_progress').hide();
                    $('#worksheet_container').hide();
                }.bind(this),
            });
        } else {
            var ws = _.clone(this.state.ws);
            for (var i = 0; i < partialUpdateItems.length; i++) {
                if (!partialUpdateItems[i]) continue;
                // update interpreted items
                ws.info.blocks[i] = partialUpdateItems[i];
            }
            this.setState({ ws: ws, version: this.state.version + 1 });
            this.checkRunBundle(ws.info);
        }
    };

    openWorksheet = (uuid) => {
        // Change to a different worksheet. This does not call reloadWorksheet().
        this.setState({
            ws: {
                uuid,
                info: null,
            },
        });

        // Note: this is redundant if we're doing 'cl work' from the action bar,
        // but is necessary if triggered in other ways.
        this.reloadWorksheet();

        // Create a new entry in the browser history with new URL.
        window.history.pushState({ uuid: this.state.ws.uuid }, '', '/worksheets/' + uuid + '/');
    };

    saveAndUpdateWorksheet = (fromRaw, rawIndex) => {
        this.saveWorksheet({
            success: function(data) {
                this.setState({ updating: false });
                this.reloadWorksheet(undefined, rawIndex);
            }.bind(this),
            error: function(xhr, status, err) {
                this.setState({ updating: false });
                $('#update_progress').hide();
                $('#save_error').show();
                this.setState({
                    openedDialog: DIALOG_TYPES.OPEN_ERROR_DIALOG,
                    errorDialogMessage: xhr.responseText,
                });
                if (fromRaw) {
                    this.toggleEditMode(true);
                }
            }.bind(this),
        });
    };

    deleteWorksheetAction = () => {
        this.deleteWorksheet({
            success: function(data) {
                this.setState({ updating: false });
                window.location = '/rest/worksheets/?name=dashboard';
            }.bind(this),
            error: function(xhr, status, err) {
                this.setState({ updating: false });
                $('#update_progress').hide();
                $('#save_error').show();
                this.setState({
                    openedDialog: DIALOG_TYPES.OPEN_ERROR_DIALOG,
                    errorDialogMessage: xhr.responseText,
                });
            }.bind(this),
        });
    };

    showUploadMenu = (e) => {
        // pause mousetrap events such as up, down, and enter
        Mousetrap.pause();
        let form = document.querySelector('#upload-menu');

        Mousetrap(form).bind(['enter'], function(e) {
            e.stopPropagation();
            document.querySelector('label[for=' + e.target.firstElementChild.htmlFor + ']').click();
        });

        this.setState({ uploadAnchor: e.currentTarget });
    };

    render() {
        const { classes } = this.props;
        const { anchorEl, uploadAnchor } = this.state;

        this.setupEventHandlers();
        var info = this.state.ws.info;
        var rawWorksheet = info && info.source.join('\n');
        var editPermission = info && info.edit_permission;
        var canEdit = this.canEdit() && this.state.editMode;

        var searchClassName = this.state.showActionBar ? '' : 'search-hidden';
        var editableClassName = canEdit ? 'editable' : '';
        var disableWorksheetEditing = this.canEdit() ? '' : 'disabled';
        var sourceStr = editPermission ? 'Edit Source' : 'View Source';
        var editFeatures = (
            <div style={{ display: 'inline-block' }}>
                <Button
                    onClick={this.editMode}
                    size='small'
                    color='inherit'
                    aria-label='Edit Source'
                    disabled={!info}
                >
                    <EditIcon className={classes.buttonIcon} />
                    {sourceStr}
                </Button>
                <Button
                    onClick={(e) => this.toggleActionBar()}
                    size='small'
                    color='inherit'
                    aria-label='Expand CLI'
                    id='terminal-button'
                    disabled={!info}
                >
                    {this.state.showActionBar ? (
                        <ContractIcon className={classes.buttonIcon} />
                    ) : (
                        <ExpandIcon className={classes.buttonIcon} />
                    )}
                    {this.state.showActionBar ? 'HIDE TERMINAL' : 'SHOW TERMINAL'}
                </Button>
                <Button
                    onClick={(e) =>
                        this.setState({ openedDialog: DIALOG_TYPES.OPEN_DELETE_WORKSHEET })
                    }
                    size='small'
                    color='inherit'
                    aria-label='Delete Worksheet'
                    disabled={!editPermission}
                >
                    <Tooltip
                        disableFocusListener
                        disableTouchListener
                        title='Delete this worksheet'
                    >
                        <DeleteIcon />
                    </Tooltip>
                </Button>
            </div>
        );

        var editModeFeatures = (
            <div
                onMouseMove={(ev) => {
                    ev.stopPropagation();
                }}
                style={{ display: 'inline-block' }}
            >
                <Button
                    onClick={this.viewMode}
                    disabled={disableWorksheetEditing}
                    size='small'
                    color='inherit'
                    aria-label='Save Edit'
                >
                    <SaveIcon className={classes.buttonIcon} />
                    Save
                </Button>
                <Button
                    onClick={this.discardChanges}
                    size='small'
                    color='inherit'
                    aria-label='Discard Edit'
                >
                    <UndoIcon className={classes.buttonIcon} />
                    Discard
                </Button>
            </div>
        );

        if (info && info.blocks.length) {
            // Non-empty worksheet
        } else {
            $('.empty-worksheet').fadeIn();
        }

        var raw_display = (
            <div>
                Press ctrl-enter to save. See{' '}
                <a
                    target='_blank'
                    href='https://codalab-worksheets.readthedocs.io/en/latest/Worksheet-Markdown'
                >
                    markdown syntax
                </a>
                .<div id='worksheet-editor'>{rawWorksheet}</div>
            </div>
        );

        var action_bar_display = (
            <WorksheetActionBar
                ref={'action'}
                ws={this.state.ws}
                handleFocus={this.handleActionBarFocus}
                handleBlur={this.handleActionBarBlur}
                active={this.state.activeComponent === 'action'}
                reloadWorksheet={this.reloadWorksheet}
                openWorksheet={this.openWorksheet}
                editMode={this.editMode}
                setFocus={this.setFocus}
                hidden={!this.state.showActionBar}
            />
        );

        var items_display = (
            <WorksheetItemList
                ref={'list'}
                active={this.state.activeComponent === 'list'}
                ws={this.state.ws}
                version={this.state.version}
                canEdit={canEdit}
                focusIndex={this.state.focusIndex}
                subFocusIndex={this.state.subFocusIndex}
                setFocus={this.setFocus}
                reloadWorksheet={this.reloadWorksheet}
                saveAndUpdateWorksheet={this.saveAndUpdateWorksheet}
                openWorksheet={this.openWorksheet}
                focusActionBar={this.focusActionBar}
                ensureIsArray={this.ensureIsArray}
                showNewRun={this.state.showNewRun}
                showNewText={this.state.showNewText}
                showNewRerun={this.state.showNewRerun}
                onHideNewRun={() => this.setState({ showNewRun: false })}
                onHideNewText={() => this.setState({ showNewText: false })}
                onHideNewRerun={() => this.setState({ showNewRerun: false })}
                handleCheckBundle={this.handleCheckBundle}
                confirmBundleRowAction={this.confirmBundleRowAction}
                setDeleteItemCallback={this.setDeleteItemCallback}
                addCopyBundleRowsCallback={this.addCopyBundleRowsCallback}
                onAsyncItemLoad={this.onAsyncItemLoad}
                itemHeights={this.state.itemHeights}
            />
        );

        var worksheet_display = this.state.editMode ? raw_display : items_display;
        var editButtons = this.state.editMode ? editModeFeatures : editFeatures;
        if (!this.state.isValid) {
            return <ErrorMessage message={"Not found: '/worksheets/" + this.state.ws.uuid + "'"} />;
        }

        var worksheet_dialogs = (
            <WorksheetDialogs
                openedDialog={this.state.openedDialog}
                closeDialog={() => {
                    this.setState({ openedDialog: null });
                }}
                errorDialogMessage={this.state.errorDialogMessage}
                toggleCmdDialog={this.toggleCmdDialog}
                toggleCmdDialogNoEvent={this.toggleCmdDialogNoEvent}
                toggleErrorMessageDialog={this.toggleErrorMessageDialog}
                deleteWorksheetAction={this.deleteWorksheetAction}
                executeBundleCommand={this.executeBundleCommand}
                forceDelete={this.state.forceDelete}
                handleForceDelete={this.handleForceDelete}
                deleteItemCallback={this.state.deleteItemCallback}
            />
        );
        if (info && info.title) {
            document.title = info.title;
        }

        return (
            <React.Fragment>
                <WorksheetHeader
                    showActionBar={this.state.showActionBar}
                    canEdit={this.canEdit()}
                    info={info}
                    classes={classes}
                    renderPermissions={renderPermissions}
                    reloadWorksheet={this.reloadWorksheet}
                    editButtons={editButtons}
                    anchorEl={anchorEl}
                    setAnchorEl={(e) => this.setState({ anchorEl: e })}
                    onShowNewRun={() => this.setState({ showNewRun: true })}
                    onShowNewText={() => this.setState({ showNewText: true })}
                    uploadAnchor={uploadAnchor}
                    showUploadMenu={this.showUploadMenu}
                    closeUploadMenu={() => {
                        this.setState({ uploadAnchor: null });
                        Mousetrap.unpause();
                    }}
                    handleSelectedBundleCommand={this.handleSelectedBundleCommand}
                    showBundleOperationButtons={this.state.showBundleOperationButtons}
                    toggleCmdDialog={this.toggleCmdDialog}
                    toggleInformationModal={this.toggleInformationModal}
                    toggleCmdDialogNoEvent={this.toggleCmdDialogNoEvent}
                    copiedBundleIds={this.state.copiedBundleIds}
                    showPasteButton={this.state.showPasteButton}
                    toggleWorksheetSize={this.toggleWorksheetSize}
                />
                {action_bar_display}
                <ToastContainer
                    newestOnTop={false}
                    transition={Zoom}
                    rtl={false}
                    pauseOnVisibilityChange
                />
                <div id='worksheet_container'>
                    <div id='worksheet' className={searchClassName}>
                        <div
                            className={classes.worksheetDesktop}
                            onClick={this.handleClickForDeselect}
                        >
                            <div
                                className={classes.worksheetOuter}
                                onClick={this.handleClickForDeselect}
                                style={{ width: this.state.worksheetWidthPercentage }}
                            >
                                <div
                                    className={classes.worksheetInner}
                                    onClick={this.handleClickForDeselect}
                                >
                                    <div
                                        id='worksheet_content'
                                        className={editableClassName + ' worksheet_content'}
                                    >
                                        {worksheet_display}
                                        {/* Show error dialog if bulk bundle execution failed*/}
                                        {this.state.BulkBundleDialog}
                                        <InformationModal
                                            showInformationModal={this.state.showInformationModal}
                                            toggleInformationModal={this.toggleInformationModal}
                                        />
                                    </div>
                                </div>
                            </div>
                        </div>
                    </div>
                </div>
                {worksheet_dialogs}
                <InformationModal
                    showInformationModal={this.state.showInformationModal}
                    toggleInformationModal={this.toggleInformationModal}
                />
                {this.state.updating && <Loading />}
                {!info && <Loading />}
            </React.Fragment>
        );
    }
}

const styles = (theme) => ({
    worksheetDesktop: {
        backgroundColor: theme.color.grey.lightest,
        marginTop: NAVBAR_HEIGHT,
    },
    worksheetOuter: {
        minHeight: 600, // Worksheet height
        margin: '32px auto', // Center page horizontally
        backgroundColor: 'white', // Paper color
        border: `2px solid ${theme.color.grey.light}`,
    },
    worksheetInner: {
        padding: '0px 30px', // Horizonal padding, no vertical
        height: '100%',
        position: 'relative',
    },
    uuid: {
        fontFamily: theme.typography.fontFamilyMonospace,
        fontSize: 10,
        textAlign: 'right',
    },
    label: {
        paddingRight: theme.spacing.unit,
        fontWeight: 500,
    },
    bottomButtons: {
        paddingTop: theme.spacing.largest,
        paddingBottom: theme.spacing.largest,
    },
    permissions: {
        cursor: 'pointer',
        '&:hover': {
            backgroundColor: theme.color.primary.lightest,
        },
    },
    noTransform: {
        transform: 'none !important',
    },
    buttonIcon: {
        marginRight: theme.spacing.large,
    },
});

Mousetrap.stopCallback = function(e, element, combo) {
    //if the element is a checkbox, don't stop
    if (element.type === 'checkbox') {
        return false;
    }
    // if the element has the class "mousetrap" then no need to stop
    if ((' ' + element.className + ' ').indexOf(' mousetrap ') > -1) {
        return false;
    }

    // stop for input, select, and textarea
    return (
        element.tagName === 'INPUT' ||
        element.tagName === 'SELECT' ||
        element.tagName === 'TEXTAREA' ||
        (element.contentEditable && element.contentEditable === 'true')
    );
};

export default withStyles(styles)(Worksheet);<|MERGE_RESOLUTION|>--- conflicted
+++ resolved
@@ -897,15 +897,7 @@
             this.toggleWorksheetSize();
         });
 
-<<<<<<< HEAD
-        if (this.state.openDeleteItem) {
-=======
-        Mousetrap.bind(['esc'], (e) => {
-            ContextMenuMixin.closeContextMenu();
-        });
-
         if (this.state.openedDialog === DIALOG_TYPES.OPEN_DELETE_MARKDOWN) {
->>>>>>> 204d722f
             Mousetrap.bind(
                 ['enter'],
                 function(e) {
