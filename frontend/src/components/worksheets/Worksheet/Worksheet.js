import * as React from 'react';
import $ from 'jquery';
import _ from 'underscore';
import { withStyles } from '@material-ui/core/styles';
import {
    keepPosInView,
    renderPermissions,
    getAfterSortKey,
    createAlertText,
    getIds,
} from '../../../util/worksheet_utils';
import * as Mousetrap from '../../../util/ws_mousetrap_fork';
import WorksheetItemList from '../WorksheetItemList';
import ReactDOM from 'react-dom';
import InformationModal from '../InformationModal/InformationModal';
import 'jquery-ui-bundle';
import WorksheetHeader from './WorksheetHeader';
import {
    NAVBAR_HEIGHT,
    EXPANDED_WORKSHEET_WIDTH,
    DEFAULT_WORKSHEET_WIDTH,
    LOCAL_STORAGE_WORKSHEET_WIDTH,
    DIALOG_TYPES,
} from '../../../constants';
import WorksheetActionBar from '../WorksheetActionBar';
import Loading from '../../Loading';
import Button from '@material-ui/core/Button';
import EditIcon from '@material-ui/icons/EditOutlined';
import SaveIcon from '@material-ui/icons/SaveOutlined';
import DeleteIcon from '@material-ui/icons/DeleteOutline';
import UndoIcon from '@material-ui/icons/UndoOutlined';
import ContractIcon from '@material-ui/icons/ExpandLessOutlined';
import ExpandIcon from '@material-ui/icons/ExpandMoreOutlined';
import './Worksheet.scss';
import ErrorMessage from '../ErrorMessage';
import { ContextMenuMixin, default as ContextMenu } from '../ContextMenu';
import { buildTerminalCommand } from '../../../util/worksheet_utils';
import { executeCommand } from '../../../util/cli_utils';
import Tooltip from '@material-ui/core/Tooltip';
import WorksheetDialogs from '../WorksheetDialogs';
import { ToastContainer, toast, Zoom } from 'react-toastify';
import 'react-toastify/dist/ReactToastify.css';
import queryString from 'query-string';
import { Dialog } from '@material-ui/core';

/*
Information about the current worksheet and its items.
*/

// TODO: dummy objects
let ace = window.ace;
toast.configure();

class Worksheet extends React.Component {
    constructor(props) {
        super(props);
        let localWorksheetWidthPreference = window.localStorage.getItem(
            LOCAL_STORAGE_WORKSHEET_WIDTH,
        );
        this.state = {
            ws: {
                uuid: this.props.match.params['uuid'],
                info: null,
            },
            version: 0, // Increment when we refresh
            escCount: 0, // Increment when the user presses esc keyboard shortcut, a hack to allow esc shortcut to work
            activeComponent: 'list', // Where the focus is (action, list, or side_panel)
            editMode: false, // Whether we're editing the worksheet
            editorEnabled: false, // Whether the editor is actually showing (sometimes lags behind editMode)
            showActionBar: false, // Whether the action bar is shown
            focusIndex: -1, // Which worksheet items to be on (-1 is none)
            subFocusIndex: 0, // For tables, which row in the table
            numOfBundles: -1, // Number of bundles in this worksheet (-1 is just the initial value)
            focusedBundleUuidList: [], // Uuid of the focused bundle and that of all bundles after it
            userInfo: null, // User info of the current user. (null is the default)
            updatingBundleUuids: {},
            isUpdatingBundles: false,
            anchorEl: null,
            showNewRun: false,
            showNewText: false,
            uploadAnchor: null,
            showRerun: false,
            isValid: true,
            checkedBundles: {},
            BulkBundleDialog: null,
            showBundleOperationButtons: false,
            uuidBundlesCheckedCount: {},
            openedDialog: null,
            errorDialogMessage: '',
            forceDelete: false,
            showInformationModal: false,
            deleteWorksheetConfirmation: false,
            deleteItemCallback: null,
            copiedBundleIds: '',
            showPasteButton: window.localStorage.getItem('CopiedBundles') !== '',
            worksheetWidthPercentage: localWorksheetWidthPreference || DEFAULT_WORKSHEET_WIDTH,
        };
        this.copyCallbacks = [];
        this.bundleTableID = new Set();
    }

    fetch(props) {
        // Set defaults
        props = props || {};
        props.success = props.success || function(data) {};
        props.error = props.error || function(xhr, status, err) {};
        if (props.async === undefined) {
            props.async = true;
        }
        const queryParams = {
            brief: props.brief ? 1 : 0,
        };

        $.ajax({
            type: 'GET',
            url:
                '/rest/interpret/worksheet/' +
                this.state.ws.uuid +
                '?' +
                queryString.stringify(queryParams),
            // TODO: migrate to using main API
            // url: '/rest/worksheets/' + ws.uuid,
            async: props.async,
            dataType: 'json',
            cache: false,
            success: function(info) {
                this.setState({
                    ws: {
                        ...this.state.ws,
                        info,
                    },
                });
                props.success(info);
            }.bind(this),
            error: function(xhr, status, err) {
                props.error(xhr, status, err);
            },
        });
    }

    saveWorksheet(props) {
        if (this.state.ws.info === undefined) return;
        $('#update_progress').show();
        props = props || {};
        props.success = props.success || function(data) {};
        props.error = props.error || function(xhr, status, err) {};
        $('#save_error').hide();
        $.ajax({
            type: 'POST',
            cache: false,
            url: '/rest/worksheets/' + this.state.ws.uuid + '/raw',
            dataType: 'json',
            data: this.state.ws.info.source.join('\n'),
            success: function(data) {
                console.log('Saved worksheet ' + this.state.ws.uuid);
                props.success(data);
            }.bind(this),
            error: function(xhr, status, err) {
                props.error(xhr, status, err);
            },
        });
    }

    deleteWorksheet(props) {
        if (this.state.ws.info === undefined) return;
        $('#update_progress').show();
        $('#save_error').hide();
        $.ajax({
            type: 'DELETE',
            cache: false,
            url: '/rest/worksheets?force=1',
            contentType: 'application/json',
            data: JSON.stringify({ data: [{ id: this.state.ws.info.uuid, type: 'worksheets' }] }),
            success: function(data) {
                console.log('Deleted worksheet ' + this.state.ws.info.uuid);
                props.success && props.success(data);
            }.bind(this),
            error: function(xhr, status, err) {
                props.error && props.error(xhr, status, err);
            },
        });
    }

    _setfocusIndex(index) {
        this.setState({ focusIndex: index });
    }
    _setWorksheetSubFocusIndex(index) {
        this.setState({ subFocusIndex: index });
    }

    // Return the number of rows occupied by this item.
    _numTableRows(item) {
        if (item) {
            if (item.mode === 'table_block') return item.bundles_spec.bundle_infos.length;
            if (item.mode === 'subworksheets_block') return item.subworksheet_infos.length;
        } else {
            return null;
        }
    }

    handleClickForDeselect = (event) => {
        //Deselecting when clicking outside worksheet_items component
        if (event.target === event.currentTarget) {
            this.setFocus(-1, 0, false);
        }
    };

    // BULK OPERATION RELATED CODE BELOW======================================
    handleCheckBundle = (uuid, identifier, check, removeCheckAfterOperation) => {
        // This is a callback function that will be passed all the way down to bundle row
        // This is to allow bulk operations on bundles
        // It passes through Worksheet->WorksheetItemList->TableItem->BundleRow
        // When a bundle row is selected, it calls this function to notify Worksheet component
        // The uuid & a unique identifier is recorded so we can uncheck the tables after operation
        // The essential part of the below code is to record uuid when a bundle is clicked
        // and remove a uuid a bundle is unclicked
        // Because there a bundle may appear in multiple tables and get checked multiple times
        // Only remove a uuid if all checked rows are removed

        // TODO: This function should be cleaner, after my logic refactoring, the identifier
        //      shouldn't be necessary. However, if we want more control on what happens after
        //      bulk operation, this might be useful
        if (check) {
            //A bundle is checked
            if (
                uuid in this.state.checkedBundles &&
                identifier in this.state.checkedBundles[uuid]
            ) {
                return;
            }
            let bundlesCount = this.state.uuidBundlesCheckedCount;
            if (!(uuid in bundlesCount)) {
                bundlesCount[uuid] = 0;
            }
            bundlesCount[uuid] += 1;
            let checkedBundles = this.state.checkedBundles;
            if (!(uuid in checkedBundles)) {
                checkedBundles[uuid] = {};
            }
            checkedBundles[uuid][identifier] = removeCheckAfterOperation;
            this.setState({
                checkedBundles: checkedBundles,
                uuidBundlesCheckedCount: bundlesCount,
                showBundleOperationButtons: true,
            });
            // return localIndex
        } else {
            // A bundle is unchecked
            if (
                !(
                    uuid in this.state.uuidBundlesCheckedCount &&
                    identifier in this.state.checkedBundles[uuid]
                )
            ) {
                return;
            }
            if (this.state.uuidBundlesCheckedCount[uuid] === 1) {
                delete this.state.uuidBundlesCheckedCount[uuid];
                delete this.state.checkedBundles[uuid];
            } else {
                this.state.uuidBundlesCheckedCount[uuid] -= 1;
                delete this.state.checkedBundles[uuid][identifier];
            }
            if (Object.keys(this.state.uuidBundlesCheckedCount).length === 0) {
                this.setState({
                    uuidBundlesCheckedCount: {},
                    checkedBundles: {},
                    showBundleOperationButtons: false,
                });
            }
        }
    };

    handleSelectedBundleCommand = (cmd, worksheet_uuid = this.state.ws.uuid) => {
        // This function runs the command for bulk bundle operations
        // The uuid are recorded by handleCheckBundle
        // Refreshes the checkbox after commands
        // If the action failed, the check will persist
        let force_delete = cmd === 'rm' && this.state.forceDelete ? '--force' : null;
        this.setState({ updating: true });
        executeCommand(
            buildTerminalCommand([
                cmd,
                force_delete,
                ...Object.keys(this.state.uuidBundlesCheckedCount),
            ]),
            worksheet_uuid,
        )
            .done(() => {
                this.clearCheckedBundles(() => {
                    toast.info('Executing ' + cmd + ' command', {
                        position: 'top-right',
                        autoClose: 2000,
                        hideProgressBar: true,
                        closeOnClick: true,
                        pauseOnHover: false,
                        draggable: true,
                    });
                });
                this.reloadWorksheet();
            })
            .fail((e) => {
                this.setState({
                    openedDialog: DIALOG_TYPES.OPEN_ERROR_DIALOG,
                    errorDialogMessage: e.responseText,
                    updating: false,
                });
            });
    };

    handleForceDelete = (e) => {
        this.setState({ forceDelete: e.target.checked });
    };

    toggleBundleBulkMessageDialog = () => {
        this.setState({ BulkBundleDialog: null });
    };

    toggleErrorMessageDialog = () => {
        this.setState({ openedDialog: null, errorDialogMessage: '' });
    };

    executeBundleCommand = (cmd_type) => () => {
        this.handleSelectedBundleCommand(cmd_type);
        this.toggleCmdDialogNoEvent(cmd_type);
    };

    executeBundleCommandNoEvent = (cmd_type) => {
        this.handleSelectedBundleCommand(cmd_type);
        this.toggleCmdDialogNoEvent(cmd_type);
    };

    addCopyBundleRowsCallback = (tableID, callback) => {
        this.copyCallbacks[tableID] = callback;
    };

    // Helper functions to deal with commands
    toggleCmdDialog = (cmd_type) => () => {
        this.handleCommand(cmd_type);
    };

    toggleCmdDialogNoEvent = (cmd_type) => {
        this.handleCommand(cmd_type);
    };

    handleCommand = (cmd_type) => {
        if (this.state.openedDialog) {
            this.setState({ openedDialog: null, deleteItemCallback: null });
            return;
        }
        if (cmd_type === 'deleteItem') {
            // This is used to delete markdown blocks
            this.setState({ openedDialog: DIALOG_TYPES.OPEN_DELETE_MARKDOWN });
        }
        if (cmd_type === 'rm') {
            this.setState({ openedDialog: DIALOG_TYPES.OPEN_DELETE_BUNDLE });
        } else if (cmd_type === 'detach') {
            this.setState({ openedDialog: DIALOG_TYPES.OPEN_DETACH });
        } else if (cmd_type === 'kill') {
            this.setState({ openedDialog: DIALOG_TYPES.OPEN_KILL });
        } else if (cmd_type === 'copy' || cmd_type === 'cut') {
            let validBundles = [];
            let cutBundleIds = [];
            let actualCopiedCounts = 0;
            let tableIDs = Object.keys(this.copyCallbacks).sort();
            tableIDs.forEach((tableID) => {
                let copyBundleCallback = this.copyCallbacks[tableID];
                let bundlesChecked = copyBundleCallback();
                bundlesChecked.forEach((bundle) => {
                    if (bundle.name === '<invalid>') {
                        return;
                    }
                    validBundles.push(bundle);
                    actualCopiedCounts += 1;
                });
            });
            // Removes the last new line
            window.localStorage.setItem('CopiedBundles', JSON.stringify(validBundles));
            if (validBundles.length > 0) {
                this.setState({ showPasteButton: true });
            }
            let copycut = cmd_type === 'cut' ? 'Cut ' : 'Copied';
            let toastString =
                actualCopiedCounts > 0
                    ? copycut + actualCopiedCounts + ' bundle'
                    : 'No valid bundle selected';
            if (actualCopiedCounts > 1) {
                toastString += 's';
            }
            if (cmd_type === 'cut') {
                // Remove the bundle lines
                this.removeItemsFromSource(validBundles.map((e) => e.id));
            }
            this.clearCheckedBundles(() => {
                toast.info(toastString, {
                    position: 'top-right',
                    autoClose: 1300,
                    hideProgressBar: true,
                    closeOnClick: true,
                    pauseOnHover: false,
                    draggable: true,
                });
            });
        } else if (cmd_type === 'paste') {
            this.pasteBundlesToWorksheet();
        }
    };

    removeItemsFromSource = (itemIds) => {
        let worksheetUUID = this.state.ws.uuid;
        const url = `/rest/worksheets/${worksheetUUID}/add-items`;
        $.ajax({
            url,
            data: JSON.stringify({ ids: itemIds }),
            contentType: 'application/json',
            type: 'POST',
            success: () => {
                const textDeleted = true;
                const param = { textDeleted };
                this.setState({ deleting: false });
                this.reloadWorksheet(undefined, undefined, param);
            },
            error: (jqHXR, status, error) => {
                this.setState({ deleting: false });
                alert(createAlertText(this.url, jqHXR.responseText));
            },
        });
    };

    confirmBundleRowAction = (code) => {
        if (!(this.state.openedDialog || this.state.BulkBundleDialog)) {
            // no dialog is opened, open bundle row detail
            return false;
        } else if (code === 'KeyX' || code === 'Space') {
            return true;
        } else if (this.state.openedDialog === DIALOG_TYPES.OPEN_DELETE_BUNDLE) {
            this.executeBundleCommandNoEvent('rm');
        } else if (this.state.openedDialog === DIALOG_TYPES.OPEN_DETACH) {
            this.executeBundleCommandNoEvent('detach');
        } else if (this.state.openedDialog === DIALOG_TYPES.OPEN_KILL) {
            this.executeBundleCommandNoEvent('kill');
        }
        return true;
    };
    // BULK OPERATION RELATED CODE ABOVE======================================
    setDeleteItemCallback = (callback) => {
        this.setState({
            deleteItemCallback: callback,
            openedDialog: DIALOG_TYPES.OPEN_DELETE_MARKDOWN,
        });
    };

    pasteBundlesToWorksheet = () => {
        // Unchecks all bundles after pasting
        const data = JSON.parse(window.localStorage.getItem('CopiedBundles'));
        let bundleString = '';
        let items = [];
        data.forEach((bundle) => {
            bundleString += '[]{' + bundle.uuid + '}\n';
            items.push(bundle.uuid);
        });
        // remove the last new line character
        bundleString = bundleString.substr(0, bundleString.length - 1);
        let worksheetUUID = this.state.ws.uuid;
        let after_sort_key;
        if (this.state.focusIndex !== -1 && this.state.focusIndex !== undefined) {
            let currentFocusedBlock = this.state.ws.info.blocks[this.state.focusIndex];
            console.log(this.state.subFocusIndex, currentFocusedBlock);
            after_sort_key = getAfterSortKey(currentFocusedBlock, this.state.subFocusIndex);
        }
        let url = `/rest/worksheets/${worksheetUUID}/add-items`;
        let actualData = { items };
        if (after_sort_key) {
            actualData['after_sort_key'] = after_sort_key;
        }
        actualData['item_type'] = 'bundle';
        $.ajax({
            url,
            data: JSON.stringify(actualData),
            contentType: 'application/json',
            type: 'POST',
            success: () => {
                const moveIndex = true;
                const param = { moveIndex };
                this.reloadWorksheet(undefined, undefined, param);
            },
            error: (jqHXR) => {
                alert(createAlertText(this.url, jqHXR.responseText));
            },
        });
    };

    clearCheckedBundles = (clear_callback) => {
        // Clear the checks
        Object.keys(this.state.checkedBundles).forEach((uuid) => {
            if (this.state.checkedBundles[uuid] !== undefined) {
                Object.keys(this.state.checkedBundles[uuid]).forEach((identifier) => {
                    if (
                        this.state.checkedBundles[uuid] &&
                        this.state.checkedBundles[uuid][identifier] !== undefined
                    ) {
                        this.state.checkedBundles[uuid][identifier]();
                    }
                });
            }
        });

        this.setState(
            {
                uuidBundlesCheckedCount: {},
                checkedBundles: {},
                showBundleOperationButtons: false,
                updating: false,
            },
            clear_callback,
        );
        this.bundleTableID = new Set();
        this.copyCallbacks = {};
    };

    onAsyncItemLoad = (focusIndex, item) => {
        this.setState({
            ws: {
                ...this.state.ws,
                info: {
                    ...this.state.ws.info,
                    // immutably change item at index *focusIndex*
                    blocks: Object.assign([], this.state.ws.info.blocks, { [focusIndex]: item }),
                },
            },
        });
    };

    setFocus = (index, subIndex, shouldScroll = true) => {
        var info = this.state.ws.info;
        // prevent multiple clicking from resetting the index
        if (index === this.state.focusIndex && subIndex === this.state.subFocusIndex) {
            return;
        }
        const item = this.refs.list.refs['item' + index];
        if (item && (!item.props || !item.props.item)) {
            // Skip "no search results" items and scroll past them.
            const offset = index - this.state.focusIndex;
            if (offset === 0) {
                return;
            }
            this.setFocus(index + offset, subIndex, shouldScroll);
            return;
        }
        // resolve to the last item that contains bundle(s)
        if (index === 'end') {
            index = -1;
            for (var i = info.blocks.length - 1; i >= 0; i--) {
                if (info.blocks[i].bundles_spec) {
                    index = i;
                    break;
                }
            }
        }
        // resolve to the last row of the selected item
        if (subIndex === 'end') {
            subIndex = (this._numTableRows(info.blocks[index]) || 1) - 1;
        }
        if (
            index < -1 ||
            index >= info.blocks.length ||
            subIndex < -1 ||
            subIndex >= (this._numTableRows(info.blocks[index]) || 1)
        ) {
            console.log('Out of bounds');
            return; // Out of bounds (note index = -1 is okay)
        }
        let focusedBundleUuidList = [];
        if (index !== -1) {
            // index !== -1 means something is selected.
            // focusedBundleUuidList is a list of uuids of all bundles after the selected bundle (itself included)
            // Say the selected bundle has focusIndex 1 and subFocusIndex 2, then focusedBundleUuidList will include the uuids of
            // all the bundles that have focusIndex 1 and subFocusIndex >= 2, and also all the bundles that have focusIndex > 1
            for (var i = index; i < info.blocks.length; i++) {
                if (info.blocks[i].bundles_spec) {
                    var j = i === index ? subIndex : 0;
                    for (; j < (this._numTableRows(info.blocks[i]) || 1); j++) {
                        focusedBundleUuidList.push(
                            info.blocks[i].bundles_spec.bundle_infos[j].uuid,
                        );
                    }
                }
            }
        }
        // Change the focus - triggers updating of all descendants.
        this.setState({
            focusIndex: index,
            subFocusIndex: subIndex,
            focusedBundleUuidList: focusedBundleUuidList,
            showNewRun: false,
            showNewText: false,
            uploadAnchor: null,
            showNewRerun: false,
        });
        if (shouldScroll) {
            this.scrollToItem(index, subIndex);
        }
    };

    scrollToItem = (index, subIndex) => {
        // scroll the window to keep the focused element in view if needed
        var __innerScrollToItem = function(index, subIndex) {
            // Compute the current position of the focused item.
            var pos;
            if (index === -1) {
                pos = -1000000; // Scroll all the way to the top
            } else {
                var item = this.refs.list.refs['item' + index];
                if (!item) {
                    // Don't scroll to an item if it doesn't exist.
                    return;
                }
                if (this._numTableRows(item.props.item)) {
                    item = item.refs['row' + subIndex]; // Specifically, the row
                }
                var node = ReactDOM.findDOMNode(item);
                pos = node.getBoundingClientRect().top;
            }
            keepPosInView(pos);
        };

        // Throttle so that if keys are held down, we don't suffer a huge lag.
        if (this.throttledScrollToItem === undefined)
            this.throttledScrollToItem = _.throttle(__innerScrollToItem, 50).bind(this);
        this.throttledScrollToItem(index, subIndex);
    };

    componentDidMount() {
        this.fetch({
            brief: true,
            success: function(data) {
                $('#worksheet_content').show();
                this.setState({
                    updating: false,
                    version: this.state.version + 1,
                    numOfBundles: this.getNumOfBundles(),
                });
                // Fix out of bounds.
            }.bind(this),
            error: function(xhr, status, err) {
                this.setState({
                    openedDialog: DIALOG_TYPES.OPEN_ERROR_DIALOG,
                    errorDialogMessage: xhr.responseText,
                    isValid: false,
                });
            }.bind(this),
        });

        // Initialize history stack
        window.history.replaceState({ uuid: this.state.ws.uuid }, '', window.location.pathname);
        $('body').addClass('ws-interface');
        $.ajax({
            url: '/rest/user',
            dataType: 'json',
            cache: false,
            type: 'GET',
            success: function(data) {
                var userInfo = data.data.attributes;
                userInfo.user_id = data.data.id;
                this.setState({
                    userInfo: userInfo,
                });
            }.bind(this),
            error: function(xhr, status, err) {
                console.error(xhr.responseText);
            },
        });
    }

    canEdit() {
        var info = this.state.ws.info;
        return info && info.edit_permission;
    }

    viewMode = () => {
        this.toggleEditMode(false, true);
    };
    discardChanges = () => {
        this.toggleEditMode(false, false);
    };
    editMode = () => {
        this.toggleEditMode(true);
    };
    handleActionBarFocus = (event) => {
        this.setState({ activeComponent: 'action' });
        // just scroll to the top of the page.
        // Add the stop() to keep animation events from building up in the queue
        $('#command_line').data('resizing', null);
        $('body')
            .stop(true)
            .animate({ scrollTop: 0 }, 250);
    };
    handleActionBarBlur = (event) => {
        // explicitly close terminal because we're leaving the action bar
        // $('#command_line').terminal().focus(false);
        this.setState({ activeComponent: 'list' });
        $('#command_line').data('resizing', null);
        $('#ws_search').removeAttr('style');
    };
    toggleInformationModal = () => {
        this.setState({ showInformationModal: !this.state.showInformationModal });
    };
    toggleWorksheetSize = () => {
        let newPercentage =
            this.state.worksheetWidthPercentage === DEFAULT_WORKSHEET_WIDTH
                ? EXPANDED_WORKSHEET_WIDTH
                : DEFAULT_WORKSHEET_WIDTH;
        window.localStorage.setItem(LOCAL_STORAGE_WORKSHEET_WIDTH, newPercentage);
        this.setState({ worksheetWidthPercentage: newPercentage });
    };
    setupEventHandlers() {
        // Load worksheet from history when back/forward buttons are used.
        let editPermission = this.state.ws.info && this.state.ws.info.edit_permission;

        window.onpopstate = function(event) {
            if (event.state === null) return;
            this.setState({
                ws: {
                    uuid: event.state.uuid,
                    info: null,
                },
            });
            this.reloadWorksheet();
        }.bind(this);

        if (this.state.activeComponent === 'action') {
            // no need for other keys, we have the action bar focused
            return;
        }

        if (!this.state.ws.info) {
            // disable all keyboard shortcuts when loading worksheet
            return;
        }
        if (!(this.state.openedDialog || this.state.BulkBundleDialog)) {
            // Only enable these shortcuts when no dialog is opened
            Mousetrap.bind(
                ['shift+r'],
                function(e) {
                    this.reloadWorksheet(undefined, undefined);
                    toast.info('🦄 Worksheet refreshed!', {
                        position: 'top-right',
                        autoClose: 1500,
                        hideProgressBar: false,
                        closeOnClick: true,
                        pauseOnHover: false,
                        draggable: true,
                    });
                }.bind(this),
            );

            // Show/hide web terminal (action bar)
            Mousetrap.bind(
                ['shift+c'],
                function(e) {
                    this.toggleActionBar();
                }.bind(this),
            );

            // Focus on web terminal (action bar)
            Mousetrap.bind(
                ['c c'],
                function(e) {
                    this.focusActionBar();
                }.bind(this),
            );

            // Toggle edit mode
            Mousetrap.bind(
                ['shift+e'],
                function(e) {
                    this.toggleEditMode();
                    return false;
                }.bind(this),
            );

            // Focus on search
            Mousetrap.bind(['a+f'], function(e) {
                document.getElementById('codalab-search-bar').focus();
                return false; //prevent keypress to bubble
            });

            Mousetrap.bind(
                ['up', 'k'],
                function(e) {
                    e.preventDefault(); // Prevent automatic scrolling from up/down arrow keys
                    var focusIndex = this.state.focusIndex;
                    var subFocusIndex = this.state.subFocusIndex;
                    var wsItems = this.state.ws.info.blocks;

                    if (focusIndex === 0 && subFocusIndex === 0) {
                        // Deselect all item when selecting up above the first item.
                        this.setFocus(-1, 0);
                    } else if (
                        focusIndex >= 0 &&
                        (wsItems[focusIndex].mode === 'table_block' ||
                            wsItems[focusIndex].mode === 'subworksheets_block')
                    ) {
                        // worksheet_item_interface and table_item_interface do the exact same thing anyway right now
                        if (focusIndex === 0 && subFocusIndex === 0) {
                            // stay on the first row
                            return;
                        }
                        if (subFocusIndex - 1 < 0) {
                            this.setFocus(focusIndex - 1 < 0 ? 0 : focusIndex - 1, 'end'); // Move out of this table to the item above the current table
                        } else {
                            this.setFocus(focusIndex, subFocusIndex - 1);
                        }
                    } else if (focusIndex > 0) {
                        // worksheet_items.jsx
                        this.setFocus(focusIndex - 1, 'end');
                    }
                }.bind(this),
            );

            Mousetrap.bind(
                ['down', 'j'],
                function(e) {
                    e.preventDefault(); // Prevent automatic scrolling from up/down arrow keys
                    var focusIndex = this.state.focusIndex;
                    var subFocusIndex = this.state.subFocusIndex;
                    var wsItems = this.state.ws.info.blocks;
                    if (
                        focusIndex >= 0 &&
                        (wsItems[focusIndex].mode === 'table_block' ||
                            wsItems[focusIndex].mode === 'subworksheets_block')
                    ) {
                        if (subFocusIndex + 1 >= this._numTableRows(wsItems[focusIndex])) {
                            this.setFocus(focusIndex + 1, 0);
                        } else {
                            this.setFocus(focusIndex, subFocusIndex + 1);
                        }
                    } else {
                        if (focusIndex < wsItems.length - 1) this.setFocus(focusIndex + 1, 0);
                    }
                }.bind(this),
            );
            if (!this.state.showBundleOperationButtons && editPermission) {
                // insert text after current cell
                Mousetrap.bind(
                    ['a t'],
                    function(e) {
                        // if no active focus, scroll to the bottom position
                        if (this.state.focusIndex < 0) {
                            $('html, body').animate({ scrollTop: $(document).height() }, 'fast');
                        }
                        this.setState({ showNewText: true });
                    }.bind(this),
                    'keyup',
                );

                // upload after current cell
                Mousetrap.bind(
                    ['a u'],
                    function(e) {
                        // if no active focus, scroll to the bottom position
                        if (this.state.focusIndex < 0) {
                            $('html, body').animate({ scrollTop: $(document).height() }, 'fast');
                        }
                        document.querySelector('#upload-button').click();
                    }.bind(this),
                    'keyup',
                );
                // run after current cell
                Mousetrap.bind(
                    ['a r'],
                    function(e) {
                        // if no active focus, scroll to the bottom position
                        if (this.state.focusIndex < 0) {
                            $('html, body').animate({ scrollTop: $(document).height() }, 'fast');
                        }
                        this.setState({ showNewRun: true });
                    }.bind(this),
                    'keyup',
                );
                // edit and rerun current bundle
                Mousetrap.bind(
                    ['a n'],
                    function(e) {
                        if (this.state.focusIndex < 0) return;
                        this.setState({ showNewRerun: true });
                    }.bind(this),
                    'keyup',
                );
            }
        }
        Mousetrap.bind(['?'], (e) => {
            this.setState({
                showInformationModal: true,
            });
        });
        Mousetrap.bind(['+'], (e) => {
            this.toggleWorksheetSize();
        });

        Mousetrap.bind(['esc'], (e) => {
            ContextMenuMixin.closeContextMenu();
        });

        if (this.state.openedDialog === DIALOG_TYPES.OPEN_DELETE_MARKDOWN) {
            Mousetrap.bind(
                ['enter'],
                function(e) {
                    e.preventDefault();
                    if (this.state.openedDialog === DIALOG_TYPES.OPEN_DELETE_MARKDOWN) {
                        this.state.deleteItemCallback();
                        this.toggleCmdDialogNoEvent('deleteItem');
                    }
                }.bind(this),
            );
        }
        // paste after current focused cell
        if (this.state.ws.info.edit_permission) {
            Mousetrap.bind(
                ['a v'],
                function(e) {
                    this.pasteBundlesToWorksheet();
                }.bind(this),
                'keyup',
            );
        }

        if (this.state.showBundleOperationButtons) {
            // Below are allowed shortcut even when a dialog is opened===================
            // The following three are bulk bundle operation shortcuts
            Mousetrap.bind(['a c'], () => {
                if (this.state.openedDialog) {
                    return;
                }
                this.toggleCmdDialogNoEvent('copy');
            });
<<<<<<< HEAD
            Mousetrap.bind(['a z'], () => {
                if (this.state.openedDialog) {
                    return;
                }
                this.toggleCmdDialogNoEvent('cut');
            });
=======
>>>>>>> 82748f2d
            if (this.state.ws.info.edit_permission) {
                Mousetrap.bind(['backspace', 'del'], () => {
                    if (
                        this.state.openedDialog &&
                        this.state.openedDialog !== DIALOG_TYPES.OPEN_DELETE_BUNDLE
                    ) {
                        return;
                    }
                    this.toggleCmdDialogNoEvent('rm');
                });
                Mousetrap.bind(['a d'], () => {
                    if (
                        this.state.openedDialog &&
                        this.state.openedDialog !== DIALOG_TYPES.OPEN_DETACH
                    ) {
                        return;
                    }
                    this.toggleCmdDialogNoEvent('detach');
                });
                Mousetrap.bind(['a k'], () => {
                    if (
                        this.state.openedDialog &&
                        this.state.openedDialog !== DIALOG_TYPES.OPEN_KILL
                    ) {
                        return;
                    }
                    this.toggleCmdDialogNoEvent('kill');
                });
<<<<<<< HEAD
            }
=======
                Mousetrap.bind(['a z'], () => {
                    if (this.state.openDetach || this.state.openDelete || this.state.openKill) {
                        return;
                    }
                    this.toggleCmdDialogNoEvent('cut');
                });
>>>>>>> 82748f2d

            // Confirm bulk bundle operation
            if (this.state.openedDialog) {
                Mousetrap.bind(
                    ['enter'],
                    function(e) {
                        if (this.state.openedDialog === DIALOG_TYPES.OPEN_DELETE_BUNDLE) {
                            this.executeBundleCommandNoEvent('rm');
                        } else if (this.state.openedDialog === DIALOG_TYPES.OPEN_KILL) {
                            this.executeBundleCommandNoEvent('kill');
                        } else if (this.state.openedDialog === DIALOG_TYPES.OPEN_DETACH) {
                            this.executeBundleCommandNoEvent('detach');
                        }
                    }.bind(this),
                );

                // Select/Deselect to force delete during deletion dialog
                Mousetrap.bind(
                    ['f'],
                    function() {
                        //force deletion through f
                        if (this.state.openedDialog === DIALOG_TYPES.OPEN_DELETE_BUNDLE) {
                            this.setState({ forceDelete: !this.state.forceDelete });
                        }
                    }.bind(this),
                );
            }
        }
        //====================Bulk bundle operations===================
    }

    toggleEditMode(editMode, saveChanges) {
        if (editMode === undefined) editMode = !this.state.editMode; // Toggle by default

        if (saveChanges === undefined) saveChanges = true;

        if (!editMode) {
            // Going out of raw mode - save the worksheet.
            if (this.canEdit()) {
                var editor = ace.edit('worksheet-editor');
                if (saveChanges) {
                    this.state.ws.info.source = editor.getValue().split('\n');
                }
                var rawIndex = editor.getCursorPosition().row;
                this.setState({
                    editMode: editMode,
                    editorEnabled: false,
                }); // Needs to be after getting the raw contents
                if (saveChanges) {
                    this.saveAndUpdateWorksheet(saveChanges, rawIndex);
                } else {
                    this.reloadWorksheet(undefined, rawIndex);
                }
            } else {
                // Not allowed to edit the worksheet.
                this.setState({
                    editMode: editMode,
                    editorEnabled: false,
                });
            }
        } else {
            // Go into edit mode.
            this.setState({ editMode: editMode });
            this.clearCheckedBundles();
            $('#worksheet-editor').focus(); // Needs to be before focusing
        }
    }

    // updateRunBundles fetch all the "unfinished" bundles in the worksheet, and recursively call itself until all the bundles in the worksheet are finished.
    updateRunBundles = (worksheetUuid, numTrials, updatingBundleUuids) => {
        var bundleUuids = updatingBundleUuids
            ? updatingBundleUuids
            : this.state.updatingBundleUuids;
        var startTime = new Date().getTime();
        var self = this;
        var queryParams = Object.keys(bundleUuids)
            .map(function(bundle_uuid) {
                return 'uuid=' + bundle_uuid;
            })
            .join('&');
        $.ajax({
            type: 'GET',
            url: '/rest/interpret/worksheet/' + worksheetUuid + '?' + queryParams,
            dataType: 'json',
            cache: false,
            success: function(worksheet_content) {
                if (this.state.isUpdatingBundles && worksheet_content.uuid === this.state.ws.uuid) {
                    if (worksheet_content.blocks) {
                        self.reloadWorksheet(worksheet_content.blocks);
                    }
                    var endTime = new Date().getTime();
                    var guaranteedDelayTime = Math.min(3000, numTrials * 1000);
                    // Since we don't want to flood the server with too many requests, we enforce a guaranteedDelayTime.
                    // guaranteedDelayTime is usually 3 seconds, except that we make the first two delays 1 second and 2 seconds respectively in case of really quick jobs.
                    // delayTime is also at least five times the amount of time it takes for the last request to complete
                    var delayTime = Math.max(guaranteedDelayTime, (endTime - startTime) * 5);
                    setTimeout(function() {
                        self.updateRunBundles(worksheetUuid, numTrials + 1);
                    }, delayTime);
                    startTime = endTime;
                }
            }.bind(this),
            error: function(xhr, status, err) {
                this.setState({
                    openedDialog: DIALOG_TYPES.OPEN_ERROR_DIALOG,
                    errorDialogMessage: xhr.responseText,
                });
                $('#worksheet_container').hide();
            },
        });
    };

    // Everytime the worksheet is updated, checkRunBundle will loop through all the bundles and find the "unfinished" ones (not ready or failed).
    // If there are unfinished bundles and we are not updating bundles now, call updateRunBundles, which will recursively call itself until all the bundles in the worksheet are finished.
    // this.state.updatingBundleUuids keeps track of the "unfinished" bundles in the worksheet at every moment.
    checkRunBundle(info) {
        var updatingBundleUuids = _.clone(this.state.updatingBundleUuids);
        if (info && info.blocks.length > 0) {
            var items = info.blocks;
            for (var i = 0; i < items.length; i++) {
                if (items[i].bundles_spec) {
                    for (var j = 0; j < items[i].bundles_spec.bundle_infos.length; j++) {
                        var bundle_info = items[i].bundles_spec.bundle_infos[j];
                        if (bundle_info.bundle_type === 'run') {
                            if (bundle_info.state !== 'ready' && bundle_info.state !== 'failed') {
                                updatingBundleUuids[bundle_info.uuid] = true;
                            } else {
                                if (bundle_info.uuid in updatingBundleUuids)
                                    delete updatingBundleUuids[bundle_info.uuid];
                            }
                        }
                    }
                }
            }
            if (Object.keys(updatingBundleUuids).length > 0 && !this.state.isUpdatingBundles) {
                this.setState({ isUpdatingBundles: true });
                this.updateRunBundles(info.uuid, 1, updatingBundleUuids);
            } else if (
                Object.keys(updatingBundleUuids).length === 0 &&
                this.state.isUpdatingBundles
            ) {
                this.setState({ isUpdatingBundles: false });
            }
            this.setState({ updatingBundleUuids: updatingBundleUuids });
        }
    }

    componentDidUpdate(prevProps, prevState) {
        if (this.state.editMode && !this.state.editorEnabled) {
            this.setState({ editorEnabled: true });
            var editor = ace.edit('worksheet-editor');
            editor.$blockScrolling = Infinity;
            editor.session.setUseWrapMode(false);
            editor.setShowPrintMargin(false);
            editor.session.setMode('ace/mode/markdown', function() {
                editor.session.$mode.blockComment = { start: '//', end: '' };
            });
            if (!this.canEdit()) {
                editor.setOptions({
                    readOnly: true,
                    highlightActiveLine: false,
                    highlightGutterLine: false,
                });
                editor.renderer.$cursorLayer.element.style.opacity = 0;
            } else {
                editor.commands.addCommand({
                    name: 'save',
                    bindKey: { win: 'Ctrl-Enter', mac: 'Ctrl-Enter' },
                    exec: function() {
                        this.toggleEditMode();
                    }.bind(this),
                    readOnly: true,
                });
                editor.commands.addCommand({
                    name: 'exit',
                    bindKey: { win: 'Esc', mac: 'Esc' },
                    exec: function() {
                        this.discardChanges();
                    }.bind(this),
                });
                editor.focus();

                var rawIndex;
                var cursorColumnPosition;
                if (this.state.focusIndex === -1) {
                    // Above the first item
                    rawIndex = 0;
                    cursorColumnPosition = 0;
                } else {
                    var item = this.state.ws.info.blocks[this.state.focusIndex];
                    // For non-tables such as search and wsearch, we have subFocusIndex, but not backed by raw items, so use 0.
                    var focusIndexPair =
                        this.state.focusIndex +
                        ',' +
                        (item.mode === 'table_block' || item.mode === 'subworksheets_block'
                            ? this.state.subFocusIndex
                            : 0);
                    rawIndex = this.state.ws.info.block_to_raw[focusIndexPair];
                }

                // When clicking "Edit Source" from one of the rows in a search results block, go to the line of the corresponding search directive.
                if (rawIndex === undefined) {
                    focusIndexPair = [this.state.focusIndex, 0].join(',');
                    rawIndex = this.state.ws.info.block_to_raw[focusIndexPair];
                }

                if (rawIndex === undefined) {
                    console.error(
                        "Can't map %s (focusIndex %d, subFocusIndex %d) to raw index",
                        focusIndexPair,
                        this.state.focusIndex,
                        this.state.subFocusIndex,
                    );
                    return;
                }
                if (cursorColumnPosition === undefined)
                    cursorColumnPosition = editor.session.getLine(rawIndex).length; // End of line
                editor.gotoLine(rawIndex + 1, cursorColumnPosition);
                editor.renderer.scrollToRow(rawIndex);
            }
        }
        if (prevState.showActionBar !== this.state.showActionBar) {
            // Hack to make sure that the <Sticky> component in WorksheetHeader.js updates.
            // This is needed because otherwise the header doesn't move up or down as needed
            // when the action bar is shown / hidden.
            window.scrollTo(window.scrollX, window.scrollY + 1);
        }
    }

    toggleActionBar() {
        this.setState({ showActionBar: !this.state.showActionBar });
    }

    focusActionBar() {
        this.setState({ activeComponent: 'action' });
        this.setState({ showActionBar: true });
        $('#command_line')
            .terminal()
            .focus();
    }

    ensureIsArray(bundle_info) {
        if (!bundle_info) return null;
        if (!Array.isArray(bundle_info)) {
            bundle_info = [bundle_info];
        }
        return bundle_info;
    }

    getNumOfBundles() {
        var items = this.state.ws.info && this.state.ws.info.blocks;
        if (!items) return 0;
        var count = 0;
        for (var i = 0; i < items.length; i++) {
            if (items[i].bundles_spec) {
                count += items[i].bundles_spec.bundle_infos.length;
            }
        }
        return count;
    }

    // If partialUpdateItems is undefined, we will fetch the whole worksheet.
    // Otherwise, partialUpdateItems is a list of item parallel to ws.info.blocks that contain only items that need updating.
    // More spefically, all items that don't contain run bundles that need updating are null.
    // Also, a non-null item could contain a list of bundle_infos, which represent a list of bundles. Usually not all of them need updating.
    // The bundle_infos for bundles that don't need updating are also null.
    // If rawIndexAfterEditMode is defined, this reloadWorksheet is called right after toggling editMode. It should resolve rawIndex to (focusIndex, subFocusIndex) pair.
    reloadWorksheet = (
        partialUpdateItems,
        rawIndexAfterEditMode,
        { moveIndex = false, textDeleted = false } = {},
    ) => {
        let itemHeights = {};
        if (this.refs.list && this.refs.list.refs) {
            for (let refName in this.refs.list.refs) {
                itemHeights[refName] = ReactDOM.findDOMNode(
                    this.refs.list.refs[refName],
                ).clientHeight;
            }
        }
        this.setState({ itemHeights });
        if (partialUpdateItems === undefined) {
            $('#update_progress').show();
            this.setState({ updating: true });
            this.fetch({
                brief: true,
                success: function(data) {
                    if (this.state.ws.uuid !== data.uuid) {
                        this.setState({
                            updating: false,
                            version: this.state.version + 1,
                        });
                        return false;
                    }
                    $('#update_progress').hide();
                    $('#worksheet_content').show();
                    var items = this.state.ws.info.blocks;
                    var numOfBundles = this.getNumOfBundles();
                    var focus = this.state.focusIndex;
                    if (rawIndexAfterEditMode !== undefined) {
                        var focusIndexPair = this.state.ws.info.raw_to_block[rawIndexAfterEditMode];
                        if (focusIndexPair === undefined) {
                            console.error(
                                "Can't map raw index " +
                                    rawIndexAfterEditMode +
                                    ' to item index pair',
                            );
                            focusIndexPair = [0, 0]; // Fall back to default
                        }

                        if (focusIndexPair === null) {
                            // happens in the case of an empty worksheet
                            this.setFocus(-1, 0);
                        } else {
                            this.setFocus(focusIndexPair[0], focusIndexPair[1]);
                        }
                    } else if (
                        this.state.numOfBundles !== -1 &&
                        numOfBundles > this.state.numOfBundles
                    ) {
                        // If the number of bundles increases then the focus should be on the new bundle.
                        // if the current focus is not on a table
                        if (
                            items[focus] &&
                            items[focus].mode &&
                            items[focus].mode !== 'table_block'
                        ) {
                            this.setFocus(focus >= 0 ? focus + 1 : 'end', 0);
                        } else if (this.state.subFocusIndex !== undefined) {
                            // Focus on the next bundle row
                            this.setFocus(focus >= 0 ? focus : 'end', this.state.subFocusIndex + 1);
                        } else {
                            this.setFocus(focus >= 0 ? focus : 'end', 'end');
                        }
                    } else if (numOfBundles < this.state.numOfBundles) {
                        // If the number of bundles decreases, then focus should be on the same bundle as before
                        // unless that bundle doesn't exist anymore, in which case we select the one above it.
                        // the deleted bundle is the only item of the table
                        if (this.state.subFocusIndex === 0) {
                            // the deleted item is the last item of the worksheet
                            if (items.length === focus + 1) {
                                this.setFocus(focus - 1, 0);
                            } else {
                                this.setFocus(focus, 0);
                            }
                            // the deleted bundle is the last item of the table
                            // note that for some reason subFocusIndex begins with 1, not 0
                        } else if (this._numTableRows(items[focus]) === this.state.subFocusIndex) {
                            this.setFocus(focus, this.state.subFocusIndex - 1);
                        } else {
                            this.setFocus(focus, this.state.subFocusIndex);
                        }
                    } else {
                        if (moveIndex) {
                            // for adding a new cell, we want the focus to be the one below the current focus
                            this.setFocus(focus >= 0 ? focus + 1 : items.length - 1, 0);
                        }
                        if (textDeleted) {
                            // When deleting text, we want the focus to stay at the same index,
                            // unless it is the last item in the worksheet, at which point the
                            // focus goes to the last item in the worksheet.
                            this.setFocus(items.length === focus ? items.length - 1 : focus, 'end');
                        }
                    }
                    this.setState({
                        updating: false,
                        version: this.state.version + 1,
                        numOfBundles: numOfBundles,
                    });
                    this.checkRunBundle(this.state.ws.info);
                }.bind(this),
                error: function(xhr, status, err) {
                    this.setState({
                        updating: false,
                        openedDialog: DIALOG_TYPES.OPEN_ERROR_DIALOG,
                        errorDialogMessage: xhr.responseText,
                    });
                    $('#update_progress').hide();
                    $('#worksheet_container').hide();
                }.bind(this),
            });
        } else {
            var ws = _.clone(this.state.ws);
            for (var i = 0; i < partialUpdateItems.length; i++) {
                if (!partialUpdateItems[i]) continue;
                // update interpreted items
                ws.info.blocks[i] = partialUpdateItems[i];
            }
            this.setState({ ws: ws, version: this.state.version + 1 });
            this.checkRunBundle(ws.info);
        }
    };

    openWorksheet = (uuid) => {
        // Change to a different worksheet. This does not call reloadWorksheet().
        this.setState({
            ws: {
                uuid,
                info: null,
            },
        });

        // Note: this is redundant if we're doing 'cl work' from the action bar,
        // but is necessary if triggered in other ways.
        this.reloadWorksheet();

        // Create a new entry in the browser history with new URL.
        window.history.pushState({ uuid: this.state.ws.uuid }, '', '/worksheets/' + uuid + '/');
    };

    saveAndUpdateWorksheet = (fromRaw, rawIndex) => {
        this.saveWorksheet({
            success: function(data) {
                this.setState({ updating: false });
                this.reloadWorksheet(undefined, rawIndex);
            }.bind(this),
            error: function(xhr, status, err) {
                this.setState({ updating: false });
                $('#update_progress').hide();
                $('#save_error').show();
                this.setState({
                    openedDialog: DIALOG_TYPES.OPEN_ERROR_DIALOG,
                    errorDialogMessage: xhr.responseText,
                });
                if (fromRaw) {
                    this.toggleEditMode(true);
                }
            }.bind(this),
        });
    };

    deleteWorksheetAction = () => {
        this.deleteWorksheet({
            success: function(data) {
                this.setState({ updating: false });
                window.location = '/rest/worksheets/?name=dashboard';
            }.bind(this),
            error: function(xhr, status, err) {
                this.setState({ updating: false });
                $('#update_progress').hide();
                $('#save_error').show();
                this.setState({
                    openedDialog: DIALOG_TYPES.OPEN_ERROR_DIALOG,
                    errorDialogMessage: xhr.responseText,
                });
            }.bind(this),
        });
    };

    showUploadMenu = (e) => {
        // pause mousetrap events such as up, down, and enter
        Mousetrap.pause();
        let form = document.querySelector('#upload-menu');

        Mousetrap(form).bind(['enter'], function(e) {
            e.stopPropagation();
            document.querySelector('label[for=' + e.target.firstElementChild.htmlFor + ']').click();
        });

        this.setState({ uploadAnchor: e.currentTarget });
    };

    render() {
        const { classes } = this.props;
        const { anchorEl, uploadAnchor } = this.state;

        this.setupEventHandlers();
        var info = this.state.ws.info;
        var rawWorksheet = info && info.source.join('\n');
        var editPermission = info && info.edit_permission;
        var canEdit = this.canEdit() && this.state.editMode;

        var searchClassName = this.state.showActionBar ? '' : 'search-hidden';
        var editableClassName = canEdit ? 'editable' : '';
        var disableWorksheetEditing = this.canEdit() ? '' : 'disabled';
        var sourceStr = editPermission ? 'Edit Source' : 'View Source';
        var editFeatures = (
            <div style={{ display: 'inline-block' }}>
                <Button
                    onClick={this.editMode}
                    size='small'
                    color='inherit'
                    aria-label='Edit Source'
                    disabled={!info}
                >
                    <EditIcon className={classes.buttonIcon} />
                    {sourceStr}
                </Button>
                <Button
                    onClick={(e) => this.toggleActionBar()}
                    size='small'
                    color='inherit'
                    aria-label='Expand CLI'
                    id='terminal-button'
                    disabled={!info}
                >
                    {this.state.showActionBar ? (
                        <ContractIcon className={classes.buttonIcon} />
                    ) : (
                        <ExpandIcon className={classes.buttonIcon} />
                    )}
                    {this.state.showActionBar ? 'HIDE TERMINAL' : 'SHOW TERMINAL'}
                </Button>
                <Button
                    onClick={(e) =>
                        this.setState({ openedDialog: DIALOG_TYPES.OPEN_DELETE_WORKSHEET })
                    }
                    size='small'
                    color='inherit'
                    aria-label='Delete Worksheet'
                    disabled={!editPermission}
                >
                    <Tooltip
                        disableFocusListener
                        disableTouchListener
                        title='Delete this worksheet'
                    >
                        <DeleteIcon />
                    </Tooltip>
                </Button>
            </div>
        );

        var editModeFeatures = (
            <div
                onMouseMove={(ev) => {
                    ev.stopPropagation();
                }}
                style={{ display: 'inline-block' }}
            >
                <Button
                    onClick={this.viewMode}
                    disabled={disableWorksheetEditing}
                    size='small'
                    color='inherit'
                    aria-label='Save Edit'
                >
                    <SaveIcon className={classes.buttonIcon} />
                    Save
                </Button>
                <Button
                    onClick={this.discardChanges}
                    size='small'
                    color='inherit'
                    aria-label='Discard Edit'
                >
                    <UndoIcon className={classes.buttonIcon} />
                    Discard
                </Button>
            </div>
        );

        if (info && info.blocks.length) {
            // Non-empty worksheet
        } else {
            $('.empty-worksheet').fadeIn();
        }

        var raw_display = (
            <div>
                Press ctrl-enter to save. See{' '}
                <a
                    target='_blank'
                    href='https://codalab-worksheets.readthedocs.io/en/latest/Worksheet-Markdown'
                >
                    markdown syntax
                </a>
                .<div id='worksheet-editor'>{rawWorksheet}</div>
            </div>
        );

        var action_bar_display = (
            <WorksheetActionBar
                ref={'action'}
                ws={this.state.ws}
                handleFocus={this.handleActionBarFocus}
                handleBlur={this.handleActionBarBlur}
                active={this.state.activeComponent === 'action'}
                reloadWorksheet={this.reloadWorksheet}
                openWorksheet={this.openWorksheet}
                editMode={this.editMode}
                setFocus={this.setFocus}
                hidden={!this.state.showActionBar}
            />
        );

        var items_display = (
            <WorksheetItemList
                ref={'list'}
                active={this.state.activeComponent === 'list'}
                ws={this.state.ws}
                version={this.state.version}
                canEdit={canEdit}
                focusIndex={this.state.focusIndex}
                subFocusIndex={this.state.subFocusIndex}
                setFocus={this.setFocus}
                reloadWorksheet={this.reloadWorksheet}
                saveAndUpdateWorksheet={this.saveAndUpdateWorksheet}
                openWorksheet={this.openWorksheet}
                focusActionBar={this.focusActionBar}
                ensureIsArray={this.ensureIsArray}
                showNewRun={this.state.showNewRun}
                showNewText={this.state.showNewText}
                showNewRerun={this.state.showNewRerun}
                onHideNewRun={() => this.setState({ showNewRun: false })}
                onHideNewText={() => this.setState({ showNewText: false })}
                onHideNewRerun={() => this.setState({ showNewRerun: false })}
                handleCheckBundle={this.handleCheckBundle}
                confirmBundleRowAction={this.confirmBundleRowAction}
                setDeleteItemCallback={this.setDeleteItemCallback}
                addCopyBundleRowsCallback={this.addCopyBundleRowsCallback}
                onAsyncItemLoad={this.onAsyncItemLoad}
                itemHeights={this.state.itemHeights}
            />
        );

        const context_menu_display = (
            <ContextMenu userInfo={this.state.userInfo} ws={this.state.ws} />
        );

        var worksheet_display = this.state.editMode ? raw_display : items_display;
        var editButtons = this.state.editMode ? editModeFeatures : editFeatures;
        if (!this.state.isValid) {
            return <ErrorMessage message={"Not found: '/worksheets/" + this.state.ws.uuid + "'"} />;
        }

        var worksheet_dialogs = (
            <WorksheetDialogs
                openedDialog={this.state.openedDialog}
                closeDialog={() => {
                    this.setState({ openedDialog: null });
                }}
                errorDialogMessage={this.state.errorDialogMessage}
                toggleCmdDialog={this.toggleCmdDialog}
                toggleCmdDialogNoEvent={this.toggleCmdDialogNoEvent}
                toggleErrorMessageDialog={this.toggleErrorMessageDialog}
                deleteWorksheetAction={this.deleteWorksheetAction}
                executeBundleCommand={this.executeBundleCommand}
                forceDelete={this.state.forceDelete}
                handleForceDelete={this.handleForceDelete}
                deleteItemCallback={this.state.deleteItemCallback}
            />
        );
        if (info && info.title) {
            document.title = info.title;
        }

        return (
            <React.Fragment>
                {context_menu_display}
                <WorksheetHeader
                    showActionBar={this.state.showActionBar}
                    canEdit={this.canEdit()}
                    info={info}
                    classes={classes}
                    renderPermissions={renderPermissions}
                    reloadWorksheet={this.reloadWorksheet}
                    editButtons={editButtons}
                    anchorEl={anchorEl}
                    setAnchorEl={(e) => this.setState({ anchorEl: e })}
                    onShowNewRun={() => this.setState({ showNewRun: true })}
                    onShowNewText={() => this.setState({ showNewText: true })}
                    uploadAnchor={uploadAnchor}
                    showUploadMenu={this.showUploadMenu}
                    closeUploadMenu={() => {
                        this.setState({ uploadAnchor: null });
                        Mousetrap.unpause();
                    }}
                    handleSelectedBundleCommand={this.handleSelectedBundleCommand}
                    showBundleOperationButtons={this.state.showBundleOperationButtons}
                    toggleCmdDialog={this.toggleCmdDialog}
                    toggleInformationModal={this.toggleInformationModal}
                    toggleCmdDialogNoEvent={this.toggleCmdDialogNoEvent}
                    copiedBundleIds={this.state.copiedBundleIds}
                    showPasteButton={this.state.showPasteButton}
                    toggleWorksheetSize={this.toggleWorksheetSize}
                />
                {action_bar_display}
                <ToastContainer
                    newestOnTop={false}
                    transition={Zoom}
                    rtl={false}
                    pauseOnVisibilityChange
                />
                <div id='worksheet_container'>
                    <div id='worksheet' className={searchClassName}>
                        <div
                            className={classes.worksheetDesktop}
                            onClick={this.handleClickForDeselect}
                        >
                            <div
                                className={classes.worksheetOuter}
                                onClick={this.handleClickForDeselect}
                                style={{ width: this.state.worksheetWidthPercentage }}
                            >
                                <div
                                    className={classes.worksheetInner}
                                    onClick={this.handleClickForDeselect}
                                >
                                    <div
                                        id='worksheet_content'
                                        className={editableClassName + ' worksheet_content'}
                                    >
                                        {worksheet_display}
                                        {/* Show error dialog if bulk bundle execution failed*/}
                                        {this.state.BulkBundleDialog}
                                        <InformationModal
                                            showInformationModal={this.state.showInformationModal}
                                            toggleInformationModal={this.toggleInformationModal}
                                        />
                                    </div>
                                </div>
                            </div>
                        </div>
                    </div>
                </div>
                {worksheet_dialogs}
                <InformationModal
                    showInformationModal={this.state.showInformationModal}
                    toggleInformationModal={this.toggleInformationModal}
                />
                {this.state.updating && <Loading />}
                {!info && <Loading />}
            </React.Fragment>
        );
    }
}

const styles = (theme) => ({
    worksheetDesktop: {
        backgroundColor: theme.color.grey.lightest,
        marginTop: NAVBAR_HEIGHT,
    },
    worksheetOuter: {
        minHeight: 600, // Worksheet height
        margin: '32px auto', // Center page horizontally
        backgroundColor: 'white', // Paper color
        border: `2px solid ${theme.color.grey.light}`,
    },
    worksheetInner: {
        padding: '0px 30px', // Horizonal padding, no vertical
        height: '100%',
        position: 'relative',
    },
    uuid: {
        fontFamily: theme.typography.fontFamilyMonospace,
        fontSize: 10,
        textAlign: 'right',
    },
    label: {
        paddingRight: theme.spacing.unit,
        fontWeight: 500,
    },
    bottomButtons: {
        paddingTop: theme.spacing.largest,
        paddingBottom: theme.spacing.largest,
    },
    permissions: {
        cursor: 'pointer',
        '&:hover': {
            backgroundColor: theme.color.primary.lightest,
        },
    },
    noTransform: {
        transform: 'none !important',
    },
    buttonIcon: {
        marginRight: theme.spacing.large,
    },
});

Mousetrap.stopCallback = function(e, element, combo) {
    //if the element is a checkbox, don't stop
    if (element.type === 'checkbox') {
        return false;
    }
    // if the element has the class "mousetrap" then no need to stop
    if ((' ' + element.className + ' ').indexOf(' mousetrap ') > -1) {
        return false;
    }

    // stop for input, select, and textarea
    return (
        element.tagName === 'INPUT' ||
        element.tagName === 'SELECT' ||
        element.tagName === 'TEXTAREA' ||
        (element.contentEditable && element.contentEditable === 'true')
    );
};

export default withStyles(styles)(Worksheet);<|MERGE_RESOLUTION|>--- conflicted
+++ resolved
@@ -934,15 +934,6 @@
                 }
                 this.toggleCmdDialogNoEvent('copy');
             });
-<<<<<<< HEAD
-            Mousetrap.bind(['a z'], () => {
-                if (this.state.openedDialog) {
-                    return;
-                }
-                this.toggleCmdDialogNoEvent('cut');
-            });
-=======
->>>>>>> 82748f2d
             if (this.state.ws.info.edit_permission) {
                 Mousetrap.bind(['backspace', 'del'], () => {
                     if (
@@ -971,42 +962,39 @@
                     }
                     this.toggleCmdDialogNoEvent('kill');
                 });
-<<<<<<< HEAD
-            }
-=======
                 Mousetrap.bind(['a z'], () => {
                     if (this.state.openDetach || this.state.openDelete || this.state.openKill) {
                         return;
                     }
                     this.toggleCmdDialogNoEvent('cut');
                 });
->>>>>>> 82748f2d
-
-            // Confirm bulk bundle operation
-            if (this.state.openedDialog) {
-                Mousetrap.bind(
-                    ['enter'],
-                    function(e) {
-                        if (this.state.openedDialog === DIALOG_TYPES.OPEN_DELETE_BUNDLE) {
-                            this.executeBundleCommandNoEvent('rm');
-                        } else if (this.state.openedDialog === DIALOG_TYPES.OPEN_KILL) {
-                            this.executeBundleCommandNoEvent('kill');
-                        } else if (this.state.openedDialog === DIALOG_TYPES.OPEN_DETACH) {
-                            this.executeBundleCommandNoEvent('detach');
-                        }
-                    }.bind(this),
-                );
-
-                // Select/Deselect to force delete during deletion dialog
-                Mousetrap.bind(
-                    ['f'],
-                    function() {
-                        //force deletion through f
-                        if (this.state.openedDialog === DIALOG_TYPES.OPEN_DELETE_BUNDLE) {
-                            this.setState({ forceDelete: !this.state.forceDelete });
-                        }
-                    }.bind(this),
-                );
+
+                // Confirm bulk bundle operation
+                if (this.state.openedDialog) {
+                    Mousetrap.bind(
+                        ['enter'],
+                        function(e) {
+                            if (this.state.openedDialog === DIALOG_TYPES.OPEN_DELETE_BUNDLE) {
+                                this.executeBundleCommandNoEvent('rm');
+                            } else if (this.state.openedDialog === DIALOG_TYPES.OPEN_KILL) {
+                                this.executeBundleCommandNoEvent('kill');
+                            } else if (this.state.openedDialog === DIALOG_TYPES.OPEN_DETACH) {
+                                this.executeBundleCommandNoEvent('detach');
+                            }
+                        }.bind(this),
+                    );
+
+                    // Select/Deselect to force delete during deletion dialog
+                    Mousetrap.bind(
+                        ['f'],
+                        function() {
+                            //force deletion through f
+                            if (this.state.openedDialog === DIALOG_TYPES.OPEN_DELETE_BUNDLE) {
+                                this.setState({ forceDelete: !this.state.forceDelete });
+                            }
+                        }.bind(this),
+                    );
+                }
             }
         }
         //====================Bulk bundle operations===================
