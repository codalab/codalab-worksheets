import * as React from 'react';
import $ from 'jquery';
import _ from 'underscore';
import { withStyles } from '@material-ui/core/styles';
import { keepPosInView, renderPermissions, getMinMaxKeys } from '../../../util/worksheet_utils';
import * as Mousetrap from '../../../util/ws_mousetrap_fork';
import WorksheetItemList from '../WorksheetItemList';
import ReactDOM from 'react-dom';
import ExtraWorksheetHTML from '../ExtraWorksheetHTML/ExtraWorksheetHTML';
import 'jquery-ui-bundle';
import WorksheetHeader from './WorksheetHeader';
import { NAVBAR_HEIGHT } from '../../../constants';
import WorksheetActionBar from '../WorksheetActionBar';
import Button from '@material-ui/core/Button';
import EditIcon from '@material-ui/icons/EditOutlined';
import SaveIcon from '@material-ui/icons/SaveOutlined';
import DeleteIcon from '@material-ui/icons/DeleteOutline';
import UndoIcon from '@material-ui/icons/UndoOutlined';
import ContractIcon from '@material-ui/icons/ExpandLessOutlined';
import ExpandIcon from '@material-ui/icons/ExpandMoreOutlined';
import './Worksheet.scss';
import ErrorMessage from '../ErrorMessage';
import { ContextMenuMixin, default as ContextMenu } from '../ContextMenu';
import { buildTerminalCommand } from '../../../util/worksheet_utils';
import { executeCommand } from '../../../util/cli_utils';
import Dialog from '@material-ui/core/Dialog';
import DialogContent from '@material-ui/core/DialogContent';
import DialogContentText from '@material-ui/core/DialogContentText';
import DialogTitle from '@material-ui/core/DialogTitle';
import CloseIcon from '@material-ui/icons/Close';
import Grid from '@material-ui/core/Grid';
import WorksheetDialogs from '../WorksheetDialogs';
import { ToastContainer, toast, Zoom } from 'react-toastify';
import 'react-toastify/dist/ReactToastify.css';

/*
Information about the current worksheet and its items.
*/

// TODO: dummy objects
let ace = window.ace;
toast.configure();

var WorksheetContent = (function() {
    function WorksheetContent(uuid) {
        this.uuid = uuid;
        this.info = null; // Worksheet info
    }

    WorksheetContent.prototype.fetch = function(props) {
        // Set defaults
        props = props || {};
        props.success = props.success || function(data) {};
        props.error = props.error || function(xhr, status, err) {};
        if (props.async === undefined) {
            props.async = true;
        }

        $.ajax({
            type: 'GET',
            url: '/rest/interpret/worksheet/' + this.uuid,
            // TODO: migrate to using main API
            // url: '/rest/worksheets/' + ws.uuid,
            async: props.async,
            dataType: 'json',
            cache: false,
            success: function(info) {
                this.info = info;
                props.success(this.info);
            }.bind(this),
            error: function(xhr, status, err) {
                props.error(xhr, status, err);
            },
        });
    };

    WorksheetContent.prototype.saveWorksheet = function(props) {
        if (this.info === undefined) return;
        $('#update_progress').show();
        props = props || {};
        props.success = props.success || function(data) {};
        props.error = props.error || function(xhr, status, err) {};
        $('#save_error').hide();
        $.ajax({
            type: 'POST',
            cache: false,
            url: '/rest/worksheets/' + this.uuid + '/raw',
            dataType: 'json',
            data: this.info.raw.join('\n'),
            success: function(data) {
                console.log('Saved worksheet ' + this.info.uuid);
                props.success(data);
            }.bind(this),
            error: function(xhr, status, err) {
                props.error(xhr, status, err);
            },
        });
    };

    WorksheetContent.prototype.deleteWorksheet = function(props) {
        if (this.info === undefined) return;
        $('#update_progress').show();
        $('#save_error').hide();
        $.ajax({
            type: 'DELETE',
            cache: false,
            url: '/rest/worksheets?force=1',
            contentType: 'application/json',
            data: JSON.stringify({ data: [{ id: this.info.uuid, type: 'worksheets' }] }),
            success: function(data) {
                console.log('Deleted worksheet ' + this.info.uuid);
                props.success && props.success(data);
            }.bind(this),
            error: function(xhr, status, err) {
                props.error && props.error(xhr, status, err);
            },
        });
    };

    return WorksheetContent;
})();

class Worksheet extends React.Component {
    constructor(props) {
        super(props);
        this.state = {
            ws: new WorksheetContent(this.props.match.params['uuid']),
            version: 0, // Increment when we refresh
            escCount: 0, // Increment when the user presses esc keyboard shortcut, a hack to allow esc shortcut to work
            activeComponent: 'list', // Where the focus is (action, list, or side_panel)
            editMode: false, // Whether we're editing the worksheet
            editorEnabled: false, // Whether the editor is actually showing (sometimes lags behind editMode)
            showActionBar: false, // Whether the action bar is shown
            focusIndex: -1, // Which worksheet items to be on (-1 is none)
            subFocusIndex: 0, // For tables, which row in the table
            numOfBundles: -1, // Number of bundles in this worksheet (-1 is just the initial value)
            focusedBundleUuidList: [], // Uuid of the focused bundle and that of all bundles after it
            userInfo: null, // User info of the current user. (null is the default)
            updatingBundleUuids: {},
            isUpdatingBundles: false,
            anchorEl: null,
            showNewUpload: false,
            showNewRun: false,
            showNewText: false,
            isValid: true,
            checkedBundles: {},
            BulkBundleDialog: null,
            showBundleOperationButtons: false,
            uuidBundlesCheckedCount: {},
            openDelete: false,
            openDetach: false,
            openKill: false,
            forceDelete: false,
            showGlossaryModal: false,
        };
    }

    _setfocusIndex(index) {
        this.setState({ focusIndex: index });
    }
    _setWorksheetSubFocusIndex(index) {
        this.setState({ subFocusIndex: index });
    }

    // Return the number of rows occupied by this item.
    _numTableRows(item) {
        if (item) {
            if (item.mode === 'table_block') return item.bundles_spec.bundle_infos.length;
            if (item.mode === 'subworksheets_block') return item.subworksheet_infos.length;
        } else {
            return null;
        }
    }

    handleClickForDeselect = (event) => {
        //Deselecting when clicking outside worksheet_items component
        if (event.target === event.currentTarget) {
            this.setFocus(-1, 0);
        }
    };

    // BULK OPERATION RELATED CODE BELOW======================================
    handleCheckBundle = (uuid, identifier, check, removeCheckAfterOperation) => {
        // This is a callback function that will be passed all the way down to bundle row
        // This is to allow bulk operations on bundles
        // It passes through Worksheet->WorksheetItemList->TableItem->BundleRow
        // When a bundle row is selected, it calls this function to notify Worksheet component
        // The uuid & a unique identifier is recorded so we can uncheck the tables after operation
        // The essential part of the below code is to record uuid when a bundle is clicked
        // and remove a uuid a bundle is unclicked
        // Because there a bundle may appear in multiple tables and get checked multiple times
        // Only remove a uuid if all checked rows are removed

        // TODO: This function should be cleaner, after my logic refactoring, the identifier
        //      shouldn't be necessary. However, if we want more control on what happens after
        //      bulk operation, this might be useful
        if (check) {
            //A bundle is checked
            if (
                uuid in this.state.checkedBundles &&
                identifier in this.state.checkedBundles[uuid]
            ) {
                return;
            }
            let bundlesCount = this.state.uuidBundlesCheckedCount;
            if (!(uuid in bundlesCount)) {
                bundlesCount[uuid] = 0;
            }
            bundlesCount[uuid] += 1;
            let checkedBundles = this.state.checkedBundles;
            if (!(uuid in checkedBundles)) {
                checkedBundles[uuid] = {};
            }
            checkedBundles[uuid][identifier] = removeCheckAfterOperation;
            this.setState({
                checkedBundles: checkedBundles,
                uuidBundlesCheckedCount: bundlesCount,
                showBundleOperationButtons: true,
            });
            // return localIndex
        } else {
            // A bundle is unchecked
            if (
                !(
                    uuid in this.state.uuidBundlesCheckedCount &&
                    identifier in this.state.checkedBundles[uuid]
                )
            ) {
                return;
            }
            if (this.state.uuidBundlesCheckedCount[uuid] === 1) {
                delete this.state.uuidBundlesCheckedCount[uuid];
                delete this.state.checkedBundles[uuid];
            } else {
                this.state.uuidBundlesCheckedCount[uuid] -= 1;
                delete this.state.checkedBundles[uuid][identifier];
            }
            if (Object.keys(this.state.uuidBundlesCheckedCount).length === 0) {
                this.setState({
                    uuidBundlesCheckedCount: {},
                    checkedBundles: {},
                    showBundleOperationButtons: false,
                });
            }
        }
    };

    handleSelectedBundleCommand = (cmd, worksheet_uuid = this.state.ws.uuid) => {
        // This function runs the command for bulk bundle operations
        // The uuid are recorded by handleCheckBundle
        // Refreshes the checkbox after commands
        // If the action failed, the check will persist
        let force_delete = cmd === 'rm' && this.state.forceDelete ? '--force' : null;
        executeCommand(
            buildTerminalCommand([
                cmd,
                force_delete,
                ...Object.keys(this.state.uuidBundlesCheckedCount),
            ]),
            worksheet_uuid,
        )
            .done(() => {
                this.setState({
                    uuidBundlesCheckedCount: {},
                    checkedBundles: {},
                    showBundleOperationButtons: false,
                });
                this.reloadWorksheet();
            })
            .fail((e) => {
                let bundle_error_dialog = (
                    <Dialog
                        open={true}
                        onClose={this.toggleBundleBulkMessageDialog}
                        aria-labelledby='bundle-error-confirmation-title'
                        aria-describedby='bundle-error-confirmation-description'
                    >
                        <DialogTitle id='bundle-error-confirmation-title'>
                            <Grid container direction='row'>
                                <Grid item xs={10}>
                                    {'Failed to perform this action'}
                                </Grid>
                                <Grid item xs={2}>
                                    <Button
                                        variant='outlined'
                                        size='small'
                                        onClick={(e) => {
                                            this.setState({ BulkBundleDialog: null });
                                        }}
                                    >
                                        <CloseIcon size='small' />
                                    </Button>
                                </Grid>
                            </Grid>
                        </DialogTitle>
                        <DialogContent>
                            <DialogContentText
                                id='alert-dialog-description'
                                style={{ color: 'grey' }}
                            >
                                {e.responseText}
                            </DialogContentText>
                        </DialogContent>
                    </Dialog>
                );
                this.setState({ BulkBundleDialog: bundle_error_dialog });
            });
    };

    handleForceDelete = (e) => {
        this.setState({ forceDelete: e.target.checked });
    };

    toggleBundleBulkMessageDialog = () => {
        this.setState({ BulkBundleDialog: null });
    };

    executeBundleCommand = (cmd_type) => () => {
        this.handleSelectedBundleCommand(cmd_type);
        this.togglePopupNoEvent(cmd_type);
    };

    executeBundleCommandNoEvent = (cmd_type) => {
        this.handleSelectedBundleCommand(cmd_type);
        this.togglePopupNoEvent(cmd_type);
    };

    togglePopup = (cmd_type) => () => {
        if (!this.state.showBundleOperationButtons) {
            return;
        }
        const { openKill, openDelete, openDetach } = this.state;
        if (cmd_type === 'rm') {
            this.setState({ openDelete: !openDelete });
        } else if (cmd_type === 'detach') {
            this.setState({ openDetach: !openDetach });
        } else if (cmd_type === 'kill') {
            this.setState({ openKill: !openKill });
        }
    };

    togglePopupNoEvent = (cmd_type) => {
        if (!this.state.showBundleOperationButtons) {
            return;
        }
        const { openKill, openDelete, openDetach } = this.state;
        if (cmd_type === 'rm') {
            this.setState({ openDelete: !openDelete });
        } else if (cmd_type === 'detach') {
            this.setState({ openDetach: !openDetach });
        } else if (cmd_type === 'kill') {
            this.setState({ openKill: !openKill });
        }
    };

    confirmBundleRowAction = (code) => {
        if (
            !(
                this.state.openDelete ||
                this.state.openDetach ||
                this.state.openKill ||
                this.state.BulkBundleDialog
            )
        ) {
            // no dialog is opened, open bundle row detail
            return false;
        } else if (code === 'KeyX' || code === 'Space') {
            return true;
        } else if (this.state.openDelete) {
            this.executeBundleCommandNoEvent('rm');
        } else if (this.state.openDetach) {
            this.executeBundleCommandNoEvent('detach');
        } else if (this.state.openKill) {
            this.executeBundleCommandNoEvent('kill');
        }
        return true;
    };
    // BULK OPERATION RELATED CODE ABOVE======================================

    setFocus = (index, subIndex, shouldScroll = true) => {
        var info = this.state.ws.info;

        // prevent multiple clicking from resetting the index
        if (index === this.state.focusIndex &&
            subIndex === this.state.subFocusIndex) {
                return;
            }

        // resolve to the last item that contains bundle(s)
        if (index === 'end') {
            index = -1;
            for (var i = info.items.length - 1; i >= 0; i--) {
                if (info.items[i].bundles_spec) {
                    index = i;
                    break;
                }
            }
        }
        // resolve to the last row of the selected item
        if (subIndex === 'end') {
            subIndex = (this._numTableRows(info.items[index]) || 1) - 1;
        }
        if (
            index < -1 ||
            index >= info.items.length ||
            subIndex < -1 ||
            subIndex >= (this._numTableRows(info.items[index]) || 1)
            ) {
            console.log("Out of bounds");
            return; // Out of bounds (note index = -1 is okay)
        }
        let focusedBundleUuidList = [];
        if (index !== -1) {
            // index !== -1 means something is selected.
            // focusedBundleUuidList is a list of uuids of all bundles after the selected bundle (itself included)
            // Say the selected bundle has focusIndex 1 and subFocusIndex 2, then focusedBundleUuidList will include the uuids of
            // all the bundles that have focusIndex 1 and subFocusIndex >= 2, and also all the bundles that have focusIndex > 1
            for (var i = index; i < info.items.length; i++) {
                if (info.items[i].bundles_spec) {
                    var j = i === index ? subIndex : 0;
                    for (; j < (this._numTableRows(info.items[i]) || 1); j++) {
                        focusedBundleUuidList.push(info.items[i].bundles_spec.bundle_infos[j].uuid);
                    }
                }
            }
        }
        // Change the focus - triggers updating of all descendants.
        this.setState({
            focusIndex: index,
            subFocusIndex: subIndex,
            focusedBundleUuidList: focusedBundleUuidList,
            showNewUpload: false,
            showNewRun: false,
            showNewText: false,
        });
        if (shouldScroll) {
            this.scrollToItem(index, subIndex);
        }
    };

    scrollToItem = (index, subIndex) => {
        // scroll the window to keep the focused element in view if needed
        var __innerScrollToItem = function(index, subIndex) {
            // Compute the current position of the focused item.
            var pos;
            if (index === -1) {
                pos = -1000000; // Scroll all the way to the top
            } else {
                var item = this.refs.list.refs['item' + index];
                if (this._numTableRows(item.props.item)) {
                    item = item.refs['row' + subIndex]; // Specifically, the row
                }
                var node = ReactDOM.findDOMNode(item);
                pos = node.getBoundingClientRect().top;
            }
            keepPosInView(pos);
        };

        // Throttle so that if keys are held down, we don't suffer a huge lag.
        if (this.throttledScrollToItem === undefined)
            this.throttledScrollToItem = _.throttle(__innerScrollToItem, 50).bind(this);
        this.throttledScrollToItem(index, subIndex);
    };

    componentWillMount() {
        this.state.ws.fetch({
            success: function(data) {
                $('#worksheet-message').hide();
                $('#worksheet_content').show();
                this.setState({
                    updating: false,
                    version: this.state.version + 1,
                    numOfBundles: this.getNumOfBundles(),
                });
                // Fix out of bounds.
            }.bind(this),
            error: function(xhr, status, err) {
                $('#worksheet-message')
                    .html(xhr.responseText)
                    .addClass('alert-danger alert');
                this.setState({
                    isValid: false,
                });
            }.bind(this),
        });
    }

    componentDidMount() {
        // Initialize history stack
        window.history.replaceState({ uuid: this.state.ws.uuid }, '', window.location.pathname);
        $('body').addClass('ws-interface');
        $.ajax({
            url: '/rest/user',
            dataType: 'json',
            cache: false,
            type: 'GET',
            success: function(data) {
                var userInfo = data.data.attributes;
                userInfo.user_id = data.data.id;
                this.setState({
                    userInfo: userInfo,
                });
            }.bind(this),
            error: function(xhr, status, err) {
                console.error(xhr.responseText);
            },
        });
    }

    canEdit() {
        var info = this.state.ws.info;
        return info && info.edit_permission;
    }

    viewMode = () => {
        this.toggleEditMode(false, true);
    };
    discardChanges = () => {
        this.toggleEditMode(false, false);
    };
    editMode = () => {
        this.toggleEditMode(true);
    };
    handleActionBarFocus = (event) => {
        this.setState({ activeComponent: 'action' });
        // just scroll to the top of the page.
        // Add the stop() to keep animation events from building up in the queue
        $('#command_line').data('resizing', null);
        $('body')
            .stop(true)
            .animate({ scrollTop: 0 }, 250);
    };
    handleActionBarBlur = (event) => {
        // explicitly close terminal because we're leaving the action bar
        // $('#command_line').terminal().focus(false);
        this.setState({ activeComponent: 'list' });
        $('#command_line').data('resizing', null);
        $('#ws_search').removeAttr('style');
    };
    toggleGlossaryModal = () => {
        this.setState({ showGlossaryModal: !this.state.showGlossaryModal });
    };
    setupEventHandlers() {
        var self = this;
        // Load worksheet from history when back/forward buttons are used.
        window.onpopstate = function(event) {
            if (event.state === null) return;
            this.setState({ ws: new WorksheetContent(event.state.uuid) });
            this.reloadWorksheet();
        }.bind(this);

        if (this.state.activeComponent === 'action') {
            // no need for other keys, we have the action bar focused
            return;
        }

<<<<<<< HEAD
        if (!(this.state.openDelete || this.state.openDetach || this.state.openKill || this.state.BulkBundleDialog)){
=======
        Mousetrap.reset();
        if (
            !(
                this.state.openDelete ||
                this.state.openDetach ||
                this.state.openKill ||
                this.state.BulkBundleDialog
            )
        ) {
>>>>>>> 6a5e4827
            // Only enable these shortcuts when no dialog is opened

            //
            Mousetrap.bind(
                ['shift+r'],
                function(e) {
                    this.reloadWorksheet(undefined, undefined);
                    toast.success('🦄 Worksheet refreshed!', {
                        position: 'top-right',
                        autoClose: 1500,
                        hideProgressBar: false,
                        closeOnClick: true,
                        pauseOnHover: false,
                        draggable: true,
                    });
                }.bind(this),
            );

            // Show/hide web terminal (action bar)
            Mousetrap.bind(
                ['shift+c'],
                function(e) {
                    this.toggleActionBar();
                }.bind(this),
            );

            // Focus on web terminal (action bar)
            Mousetrap.bind(
                ['c'],
                function(e) {
                    this.focusActionBar();
                }.bind(this),
            );

            // Toggle edit mode
            Mousetrap.bind(
                ['e'],
                function(e) {
                    this.toggleEditMode();
                    return false;
                }.bind(this),
            );

            Mousetrap.bind(
                ['up', 'k'],
                function(e) {
                    e.preventDefault(); // Prevent automatic scrolling from up/down arrow keys
                    var focusIndex = this.state.focusIndex;
                    var subFocusIndex = this.state.subFocusIndex;
                    var wsItems = this.state.ws.info.items;

                    if (
                        focusIndex >= 0 &&
                        (wsItems[focusIndex].mode === 'table_block' ||
                        wsItems[focusIndex].mode === 'subworksheets_block')
                    ) {
                        // worksheet_item_interface and table_item_interface do the exact same thing anyway right now
                        if (subFocusIndex - 1 < 0) {
                            this.setFocus(focusIndex - 1 < 0 ? 0 : focusIndex - 1, 'end'); // Move out of this table to the item above the current table
                        } else {
                            this.setFocus(focusIndex, subFocusIndex - 1);
                        }
                    } else if (focusIndex > 0) {
                        // worksheet_items.jsx
                        this.setFocus(focusIndex - 1, 'end');
                    }
                }.bind(this),
            );

            Mousetrap.bind(
                ['down', 'j'],
                function(e) {
                    e.preventDefault(); // Prevent automatic scrolling from up/down arrow keys
                    var focusIndex = this.state.focusIndex;
                    var subFocusIndex = this.state.subFocusIndex;
                    var wsItems = this.state.ws.info.items;
                    if (
                        focusIndex >= 0 &&
                        (wsItems[focusIndex].mode === 'table_block' ||
                            wsItems[focusIndex].mode === 'subworksheets_block')
                    ) {
                        if (subFocusIndex + 1 >= this._numTableRows(wsItems[focusIndex])) {
                            this.setFocus(focusIndex + 1, 0);
                        } else {
                            this.setFocus(focusIndex, subFocusIndex + 1);
                        }
                    } else {
                        if (focusIndex < wsItems.length - 1) this.setFocus(focusIndex + 1, 0);
                    }
                }.bind(this),
            );
            if (!this.state.showBundleOperationButtons) {
                // insert text after current cell
                Mousetrap.bind(
                    ['t'],
                    function(e) {
                        // if no active focus, scroll to the bottom position
                        if (this.state.focusIndex < 0) {
                            $('html, body').animate({ scrollTop: $(document).height() }, 'fast');
                        }
                        this.setState({ showNewText: true });
                    }.bind(this),
                    'keyup',
                );

                // upload after current cell
                Mousetrap.bind(
                    ['u'],
                    function(e) {
                        // if no active focus, scroll to the bottom position
                        if (this.state.focusIndex < 0) {
                            $('html, body').animate({ scrollTop: $(document).height() }, 'fast');
                        }
                        this.setState({ showNewUpload: true });
                    }.bind(this),
                    'keyup',
                );
                // run after current cell
                Mousetrap.bind(
                    ['a r'],
                    function(e) {
                        // if no active focus, scroll to the bottom position
                        if (this.state.focusIndex < 0) {
                            $('html, body').animate({ scrollTop: $(document).height() }, 'fast');
                        }
                        this.setState({ showNewRun: true });
                    }.bind(this),
                    'keyup',
                );
            }
        }
        Mousetrap.bind(['?'], (e) => {
            this.setState({
                showGlossaryModal: true,
            });
        });

        Mousetrap.bind(['esc'], (e) => {
            ContextMenuMixin.closeContextMenu();
        });

        if (this.state.showBundleOperationButtons) {
            // Below are allowed shortcut even when a dialog is opened===================
            // The following three are bulk bundle operation shortcuts
            Mousetrap.bind(['backspace', 'del'], () => {
                if (this.state.openDetach || this.state.openKill) {
                    return;
                }
                this.togglePopupNoEvent('rm');
            });
            Mousetrap.bind(['d'], () => {
                if (this.state.openDelete || this.state.openKill) {
                    return;
                }
                this.togglePopupNoEvent('detach');
            });
            Mousetrap.bind(['v'], () => {
                if (this.state.openDetach || this.state.openDelete) {
                    return;
                }
                this.togglePopupNoEvent('kill');
            });

            // Confirm bulk bundle operation
            if (this.state.openDelete || this.state.openKill || this.state.openDetach) {
                Mousetrap.bind(
                    ['enter'],
                    function(e) {
                        if (this.state.openDelete) {
                            this.executeBundleCommandNoEvent('rm');
                        } else if (this.state.openKill) {
                            this.executeBundleCommandNoEvent('kill');
                        } else if (this.state.openDetach) {
                            this.executeBundleCommandNoEvent('detach');
                        }
                    }.bind(this),
                );

                // Select/Deselect to force delete during deletion dialog
                Mousetrap.bind(
                    ['f'],
                    function() {
                        //force deletion through f
                        if (this.state.openDelete) {
                            this.setState({ forceDelete: !this.state.forceDelete });
                        }
                    }.bind(this),
                );
            }
        }
        //====================Bulk bundle operations===================
    }

    toggleEditMode(editMode, saveChanges) {
        if (editMode === undefined) editMode = !this.state.editMode; // Toggle by default

        if (saveChanges === undefined) saveChanges = true;

        if (!editMode) {
            // Going out of raw mode - save the worksheet.
            if (this.canEdit()) {
                var editor = ace.edit('worksheet-editor');
                if (saveChanges) {
                    this.state.ws.info.raw = editor.getValue().split('\n');
                }
                var rawIndex = editor.getCursorPosition().row;
                this.setState({
                    editMode: editMode,
                    editorEnabled: false,
                }); // Needs to be after getting the raw contents
                if (saveChanges) {
                    this.saveAndUpdateWorksheet(saveChanges, rawIndex);
                } else {
                    this.reloadWorksheet(undefined, rawIndex);
                }
            } else {
                // Not allowed to edit the worksheet.
                this.setState({
                    editMode: editMode,
                    editorEnabled: false,
                });
            }
        } else {
            // Go into edit mode.
            this.setState({ editMode: editMode }); // Needs to be before focusing
            $('#worksheet-editor').focus();
        }
    }

    // updateRunBundles fetch all the "unfinished" bundles in the worksheet, and recursively call itself until all the bundles in the worksheet are finished.
    updateRunBundles(worksheetUuid, numTrials, updatingBundleUuids) {
        var bundleUuids = updatingBundleUuids
            ? updatingBundleUuids
            : this.state.updatingBundleUuids;
        var startTime = new Date().getTime();
        var self = this;
        var queryParams = Object.keys(bundleUuids)
            .map(function(bundle_uuid) {
                return 'uuid=' + bundle_uuid;
            })
            .join('&');
        $.ajax({
            type: 'GET',
            url: '/rest/interpret/worksheet/' + worksheetUuid + '?' + queryParams,
            dataType: 'json',
            cache: false,
            success: function(worksheet_content) {
                if (this.state.isUpdatingBundles && worksheet_content.uuid === this.state.ws.uuid) {
                    if (worksheet_content.items) {
                        self.reloadWorksheet(worksheet_content.items);
                    }
                    var endTime = new Date().getTime();
                    var guaranteedDelayTime = Math.min(3000, numTrials * 1000);
                    // Since we don't want to flood the server with too many requests, we enforce a guaranteedDelayTime.
                    // guaranteedDelayTime is usually 3 seconds, except that we make the first two delays 1 second and 2 seconds respectively in case of really quick jobs.
                    // delayTime is also at least five times the amount of time it takes for the last request to complete
                    var delayTime = Math.max(guaranteedDelayTime, (endTime - startTime) * 5);
                    setTimeout(function() {
                        self.updateRunBundles(worksheetUuid, numTrials + 1);
                    }, delayTime);
                    startTime = endTime;
                }
            }.bind(this),
            error: function(xhr, status, err) {
                $('#worksheet-message')
                    .html(xhr.responseText)
                    .addClass('alert-danger alert');
                $('#worksheet_container').hide();
            },
        });
    }

    // Everytime the worksheet is updated, checkRunBundle will loop through all the bundles and find the "unfinished" ones (not ready or failed).
    // If there are unfinished bundles and we are not updating bundles now, call updateRunBundles, which will recursively call itself until all the bundles in the worksheet are finished.
    // this.state.updatingBundleUuids keeps track of the "unfinished" bundles in the worksheet at every moment.
    checkRunBundle(info) {
        var updatingBundleUuids = _.clone(this.state.updatingBundleUuids);
        if (info && info.items.length > 0) {
            var items = info.items;
            for (var i = 0; i < items.length; i++) {
                if (items[i].bundles_spec) {
                    for (var j = 0; j < items[i].bundles_spec.bundle_infos.length; j++) {
                        var bundle_info = items[i].bundles_spec.bundle_infos[j];
                        if (bundle_info.bundle_type === 'run') {
                            if (bundle_info.state !== 'ready' && bundle_info.state !== 'failed') {
                                updatingBundleUuids[bundle_info.uuid] = true;
                            } else {
                                if (bundle_info.uuid in updatingBundleUuids)
                                    delete updatingBundleUuids[bundle_info.uuid];
                            }
                        }
                    }
                }
            }
            if (Object.keys(updatingBundleUuids).length > 0 && !this.state.isUpdatingBundles) {
                this.setState({ isUpdatingBundles: true });
                this.updateRunBundles(info.uuid, 1, updatingBundleUuids);
            } else if (
                Object.keys(updatingBundleUuids).length === 0 &&
                this.state.isUpdatingBundles
            ) {
                this.setState({ isUpdatingBundles: false });
            }
            this.setState({ updatingBundleUuids: updatingBundleUuids });
        }
    }

    componentDidUpdate(prevProps, prevState) {
        if (this.state.editMode && !this.state.editorEnabled) {
            this.setState({ editorEnabled: true });
            var editor = ace.edit('worksheet-editor');
            editor.$blockScrolling = Infinity;
            editor.session.setUseWrapMode(false);
            editor.setShowPrintMargin(false);
            editor.session.setMode('ace/mode/markdown');
            if (!this.canEdit()) {
                editor.setOptions({
                    readOnly: true,
                    highlightActiveLine: false,
                    highlightGutterLine: false,
                });
                editor.renderer.$cursorLayer.element.style.opacity = 0;
            } else {
                editor.commands.addCommand({
                    name: 'save',
                    bindKey: { win: 'Ctrl-Enter', mac: 'Ctrl-Enter' },
                    exec: function() {
                        this.toggleEditMode();
                    }.bind(this),
                    readOnly: true,
                });
                editor.commands.addCommand({
                    name: 'exit',
                    bindKey: { win: 'Esc', mac: 'Esc' },
                    exec: function() {
                        this.discardChanges();
                    }.bind(this),
                });
                editor.focus();

                var rawIndex;
                var cursorColumnPosition;
                if (this.state.focusIndex === -1) {
                    // Above the first item
                    rawIndex = 0;
                    cursorColumnPosition = 0;
                } else {
                    var item = this.state.ws.info.items[this.state.focusIndex];
                    // For non-tables such as search and wsearch, we have subFocusIndex, but not backed by raw items, so use 0.
                    var focusIndexPair =
                        this.state.focusIndex +
                        ',' +
                        (item.mode === 'table_block' || item.mode === 'subworksheets_block'
                            ? this.state.subFocusIndex
                            : 0);
                    rawIndex = this.state.ws.info.block_to_raw[focusIndexPair];
                }

                if (rawIndex === undefined) {
                    console.error(
                        "Can't map %s (focusIndex %d, subFocusIndex %d) to raw index",
                        focusIndexPair,
                        this.state.focusIndex,
                        this.state.subFocusIndex,
                    );
                    return;
                }
                if (cursorColumnPosition === undefined)
                    cursorColumnPosition = editor.session.getLine(rawIndex).length; // End of line
                editor.gotoLine(rawIndex + 1, cursorColumnPosition);
                editor.renderer.scrollToRow(rawIndex);
            }
        }
        if (prevState.showActionBar !== this.state.showActionBar) {
            // Hack to make sure that the <Sticky> component in WorksheetHeader.js updates.
            // This is needed because otherwise the header doesn't move up or down as needed
            // when the action bar is shown / hidden.
            window.scrollTo(window.scrollX, window.scrollY + 1);
        }
    }

    toggleActionBar() {
        this.setState({ showActionBar: !this.state.showActionBar });
    }

    focusActionBar() {
        this.setState({ activeComponent: 'action' });
        this.setState({ showActionBar: true });
        $('#command_line')
            .terminal()
            .focus();
    }

    ensureIsArray(bundle_info) {
        if (!bundle_info) return null;
        if (!Array.isArray(bundle_info)) {
            bundle_info = [bundle_info];
        }
        return bundle_info;
    }

    getNumOfBundles() {
        var items = this.state.ws.info && this.state.ws.info.items;
        if (!items) return 0;
        var count = 0;
        for (var i = 0; i < items.length; i++) {
            if (items[i].bundles_spec) {
                count += items[i].bundles_spec.bundle_infos.length;
            }
        }
        return count;
    }

    // If partialUpdateItems is undefined, we will fetch the whole worksheet.
    // Otherwise, partialUpdateItems is a list of item parallel to ws.info.items that contain only items that need updating.
    // More spefically, all items that don't contain run bundles that need updating are null.
    // Also, a non-null item could contain a list of bundle_infos, which represent a list of bundles. Usually not all of them need updating.
    // The bundle_infos for bundles that don't need updating are also null.
    // If rawIndexAfterEditMode is defined, this reloadWorksheet is called right after toggling editMode. It should resolve rawIndex to (focusIndex, subFocusIndex) pair.
<<<<<<< HEAD
    reloadWorksheet = (partialUpdateItems, rawIndexAfterEditMode, {
        moveIndex = false,
        textDeleted = false,
    } = {}) => {
=======
    reloadWorksheet = (partialUpdateItems, rawIndexAfterEditMode, { moveIndex = false } = {}) => {
>>>>>>> 6a5e4827
        if (partialUpdateItems === undefined) {
            $('#update_progress').show();
            this.setState({ updating: true });
            this.state.ws.fetch({
                success: function(data) {
                    if (this.state.ws.uuid !== data.uuid) {
                        this.setState({
                            updating: false,
                            version: this.state.version + 1,
                        });
                        return false;
                    }
                    $('#update_progress, #worksheet-message').hide();
                    $('#worksheet_content').show();
                    var items = this.state.ws.info.items;
                    var numOfBundles = this.getNumOfBundles();
                    var focus = this.state.focusIndex;
                    if (rawIndexAfterEditMode !== undefined) {
                        var focusIndexPair = this.state.ws.info.raw_to_block[rawIndexAfterEditMode];
                        if (focusIndexPair === undefined) {
                            console.error(
                                "Can't map raw index " +
                                    rawIndexAfterEditMode +
                                    ' to item index pair',
                            );
                            focusIndexPair = [0, 0]; // Fall back to default
                        }

                        if (focusIndexPair === null) {
                            // happens in the case of an empty worksheet
                            this.setFocus(-1, 0);
                        } else {
                            this.setFocus(focusIndexPair[0], focusIndexPair[1]);
                        }
                    } else if (
                        this.state.numOfBundles !== -1 &&
                        numOfBundles > this.state.numOfBundles
                    ) {
                        // If the number of bundles increases then the focus should be on the new bundle.
                        // if the current focus is not on a table
<<<<<<< HEAD
                        if (items[focus] &&
                            items[focus].mode &&
                            items[focus].mode !== 'table_block') {
                            this.setFocus(focus >= 0 ? focus + 1 : 'end', 0);
=======
                        if (
                            items[this.state.focusIndex] &&
                            items[this.state.focusIndex].mode &&
                            items[this.state.focusIndex].mode !== 'table_block'
                        ) {
                            this.setFocus(this.state.focusIndex + 1, 0);
>>>>>>> 6a5e4827
                        } else {
                            this.setFocus(focus >= 0 ? focus : 'end', 'end');
                        }
                    } else if (numOfBundles < this.state.numOfBundles) {
                        // If the number of bundles decreases, then focus should be on the same bundle as before
                        // unless that bundle doesn't exist anymore, in which case we select the one above it.
                        // the deleted bundle is the only item of the table
                        if (this.state.subFocusIndex === 0) {
                            // the deleted item is the last item of the worksheet
                            if (items.length === focus + 1) {
                                this.setFocus(focus - 1, 0);
                            } else {
                                this.setFocus(focus, 0);
                            }
<<<<<<< HEAD
                        // the deleted bundle is the last item of the table
                        // note that for some reason subFocusIndex begins with 1, not 0
                        } else if (this._numTableRows(items[focus]) === this.state.subFocusIndex) {
                            this.setFocus(focus, this.state.subFocusIndex - 1);
=======
                            // the deleted bundle is the last item of the table
                            // note that for some reason subFocusIndex begins with 1, not 0
                        } else if (
                            this._numTableRows(items[this.state.focusIndex]) ===
                            this.state.subFocusIndex
                        ) {
                            this.setFocus(this.state.focusIndex, this.state.subFocusIndex - 1);
>>>>>>> 6a5e4827
                        } else {
                            this.setFocus(focus, this.state.subFocusIndex);
                        }
                    } else {
                        if (moveIndex) {
                            // for adding a new cell, we want the focus to be the one below the current focus
                            console.log(focus);
                            this.setFocus(focus >= 0 ? focus + 1 : items.length - 1, 0);
                        }
                        if (textDeleted) {
                            // when deleting text, we want the focus to be the one above the deleted focus
                            console.log(focus);
                            this.setFocus(focus === -1 ? focus : focus - 1, 'end');
                        }
                    }
                    this.setState({
                        updating: false,
                        version: this.state.version + 1,
                        numOfBundles: numOfBundles,
                    });
                    this.checkRunBundle(this.state.ws.info);
                }.bind(this),
                error: function(xhr, status, err) {
                    this.setState({ updating: false });
                    $('#worksheet-message')
                        .html(xhr.responseText)
                        .addClass('alert-danger alert');
                    $('#update_progress').hide();
                    $('#worksheet_container').hide();
                }.bind(this),
            });
        } else {
            var ws = _.clone(this.state.ws);
            for (var i = 0; i < partialUpdateItems.length; i++) {
                if (!partialUpdateItems[i]) continue;
                // update interpreted items
                ws.info.items[i] = partialUpdateItems[i];
            }
            this.setState({ ws: ws, version: this.state.version + 1 });
            this.checkRunBundle(ws.info);
        }
    };

    openWorksheet = (uuid) => {
        // Change to a different worksheet. This does not call reloadWorksheet().
        this.setState({ ws: new WorksheetContent(uuid) });

        // Note: this is redundant if we're doing 'cl work' from the action bar,
        // but is necessary if triggered in other ways.
        this.reloadWorksheet();

        // Create a new entry in the browser history with new URL.
        window.history.pushState({ uuid: this.state.ws.uuid }, '', '/worksheets/' + uuid + '/');
    };

    saveAndUpdateWorksheet(fromRaw, rawIndex) {
        $('#worksheet-message').hide();
        this.setState({ updating: true });
        this.state.ws.saveWorksheet({
            success: function(data) {
                this.setState({ updating: false });
                this.reloadWorksheet(undefined, rawIndex);
            }.bind(this),
            error: function(xhr, status, err) {
                this.setState({ updating: false });
                $('#update_progress').hide();
                $('#save_error').show();
                $('#worksheet-message')
                    .html(xhr.responseText)
                    .addClass('alert-danger alert')
                    .show();
                if (fromRaw) {
                    this.toggleEditMode(true);
                }
            }.bind(this),
        });
    }

    delete() {
        if (
            !window.confirm(
                'Are you sure you want to delete this worksheet? (Note that this does not delete the bundles, but just detaches them from the worksheet.)',
            )
        ) {
            return;
        }
        $('#worksheet-message').hide();
        this.setState({ updating: true });
        this.state.ws.deleteWorksheet({
            success: function(data) {
                this.setState({ updating: false });
                window.location = '/rest/worksheets/?name=dashboard';
            }.bind(this),
            error: function(xhr, status, err) {
                this.setState({ updating: false });
                $('#update_progress').hide();
                $('#save_error').show();
                $('#worksheet-message')
                    .html(xhr.responseText)
                    .addClass('alert-danger alert')
                    .show();
            }.bind(this),
        });
    }

    render() {
        const { classes } = this.props;
        const { anchorEl } = this.state;

        this.setupEventHandlers();
        var info = this.state.ws.info;
        var rawWorksheet = info && info.raw.join('\n');
        var editPermission = info && info.edit_permission;
        var canEdit = this.canEdit() && this.state.editMode;

        var searchClassName = this.state.showActionBar ? '' : 'search-hidden';
        var editableClassName = canEdit ? 'editable' : '';
        var disableWorksheetEditing = this.canEdit() ? '' : 'disabled';
        var sourceStr = editPermission ? 'Edit Source' : 'View Source';
        var editFeatures = (
            <div style={{ display: 'inline-block' }}>
                <Button
                    onClick={this.editMode}
                    size='small'
                    color='inherit'
                    aria-label='Edit Source'
                >
                    <EditIcon className={classes.buttonIcon} />
                    {sourceStr}
                </Button>
                <Button
                    onClick={(e) => this.delete()}
                    size='small'
                    color='inherit'
                    aria-label='Delete Worksheet'
                >
                    <DeleteIcon className={classes.buttonIcon} />
                    Delete
                </Button>
                <Button
                    onClick={(e) => this.toggleActionBar()}
                    size='small'
                    color='inherit'
                    aria-label='Expand CLI'
                    id='terminal-button'
                >
                    {this.state.showActionBar ? (
                        <ContractIcon className={classes.buttonIcon} />
                    ) : (
                        <ExpandIcon className={classes.buttonIcon} />
                    )}
                    {this.state.showActionBar ? 'HIDE TERMINAL' : 'SHOW TERMINAL'}
                </Button>
            </div>
        );

        var editModeFeatures = (
            <div
                onMouseMove={(ev) => {
                    ev.stopPropagation();
                }}
                style={{ display: 'inline-block' }}
            >
                <Button
                    onClick={this.viewMode}
                    disabled={disableWorksheetEditing}
                    size='small'
                    color='inherit'
                    aria-label='Save Edit'
                >
                    <SaveIcon className={classes.buttonIcon} />
                    Save
                </Button>
                <Button
                    onClick={this.discardChanges}
                    size='small'
                    color='inherit'
                    aria-label='Discard Edit'
                >
                    <UndoIcon className={classes.buttonIcon} />
                    Discard
                </Button>
            </div>
        );

        let last_key = null;
        if (info && info.items.length) {
            // Non-empty worksheet
            last_key = getMinMaxKeys(info.items[info.items.length - 1]).maxKey;
        } else {
            $('.empty-worksheet').fadeIn();
        }

        var raw_display = (
            <div>
                Press ctrl-enter to save. See{' '}
                <a
                    target='_blank'
                    href='https://codalab-worksheets.readthedocs.io/en/latest/Worksheet-Markdown'
                >
                    markdown syntax
                </a>
                .<div id='worksheet-editor'>{rawWorksheet}</div>
            </div>
        );

        var action_bar_display = (
            <WorksheetActionBar
                ref={'action'}
                ws={this.state.ws}
                handleFocus={this.handleActionBarFocus}
                handleBlur={this.handleActionBarBlur}
                active={this.state.activeComponent === 'action'}
                reloadWorksheet={this.reloadWorksheet}
                openWorksheet={this.openWorksheet}
                editMode={this.editMode}
                setFocus={this.setFocus}
                hidden={!this.state.showActionBar}
            />
        );

        var items_display = (
            <WorksheetItemList
                ref={'list'}
                active={this.state.activeComponent === 'list'}
                ws={this.state.ws}
                version={this.state.version}
                canEdit={canEdit}
                focusIndex={this.state.focusIndex}
                subFocusIndex={this.state.subFocusIndex}
                setFocus={this.setFocus}
                reloadWorksheet={this.reloadWorksheet}
                openWorksheet={this.openWorksheet}
                focusActionBar={this.focusActionBar}
                ensureIsArray={this.ensureIsArray}
                showNewUpload={this.state.showNewUpload}
                showNewRun={this.state.showNewRun}
                showNewText={this.state.showNewText}
                onHideNewUpload={() => this.setState({ showNewUpload: false })}
                onHideNewRun={() => this.setState({ showNewRun: false })}
                onHideNewText={() => this.setState({ showNewText: false })}
                handleCheckBundle={this.handleCheckBundle}
                confirmBundleRowAction={this.confirmBundleRowAction}
            />
        );

        const context_menu_display = (
            <ContextMenu userInfo={this.state.userInfo} ws={this.state.ws} />
        );

        var worksheet_display = this.state.editMode ? raw_display : items_display;
        var editButtons = this.state.editMode ? editModeFeatures : editFeatures;
        if (!this.state.isValid) {
            return <ErrorMessage message={"Not found: '/worksheets/" + this.state.ws.uuid + "'"} />;
        }

        var worksheet_dialogs = (
            <WorksheetDialogs
                openKill={this.state.openKill}
                openDelete={this.state.openDelete}
                openDetach={this.state.openDetach}
                togglePopup={this.togglePopup}
                executeBundleCommand={this.executeBundleCommand}
                forceDelete={this.state.forceDelete}
                handleForceDelete={this.handleForceDelete}
            />
        );

        return (
            <React.Fragment>
                {context_menu_display}
                <WorksheetHeader
                    showActionBar={this.state.showActionBar}
                    canEdit={this.canEdit()}
                    info={info}
                    classes={classes}
                    renderPermissions={renderPermissions}
                    reloadWorksheet={this.reloadWorksheet}
                    editButtons={editButtons}
                    anchorEl={anchorEl}
                    setAnchorEl={(e) => this.setState({ anchorEl: e })}
                    onShowNewUpload={() => this.setState({ showNewUpload: true })}
                    onShowNewRun={() => this.setState({ showNewRun: true })}
                    onShowNewText={() => this.setState({ showNewText: true })}
                    handleSelectedBundleCommand={this.handleSelectedBundleCommand}
                    showBundleOperationButtons={this.state.showBundleOperationButtons}
                    togglePopup={this.togglePopup}
                    toggleGlossaryModal={this.toggleGlossaryModal}
                />
                {action_bar_display}
                <ToastContainer
                    newestOnTop={false}
                    transition={Zoom}
                    rtl={false}
                    pauseOnVisibilityChange
                />
                <div id='worksheet_container'>
                    <div id='worksheet' className={searchClassName}>
                        <div
                            className={classes.worksheetDesktop}
                            onClick={this.handleClickForDeselect}
                        >
                            <div
                                className={classes.worksheetOuter}
                                onClick={this.handleClickForDeselect}
                            >
                                <div
                                    className={classes.worksheetInner}
                                    onClick={this.handleClickForDeselect}
                                >
                                    <div
                                        id='worksheet_content'
                                        className={editableClassName + ' worksheet_content'}
                                    >
                                        {worksheet_display}
                                        {/* Show error dialog if bulk bundle execution failed*/}
                                        {this.state.BulkBundleDialog}
                                    </div>
                                </div>
                            </div>
                        </div>
                    </div>
                </div>
                {worksheet_dialogs}
                <ExtraWorksheetHTML
                    showGlossaryModal={this.state.showGlossaryModal}
                    toggleGlossaryModal={this.toggleGlossaryModal}
                />
            </React.Fragment>
        );
    }
}

const styles = (theme) => ({
    worksheetDesktop: {
        backgroundColor: theme.color.grey.lightest,
        marginTop: NAVBAR_HEIGHT,
        paddingBottom: 25, // Height of Footer
    },
    worksheetOuter: {
        maxWidth: 1200, // Worksheet width
        minHeight: 600, // Worksheet height
        margin: '32px auto', // Center page horizontally
        backgroundColor: 'white', // Paper color
        border: `2px solid ${theme.color.grey.light}`,
    },
    worksheetInner: {
        padding: '0px 30px', // Horizonal padding, no vertical
        height: '100%',
        position: 'relative',
    },
    uuid: {
        fontFamily: theme.typography.fontFamilyMonospace,
        fontSize: 10,
        textAlign: 'right',
    },
    label: {
        paddingRight: theme.spacing.unit,
        fontWeight: 500,
    },
    bottomButtons: {
        paddingTop: theme.spacing.largest,
        paddingBottom: theme.spacing.largest,
    },
    permissions: {
        cursor: 'pointer',
        '&:hover': {
            backgroundColor: theme.color.primary.lightest,
        },
    },
    noTransform: {
        transform: 'none !important',
    },
    buttonIcon: {
        marginRight: theme.spacing.large,
    },
});

Mousetrap.stopCallback = function(e, element, combo) {
    //if the element is a checkbox, don't stop
    if (element.type === 'checkbox') {
        return false;
    }
    // if the element has the class "mousetrap" then no need to stop
    if ((' ' + element.className + ' ').indexOf(' mousetrap ') > -1) {
        return false;
    }

    // stop for input, select, and textarea
    return (
        element.tagName === 'INPUT' ||
        element.tagName === 'SELECT' ||
        element.tagName === 'TEXTAREA' ||
        (element.contentEditable && element.contentEditable === 'true')
    );
};

export default withStyles(styles)(Worksheet);<|MERGE_RESOLUTION|>--- conflicted
+++ resolved
@@ -381,10 +381,9 @@
         var info = this.state.ws.info;
 
         // prevent multiple clicking from resetting the index
-        if (index === this.state.focusIndex &&
-            subIndex === this.state.subFocusIndex) {
-                return;
-            }
+        if (index === this.state.focusIndex && subIndex === this.state.subFocusIndex) {
+            return;
+        }
 
         // resolve to the last item that contains bundle(s)
         if (index === 'end') {
@@ -405,8 +404,8 @@
             index >= info.items.length ||
             subIndex < -1 ||
             subIndex >= (this._numTableRows(info.items[index]) || 1)
-            ) {
-            console.log("Out of bounds");
+        ) {
+            console.log('Out of bounds');
             return; // Out of bounds (note index = -1 is okay)
         }
         let focusedBundleUuidList = [];
@@ -554,10 +553,6 @@
             return;
         }
 
-<<<<<<< HEAD
-        if (!(this.state.openDelete || this.state.openDetach || this.state.openKill || this.state.BulkBundleDialog)){
-=======
-        Mousetrap.reset();
         if (
             !(
                 this.state.openDelete ||
@@ -566,7 +561,6 @@
                 this.state.BulkBundleDialog
             )
         ) {
->>>>>>> 6a5e4827
             // Only enable these shortcuts when no dialog is opened
 
             //
@@ -621,7 +615,7 @@
                     if (
                         focusIndex >= 0 &&
                         (wsItems[focusIndex].mode === 'table_block' ||
-                        wsItems[focusIndex].mode === 'subworksheets_block')
+                            wsItems[focusIndex].mode === 'subworksheets_block')
                     ) {
                         // worksheet_item_interface and table_item_interface do the exact same thing anyway right now
                         if (subFocusIndex - 1 < 0) {
@@ -986,14 +980,11 @@
     // Also, a non-null item could contain a list of bundle_infos, which represent a list of bundles. Usually not all of them need updating.
     // The bundle_infos for bundles that don't need updating are also null.
     // If rawIndexAfterEditMode is defined, this reloadWorksheet is called right after toggling editMode. It should resolve rawIndex to (focusIndex, subFocusIndex) pair.
-<<<<<<< HEAD
-    reloadWorksheet = (partialUpdateItems, rawIndexAfterEditMode, {
-        moveIndex = false,
-        textDeleted = false,
-    } = {}) => {
-=======
-    reloadWorksheet = (partialUpdateItems, rawIndexAfterEditMode, { moveIndex = false } = {}) => {
->>>>>>> 6a5e4827
+    reloadWorksheet = (
+        partialUpdateItems,
+        rawIndexAfterEditMode,
+        { moveIndex = false, textDeleted = false } = {},
+    ) => {
         if (partialUpdateItems === undefined) {
             $('#update_progress').show();
             this.setState({ updating: true });
@@ -1034,19 +1025,12 @@
                     ) {
                         // If the number of bundles increases then the focus should be on the new bundle.
                         // if the current focus is not on a table
-<<<<<<< HEAD
-                        if (items[focus] &&
+                        if (
+                            items[focus] &&
                             items[focus].mode &&
-                            items[focus].mode !== 'table_block') {
+                            items[focus].mode !== 'table_block'
+                        ) {
                             this.setFocus(focus >= 0 ? focus + 1 : 'end', 0);
-=======
-                        if (
-                            items[this.state.focusIndex] &&
-                            items[this.state.focusIndex].mode &&
-                            items[this.state.focusIndex].mode !== 'table_block'
-                        ) {
-                            this.setFocus(this.state.focusIndex + 1, 0);
->>>>>>> 6a5e4827
                         } else {
                             this.setFocus(focus >= 0 ? focus : 'end', 'end');
                         }
@@ -1061,20 +1045,10 @@
                             } else {
                                 this.setFocus(focus, 0);
                             }
-<<<<<<< HEAD
-                        // the deleted bundle is the last item of the table
-                        // note that for some reason subFocusIndex begins with 1, not 0
+                            // the deleted bundle is the last item of the table
+                            // note that for some reason subFocusIndex begins with 1, not 0
                         } else if (this._numTableRows(items[focus]) === this.state.subFocusIndex) {
                             this.setFocus(focus, this.state.subFocusIndex - 1);
-=======
-                            // the deleted bundle is the last item of the table
-                            // note that for some reason subFocusIndex begins with 1, not 0
-                        } else if (
-                            this._numTableRows(items[this.state.focusIndex]) ===
-                            this.state.subFocusIndex
-                        ) {
-                            this.setFocus(this.state.focusIndex, this.state.subFocusIndex - 1);
->>>>>>> 6a5e4827
                         } else {
                             this.setFocus(focus, this.state.subFocusIndex);
                         }
