--- conflicted
+++ resolved
@@ -394,10 +394,6 @@
                 });
             });
             this.setState({ openCopy: true, copiedBundleIds: tempBundleIds });
-<<<<<<< HEAD
-        } else if (cmd_type === 'paste') {
-=======
->>>>>>> 80d512e1
         }
     };
 
@@ -461,7 +457,6 @@
         this.setState({ deleteItemCallback: callback, openDeleteItem: true });
     };
 
-<<<<<<< HEAD
     pasteToWorksheet = () => {
         console.log('Pasting to worksheet');
         var promise = navigator.clipboard.readText();
@@ -482,8 +477,6 @@
         });
     };
 
-=======
->>>>>>> 80d512e1
     setFocus = (index, subIndex, shouldScroll = true) => {
         var info = this.state.ws.info;
         // prevent multiple clicking from resetting the index
@@ -1424,10 +1417,7 @@
                 </Button>
             </div>
         );
-<<<<<<< HEAD
-
-=======
->>>>>>> 80d512e1
+
         let last_key = null;
         if (info && info.items.length) {
             // Non-empty worksheet
