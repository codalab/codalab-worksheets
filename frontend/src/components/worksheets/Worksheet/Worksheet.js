--- conflicted
+++ resolved
@@ -139,11 +139,7 @@
             cache: false,
             url: '/rest/worksheets/' + this.state.ws.uuid + '/raw',
             dataType: 'json',
-<<<<<<< HEAD
-            data: this.info.source.join('\n'),
-=======
-            data: this.state.ws.info.raw.join('\n'),
->>>>>>> 59aa7b86
+            data: this.state.ws.info.source.join('\n'),
             success: function(data) {
                 console.log('Saved worksheet ' + this.state.ws.uuid);
                 props.success(data);
@@ -437,7 +433,7 @@
                 info: {
                     ...this.state.ws.info,
                     // immutably change item at index *focusIndex*
-                    items: Object.assign([], this.state.ws.info.items, { [focusIndex]: item }),
+                    blocks: Object.assign([], this.state.ws.info.blocks, { [focusIndex]: item }),
                 },
             },
         });
@@ -912,7 +908,7 @@
     }
 
     // updateRunBundles fetch all the "unfinished" bundles in the worksheet, and recursively call itself until all the bundles in the worksheet are finished.
-    updateRunBundles(worksheetUuid, numTrials, updatingBundleUuids) {
+    updateRunBundles = (worksheetUuid, numTrials, updatingBundleUuids) => {
         var bundleUuids = updatingBundleUuids
             ? updatingBundleUuids
             : this.state.updatingBundleUuids;
@@ -950,7 +946,7 @@
                 $('#worksheet_container').hide();
             },
         });
-    }
+    };
 
     // Everytime the worksheet is updated, checkRunBundle will loop through all the bundles and find the "unfinished" ones (not ready or failed).
     // If there are unfinished bundles and we are not updating bundles now, call updateRunBundles, which will recursively call itself until all the bundles in the worksheet are finished.
