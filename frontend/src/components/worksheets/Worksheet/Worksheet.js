import * as React from 'react';
import $ from 'jquery';
import _ from 'underscore';
import { withStyles } from '@material-ui/core/styles';
import { renderPermissions, getAfterSortKey, createAlertText } from '../../../util/worksheet_utils';
import * as Mousetrap from '../../../util/ws_mousetrap_fork';
import WorksheetItemList from '../WorksheetItemList';
import InformationModal from '../InformationModal/InformationModal';
import WorksheetHeader from './WorksheetHeader';
import {
    NAVBAR_HEIGHT,
    EXPANDED_WORKSHEET_WIDTH,
    DEFAULT_WORKSHEET_WIDTH,
    LOCAL_STORAGE_WORKSHEET_WIDTH,
    DIALOG_TYPES,
    AUTO_HIDDEN_DURATION,
} from '../../../constants';
import WorksheetTerminal from '../WorksheetTerminal';
import Loading from '../../Loading';
import Button from '@material-ui/core/Button';
import EditIcon from '@material-ui/icons/EditOutlined';
import SaveIcon from '@material-ui/icons/SaveOutlined';
import DeleteIcon from '@material-ui/icons/DeleteOutline';
import UndoIcon from '@material-ui/icons/UndoOutlined';
import ContractIcon from '@material-ui/icons/ExpandLessOutlined';
import ExpandIcon from '@material-ui/icons/ExpandMoreOutlined';
import './Worksheet.scss';
import ErrorMessage from '../ErrorMessage';
import { buildTerminalCommand } from '../../../util/worksheet_utils';
import { executeCommand } from '../../../util/cli_utils';
import Tooltip from '@material-ui/core/Tooltip';
import WorksheetDialogs from '../WorksheetDialogs';
import { ToastContainer, toast, Zoom } from 'react-toastify';
import 'react-toastify/dist/ReactToastify.css';
import queryString from 'query-string';
import ExpandMoreIcon from '@material-ui/icons/ExpandMore';
import { Popover } from '@material-ui/core';

/*
Information about the current worksheet and its items.
*/

// TODO: dummy objects
let ace = window.ace;
toast.configure();

class Worksheet extends React.Component {
    constructor(props) {
        super(props);
        let localWorksheetWidthPreference = window.localStorage.getItem(
            LOCAL_STORAGE_WORKSHEET_WIDTH,
        );
        this.state = {
            ws: {
                uuid: this.props.match.params['uuid'],
                info: null,
            },
            version: 0, // Increment when we refresh
            escCount: 0, // Increment when the user presses esc keyboard shortcut, a hack to allow esc shortcut to work
            activeComponent: 'list', // Where the focus is (action, list, or side_panel)
            inSourceEditMode: false, // Whether we're editing the worksheet
            editorEnabled: false, // Whether the editor is actually showing (sometimes lags behind inSourceEditMode)
            showTerminal: false, // Whether the terminal is shown
            focusIndex: -1, // Which worksheet items to be on (-1 is none)
            subFocusIndex: 0, // For tables, which row in the table
            numOfBundles: -1, // Number of bundles in this worksheet (-1 is just the initial value)
            focusedBundleUuidList: [], // Uuid of the focused bundle and that of all bundles after it
            userInfo: null, // User info of the current user. (null is the default)
            updatingBundleUuids: {},
            isUpdatingBundles: false,
            anchorEl: null,
            showNewRun: false,
            showNewText: false,
            showNewSchema: false,
            uploadAnchor: null,
            showRerun: false,
            isValid: true,
            checkedBundles: {},
            BulkBundleDialog: null,
            showBundleOperationButtons: false,
            uuidBundlesCheckedCount: {},
            openedDialog: null,
            errorDialogMessage: '',
            forceDelete: false,
            showInformationModal: false,
            deleteWorksheetConfirmation: false,
            deleteItemCallback: null,
            copiedBundleIds: '',
            showPasteButton: window.localStorage.getItem('CopiedBundles') !== '',
            worksheetWidthPercentage: localWorksheetWidthPreference || DEFAULT_WORKSHEET_WIDTH,
            messagePopover: {
                showMessage: false,
                messageContent: null,
            },
        };
        this.copyCallbacks = [];
        this.bundleTableID = new Set();

        // Throttle so that if keys are held down, we don't suffer a huge lag.
        this.scrollToItem = _.throttle(this.__innerScrollToItem, 50).bind(this);
    }

    fetch(props) {
        // Set defaults
        props = props || {};
        props.success = props.success || function(data) {};
        props.error = props.error || function(xhr, status, err) {};
        if (props.async === undefined) {
            props.async = true;
        }
        const queryParams = {
            brief: props.brief ? 1 : 0,
        };

        $.ajax({
            type: 'GET',
            url:
                '/rest/interpret/worksheet/' +
                this.state.ws.uuid +
                '?' +
                queryString.stringify(queryParams),
            // TODO: migrate to using main API
            // url: '/rest/worksheets/' + ws.uuid,
            async: props.async,
            dataType: 'json',
            cache: false,
            success: function(info) {
                this.setState({
                    ws: {
                        ...this.state.ws,
                        info,
                    },
                });
                props.success(info);
            }.bind(this),
            error: function(xhr, status, err) {
                props.error(xhr, status, err);
            },
        });
    }

    saveWorksheet(props) {
        if (this.state.ws.info === undefined) return;
        $('#update_progress').show();
        props = props || {};
        props.success = props.success || function(data) {};
        props.error = props.error || function(xhr, status, err) {};
        $('#save_error').hide();
        $.ajax({
            type: 'POST',
            cache: false,
            url: '/rest/worksheets/' + this.state.ws.uuid + '/raw',
            dataType: 'json',
            data: this.state.ws.info.source.join('\n'),
            success: function(data) {
                console.log('Saved worksheet ' + this.state.ws.uuid);
                props.success(data);
            }.bind(this),
            error: function(xhr, status, err) {
                props.error(xhr, status, err);
            },
        });
    }

    deleteWorksheet(props) {
        if (this.state.ws.info === undefined) return;
        $('#update_progress').show();
        $('#save_error').hide();
        $.ajax({
            type: 'DELETE',
            cache: false,
            url: '/rest/worksheets?force=1',
            contentType: 'application/json',
            data: JSON.stringify({ data: [{ id: this.state.ws.info.uuid, type: 'worksheets' }] }),
            success: function(data) {
                console.log('Deleted worksheet ' + this.state.ws.info.uuid);
                props.success && props.success(data);
            }.bind(this),
            error: function(xhr, status, err) {
                props.error && props.error(xhr, status, err);
            },
        });
    }

    _setfocusIndex(index) {
        this.setState({ focusIndex: index });
    }
    _setWorksheetSubFocusIndex(index) {
        this.setState({ subFocusIndex: index });
    }

    // Return the number of rows occupied by this item.
    _numTableRows(item) {
        if (item) {
            if (item.mode === 'table_block') return item.bundles_spec.bundle_infos.length;
            if (item.mode === 'subworksheets_block') return item.subworksheet_infos.length;
        } else {
            return null;
        }
    }

    _createWsItemsIdDict(info) {
        let wsItemsIdDict = {};
        for (let i = 0; i < info.blocks.length; i++) {
            if (info.blocks[i].bundles_spec) {
                for (let j = 0; j < (this._numTableRows(info.blocks[i]) || 1); j++) {
                    wsItemsIdDict[info.blocks[i].bundles_spec.bundle_infos[j].uuid] = [i, j];
                }
            } else if (info.blocks[i].ids) {
                wsItemsIdDict[info.blocks[i].ids[0]] = [i, 0];
            }
        }
        return wsItemsIdDict;
    }

    handleClickForDeselect = (event) => {
        //Deselecting when clicking outside worksheet_items component
        if (event.target === event.currentTarget) {
            this.setFocus(-1, 0, false);
        }
    };

    // BULK OPERATION RELATED CODE BELOW======================================
    handleCheckBundle = (uuid, identifier, check, removeCheckAfterOperation) => {
        // This is a callback function that will be passed all the way down to bundle row
        // This is to allow bulk operations on bundles
        // It passes through Worksheet->WorksheetItemList->TableItem->BundleRow
        // When a bundle row is selected, it calls this function to notify Worksheet component
        // The uuid & a unique identifier is recorded so we can uncheck the tables after operation
        // The essential part of the below code is to record uuid when a bundle is clicked
        // and remove a uuid a bundle is unclicked
        // Because there a bundle may appear in multiple tables and get checked multiple times
        // Only remove a uuid if all checked rows are removed

        // TODO: This function should be cleaner, after my logic refactoring, the identifier
        //      shouldn't be necessary. However, if we want more control on what happens after
        //      bulk operation, this might be useful
        let bundlesCount = this.state.uuidBundlesCheckedCount;
        if (check) {
            //A bundle is checked
            if (
                uuid in this.state.checkedBundles &&
                identifier in this.state.checkedBundles[uuid]
            ) {
                return;
            }
            if (!(uuid in bundlesCount)) {
                bundlesCount[uuid] = 0;
            }
            bundlesCount[uuid] += 1;
            let checkedBundles = this.state.checkedBundles;
            if (!(uuid in checkedBundles)) {
                checkedBundles[uuid] = {};
            }
            checkedBundles[uuid][identifier] = removeCheckAfterOperation;
            this.setState({
                checkedBundles: checkedBundles,
                uuidBundlesCheckedCount: bundlesCount,
                showBundleOperationButtons: true,
            });
            // return localIndex
        } else {
            // A bundle is unchecked
            if (
                !(
                    uuid in this.state.uuidBundlesCheckedCount &&
                    identifier in this.state.checkedBundles[uuid]
                )
            ) {
                return;
            }
            if (this.state.uuidBundlesCheckedCount[uuid] === 1) {
                delete this.state.uuidBundlesCheckedCount[uuid];
                delete this.state.checkedBundles[uuid];
            } else {
                bundlesCount[uuid] -= 1;
                this.setState({
                    uuidBundlesCheckedCount: bundlesCount,
                });
                delete this.state.checkedBundles[uuid][identifier];
            }
            if (Object.keys(this.state.uuidBundlesCheckedCount).length === 0) {
                this.setState({
                    uuidBundlesCheckedCount: {},
                    checkedBundles: {},
                    showBundleOperationButtons: false,
                });
            }
        }
    };

    handleSelectedBundleCommand = (cmd, worksheet_uuid = this.state.ws.uuid) => {
        // This function runs the command for bulk bundle operations
        // The uuid are recorded by handleCheckBundle
        // Refreshes the checkbox after commands
        // If the action failed, the check will persist
        let force_delete = cmd === 'rm' && this.state.forceDelete ? '--force' : null;
        this.setState({ updating: true });
        executeCommand(
            buildTerminalCommand([
                cmd,
                force_delete,
                ...Object.keys(this.state.uuidBundlesCheckedCount),
            ]),
            worksheet_uuid,
        )
            .done(() => {
                this.clearCheckedBundles(() => {
                    toast.info('Executing ' + cmd + ' command', {
                        position: 'top-right',
                        autoClose: 2000,
                        hideProgressBar: true,
                        closeOnClick: true,
                        pauseOnHover: false,
                        draggable: true,
                    });
                });
<<<<<<< HEAD
                const searchDirectiveDeleted = cmd === 'rm';
                const param = { searchDirectiveDeleted };
=======
                const fromDeleteCommand = cmd === 'rm';
                const param = { fromDeleteCommand };
>>>>>>> 9e86748a
                this.reloadWorksheet(undefined, undefined, param);
            })
            .fail((e) => {
                this.setState({
                    openedDialog: DIALOG_TYPES.OPEN_ERROR_DIALOG,
                    errorDialogMessage: e.responseText,
                    forceDelete: false,
                    updating: false,
                });
            });
    };

    handleForceDelete = (e) => {
        this.setState({ forceDelete: e.target.checked });
    };

    toggleBundleBulkMessageDialog = () => {
        this.setState({ BulkBundleDialog: null });
    };

    toggleErrorMessageDialog = () => {
        this.setState({ openedDialog: null, errorDialogMessage: '' });
    };

    executeBundleCommand = (cmd_type) => () => {
        this.handleSelectedBundleCommand(cmd_type);
        this.toggleCmdDialogNoEvent(cmd_type);
    };

    executeBundleCommandNoEvent = (cmd_type) => {
        this.handleSelectedBundleCommand(cmd_type);
        this.toggleCmdDialogNoEvent(cmd_type);
    };

    addCopyBundleRowsCallback = (tableID, callback) => {
        this.copyCallbacks[tableID] = callback;
    };

    // Helper functions to deal with commands
    toggleCmdDialog = (cmd_type) => () => {
        this.handleCommand(cmd_type);
    };

    toggleCmdDialogNoEvent = (cmd_type) => {
        this.handleCommand(cmd_type);
    };

    handleCommand = (cmd_type) => {
        if (this.state.openedDialog) {
            this.setState({ openedDialog: null, deleteItemCallback: null });
            return;
        }
        if (cmd_type === 'deleteItem') {
            // This is used to delete markdown blocks
            this.setState({ openedDialog: DIALOG_TYPES.OPEN_DELETE_MARKDOWN });
        }
        if (cmd_type === 'rm') {
            this.setState({ openedDialog: DIALOG_TYPES.OPEN_DELETE_BUNDLE });
        } else if (cmd_type === 'kill') {
            this.setState({ openedDialog: DIALOG_TYPES.OPEN_KILL });
        } else if (cmd_type === 'copy' || cmd_type === 'cut') {
            let validBundles = [];
            let actualCopiedCounts = 0;
            let tableIDs = Object.keys(this.copyCallbacks).sort();
            tableIDs.forEach((tableID) => {
                let copyBundleCallback = this.copyCallbacks[tableID];
                let bundlesChecked = copyBundleCallback();
                bundlesChecked.forEach((bundle) => {
                    if (bundle.name === '<invalid>') {
                        return;
                    }
                    validBundles.push(bundle);
                    actualCopiedCounts += 1;
                });
            });
            // Removes the last new line
            window.localStorage.setItem('CopiedBundles', JSON.stringify(validBundles));
            if (validBundles.length > 0) {
                this.setState({ showPasteButton: true });
            }
            const copycut = cmd_type === 'cut' ? 'Cut ' : 'Copied ';
            const toastString =
                actualCopiedCounts > 0
                    ? copycut + actualCopiedCounts + ' bundle' + (actualCopiedCounts > 1 ? 's' : '')
                    : 'No bundle(s) selected';
            if (cmd_type === 'cut') {
                // Remove the bundle lines
                this.removeItemsFromSource(validBundles.map((e) => e.id));
            }
            this.clearCheckedBundles(() => {
                toast.info(toastString, {
                    position: 'top-right',
                    autoClose: 1300,
                    hideProgressBar: true,
                    closeOnClick: true,
                    pauseOnHover: false,
                    draggable: true,
                });
            });
        } else if (cmd_type === 'paste') {
            this.pasteBundlesToWorksheet();
        }
    };

    removeItemsFromSource = (itemIds) => {
        let worksheetUUID = this.state.ws.uuid;
        const url = `/rest/worksheets/${worksheetUUID}/add-items`;
        $.ajax({
            url,
            data: JSON.stringify({ ids: itemIds }),
            contentType: 'application/json',
            type: 'POST',
            success: () => {
                const textDeleted = true;
                const param = { textDeleted };
                this.setState({ deleting: false });
                this.reloadWorksheet(undefined, undefined, param);
            },
            error: (jqHXR, status, error) => {
                this.setState({ deleting: false });
                alert(createAlertText(this.url, jqHXR.responseText));
            },
        });
    };

    moveFocusToBottom = () => {
        $('#worksheet_container').scrollTop($('#worksheet_container')[0].scrollHeight);
        this.setFocus(this.state.ws.info.blocks.length - 1, 'end');
    };

    confirmBundleRowAction = (code) => {
        if (!(this.state.openedDialog || this.state.BulkBundleDialog)) {
            // no dialog is opened, open bundle row detail
            return false;
        } else if (code === 'KeyX' || code === 'Space') {
            return true;
        } else if (this.state.openedDialog === DIALOG_TYPES.OPEN_DELETE_BUNDLE) {
            this.executeBundleCommandNoEvent('rm');
        } else if (this.state.openedDialog === DIALOG_TYPES.OPEN_KILL) {
            this.executeBundleCommandNoEvent('kill');
        }
        return true;
    };
    // BULK OPERATION RELATED CODE ABOVE======================================
    setDeleteItemCallback = (callback) => {
        this.setState({
            deleteItemCallback: callback,
            openedDialog: DIALOG_TYPES.OPEN_DELETE_MARKDOWN,
        });
    };

    pasteBundlesToWorksheet = () => {
        // Unchecks all bundles after pasting
        const data = JSON.parse(window.localStorage.getItem('CopiedBundles'));
        let items = [];
        data.forEach((bundle) => {
            items.push(bundle.uuid);
        });
        // remove the last new line character
        let worksheetUUID = this.state.ws.uuid;
        let after_sort_key;
        if (this.state.focusIndex !== -1 && this.state.focusIndex !== undefined) {
            let currentFocusedBlock = this.state.ws.info.blocks[this.state.focusIndex];
            console.log(this.state.subFocusIndex, currentFocusedBlock);
            after_sort_key = getAfterSortKey(currentFocusedBlock, this.state.subFocusIndex);
        }
        let url = `/rest/worksheets/${worksheetUUID}/add-items`;
        let actualData = { items };
        if (after_sort_key) {
            actualData['after_sort_key'] = after_sort_key;
        } else {
            // If no location for the insertion is specified,
            // insert the new item at the top of the worksheet in default.
            actualData['after_sort_key'] = -1;
        }
        actualData['item_type'] = 'bundle';
        $.ajax({
            url,
            data: JSON.stringify(actualData),
            contentType: 'application/json',
            type: 'POST',
            success: () => {
                const moveIndex = true;
                const param = { moveIndex };
                this.reloadWorksheet(undefined, undefined, param);
            },
            error: (jqHXR) => {
                alert(createAlertText(this.url, jqHXR.responseText));
            },
        });
    };

    clearCheckedBundles = (clear_callback) => {
        // Clear the checks
        Object.keys(this.state.checkedBundles).forEach((uuid) => {
            if (this.state.checkedBundles[uuid] !== undefined) {
                Object.keys(this.state.checkedBundles[uuid]).forEach((identifier) => {
                    if (
                        this.state.checkedBundles[uuid] &&
                        this.state.checkedBundles[uuid][identifier] !== undefined
                    ) {
                        this.state.checkedBundles[uuid][identifier]();
                    }
                });
            }
        });

        this.setState(
            {
                uuidBundlesCheckedCount: {},
                checkedBundles: {},
                showBundleOperationButtons: false,
                updating: false,
                forceDelete: false,
            },
            clear_callback,
        );
        this.bundleTableID = new Set();
        this.copyCallbacks = {};
    };

    onAsyncItemLoad = (focusIndex, item) => {
        this.setState({
            ws: {
                ...this.state.ws,
                info: {
                    ...this.state.ws.info,
                    // immutably change item at index *focusIndex*
                    blocks: Object.assign([], this.state.ws.info.blocks, { [focusIndex]: item }),
                },
            },
        });
    };

    updateBundleBlockSchema = (newSchemaName, mode, firstBundleSourceIndex) => {
        // newSchemaName: new schema name to be used
        // mode: table or record mode
        // firstBundleSourceIndex: the source index of the first bundle of the block
        //     It should be 1 for the following example
        //                  0 % display table abc
        //                  1 []{0x1234}
        let source = this.state.ws.info.source;
        let newDisplay = '% display ' + mode + ' ' + newSchemaName;
        // First check if the line above firstBundleSourceIndex is a % display directive.
        // If it is, we replace that line with % display <mode> <schema name>
        // otherwise we add % display <mode> <schema name> above the firstBundleSourceIndex
        let lineAbove = firstBundleSourceIndex > 0 ? source[firstBundleSourceIndex - 1] : '';
        let updatedSource = [];
        if (lineAbove.startsWith('% display')) {
            // replace the line above
            Object.assign(updatedSource, source, { [firstBundleSourceIndex - 1]: newDisplay });
        } else {
            // insert above firstBundleSourceIndex
            Object.assign(updatedSource, source.slice(0, firstBundleSourceIndex));
            updatedSource.push(newDisplay);
            updatedSource.push(...source.slice(firstBundleSourceIndex));
        }
        this.setState(
            {
                ws: {
                    ...this.state.ws,
                    info: {
                        ...this.state.ws.info,
                        source: updatedSource,
                    },
                },
            },
            this.saveAndUpdateWorksheet,
        );
    };

    updateSchemaItem = (rows, ids, after_sort_key, create, deletion) => {
        // rows: list of string representing the new schema:
        //      % schema example
        //      % add uuid uuid [0:8]
        // ids: ids of the row items
        // after_sort_key: used for add-items
        let worksheetUUID = this.state.ws.uuid;
        let url = `/rest/worksheets/${worksheetUUID}/add-items`;
        let actualData = { items: rows };
        actualData['item_type'] = 'directive';
        if (!create) actualData['ids'] = ids;
        actualData['after_sort_key'] = after_sort_key;
        $.ajax({
            url,
            data: JSON.stringify(actualData),
            contentType: 'application/json',
            type: 'POST',
            success: () => {
                if (deletion) {
                    const textDeleted = true;
                    const param = { textDeleted };
                    this.reloadWorksheet(undefined, undefined, param);
                } else {
                    const moveIndex = true;
                    const param = { moveIndex };
                    this.reloadWorksheet(undefined, undefined, param);
                }
            },
            error: (jqHXR) => {
                alert(createAlertText(this.url, jqHXR.responseText));
            },
        });
        this.setState({
            messagePopover: {
                showMessage: true,
                messageContent: 'Schema Saved!',
            },
        });
        this.autoHideOpenedMessagePopover();
    };

    setDeleteSchemaItemCallback = (callback) => {
        this.setState({
            deleteItemCallback: callback,
            openedDialog: DIALOG_TYPES.OPEN_DELETE_SCHEMA,
        });
    };

    autoHideOpenedMessagePopover() {
        const self = this;
        if (this.timer) {
            clearTimeout(this.timer);
        }
        this.timer = setTimeout(() => {
            self.setState({
                messagePopover: {
                    showMessage: false,
                    messageContent: null,
                },
            });
        }, AUTO_HIDDEN_DURATION);
    }

    setFocus = (index, subIndex, shouldScroll = true) => {
        let info = this.state.ws.info;
        // prevent multiple clicking from resetting the index
        if (index === this.state.focusIndex && subIndex === this.state.subFocusIndex) {
            return;
        }
        const item = this.refs.list.refs['item' + index];

        // Make sure that the screen doesn't scroll when the user normally press j / k,
        // until the target element is completely not on the screen
        if (shouldScroll) {
            const element =
                $(`#codalab-worksheet-item-${index}-subitem-${subIndex}`)[0] === undefined
                    ? $(`#codalab-worksheet-item-${index}`)
                    : $(`#codalab-worksheet-item-${index}-subitem-${subIndex}`);

            function isOnScreen(element) {
                if (element.offset() === undefined) return false;
                let elementOffsetTop = element.offset().top;
                let elementHeight = element.height();
                let screenScrollTop = $(window).scrollTop();
                let screenHeight = $(window).height();
                let scrollIsAboveElement = elementOffsetTop + elementHeight - screenScrollTop >= 0;
                let elementIsVisibleOnScreen =
                    screenScrollTop + screenHeight - elementOffsetTop >= 0;
                return scrollIsAboveElement && elementIsVisibleOnScreen;
            }
            shouldScroll = !isOnScreen(element);
        }
        if (item && (!item.props || !item.props.item)) {
            // Skip "no search results" items and scroll past them.
            const offset = index - this.state.focusIndex;
            if (offset === 0) {
                return;
            }
            this.setFocus(index + offset, subIndex, shouldScroll);
            return;
        }
        // resolve to the last item that contains bundle(s)
        if (index === 'end') {
            index = -1;
            for (var i = info.blocks.length - 1; i >= 0; i--) {
                if (info.blocks[i].bundles_spec) {
                    index = i;
                    break;
                }
            }
        }
        // resolve to the last row of the selected item
        if (subIndex === 'end') {
            subIndex = (this._numTableRows(info.blocks[index]) || 1) - 1;
        }

        let focusedBundleUuidList = [];
        if (index !== -1) {
            // index !== -1 means something is selected.
            // focusedBundleUuidList is a list of uuids of all bundles and ids of all other items after the selected bundle (itself included)
            // Say the selected bundle has focusIndex 1 and subFocusIndex 2, then focusedBundleUuidList will include the uuids of
            // all the bundles that have focusIndex 1 and subFocusIndex >= 2, and also all the bundles that have focusIndex > 1
            for (let i = index; i < info.blocks.length; i++) {
                if (info.blocks[i].bundles_spec) {
                    var j = i === index ? subIndex : 0;
                    for (; j < (this._numTableRows(info.blocks[i]) || 1); j++) {
                        focusedBundleUuidList.push(
                            info.blocks[i].bundles_spec.bundle_infos[j].uuid,
                        );
                    }
                } else {
                    focusedBundleUuidList = focusedBundleUuidList.concat(info.blocks[i].ids);
                }
            }
        }

        // If we met a out of bound, we default it to the last item
        // A protection mechanism to avoid possible error
        if (index >= info.blocks.length) {
            index = info.blocks.length - 1;
            if (subIndex >= info.blocks[index].length || 1) {
                subIndex = 0;
            }
        }

        // Change the focus - triggers updating of all descendants.
        this.setState({
            focusIndex: index,
            subFocusIndex: subIndex,
            focusedBundleUuidList: focusedBundleUuidList,
            showNewRun: false,
            showNewText: false,
            showNewSchema: false,
            uploadAnchor: null,
            showNewRerun: false,
        });
        if (shouldScroll) {
            this.scrollToItem(index, subIndex);
        }
    };

    __innerScrollToItem = (index, subIndex) => {
        let node;
        if (index === -1) {
            node = document.getElementById('worksheet_dummy_header');
        } else {
            node = document.getElementById(`codalab-worksheet-item-${index}-subitem-${subIndex}`)
                ? document.getElementById(`codalab-worksheet-item-${index}-subitem-${subIndex}`)
                : document.getElementById(`codalab-worksheet-item-${index}`);
        }
        if (node) {
            node.scrollIntoView({ block: 'center' });
        }
    };

    componentDidMount() {
        this.fetch({
            brief: true,
            success: function(data) {
                $('#worksheet_content').show();
                this.setState({
                    updating: false,
                    version: this.state.version + 1,
                    numOfBundles: this.getNumOfBundles(),
                });
                // Fix out of bounds.
            }.bind(this),
            error: function(xhr, status, err) {
                this.setState({
                    openedDialog: DIALOG_TYPES.OPEN_ERROR_DIALOG,
                    errorDialogMessage: xhr.responseText,
                    isValid: false,
                });
            }.bind(this),
        });

        // Initialize history stack
        window.history.replaceState({ uuid: this.state.ws.uuid }, '', window.location.pathname);
        $('body').addClass('ws-interface');
        $.ajax({
            url: '/rest/user',
            dataType: 'json',
            cache: false,
            type: 'GET',
            success: function(data) {
                var userInfo = data.data.attributes;
                userInfo.user_id = data.data.id;
                this.setState({
                    userInfo: userInfo,
                });
            }.bind(this),
            error: function(xhr, status, err) {
                console.error(xhr.responseText);
            },
        });
    }

    hasEditPermission() {
        var info = this.state.ws.info;
        return info && info.edit_permission;
    }

    handleTerminalFocus = (event) => {
        this.setState({ activeComponent: 'action' });
        // just scroll to the top of the page.
        // Add the stop() to keep animation events from building up in the queue
        $('#command_line').data('resizing', null);
        $('body')
            .stop(true)
            .animate({ scrollTop: 0 }, 250);
    };
    handleTerminalBlur = (event) => {
        // explicitly close terminal because we're leaving the terminal
        // $('#command_line').terminal().focus(false);
        this.setState({ activeComponent: 'list' });
        $('#command_line').data('resizing', null);
        $('#ws_search').removeAttr('style');
    };
    toggleInformationModal = () => {
        this.setState({ showInformationModal: !this.state.showInformationModal });
    };
    toggleWorksheetSize = () => {
        let newPercentage =
            this.state.worksheetWidthPercentage === DEFAULT_WORKSHEET_WIDTH
                ? EXPANDED_WORKSHEET_WIDTH
                : DEFAULT_WORKSHEET_WIDTH;
        window.localStorage.setItem(LOCAL_STORAGE_WORKSHEET_WIDTH, newPercentage);
        this.setState({ worksheetWidthPercentage: newPercentage });
    };
    setupEventHandlers() {
        // Load worksheet from history when back/forward buttons are used.
        let editPermission = this.state.ws.info && this.state.ws.info.edit_permission;

        window.onpopstate = function(event) {
            if (event.state === null) return;
            this.setState({
                ws: {
                    uuid: event.state.uuid,
                    info: null,
                },
            });
            this.reloadWorksheet();
        }.bind(this);

        if (this.state.activeComponent === 'action') {
            // no need for other keys, we have the terminal focused
            return;
        }

        if (!this.state.ws.info) {
            // disable all keyboard shortcuts when loading worksheet
            return;
        }
        if (!(this.state.openedDialog || this.state.BulkBundleDialog)) {
            // Only enable these shortcuts when no dialog is opened
            Mousetrap.bind(
                ['shift+r'],
                function(e) {
                    this.reloadWorksheet(undefined, undefined);
                    toast.info('🦄 Worksheet refreshed!', {
                        position: 'top-right',
                        autoClose: 1500,
                        hideProgressBar: false,
                        closeOnClick: true,
                        pauseOnHover: false,
                        draggable: true,
                    });
                }.bind(this),
            );

            // Show/hide web terminal
            Mousetrap.bind(
                ['shift+c'],
                function(e) {
                    this.toggleTerminal();
                }.bind(this),
            );

            // Focus on web terminal
            Mousetrap.bind(
                ['c c'],
                function(e) {
                    this.focusTerminal();
                }.bind(this),
            );

            // Open source edit mode
            Mousetrap.bind(
                ['shift+e'],
                function(e) {
                    this.toggleSourceEditMode();
                    return false;
                }.bind(this),
            );

            // Focus on search
            Mousetrap.bind(['a+f'], function(e) {
                document.getElementById('codalab-search-bar').focus();
                return false; //prevent keypress to bubble
            });

            Mousetrap.bind(
                ['up', 'k'],
                function(e) {
                    e.preventDefault(); // Prevent automatic scrolling from up/down arrow keys
                    var focusIndex = this.state.focusIndex;
                    var subFocusIndex = this.state.subFocusIndex;
                    var wsItems = this.state.ws.info.blocks;
                    if (focusIndex === 0 && subFocusIndex === 0) {
                        // Deselect all item when selecting up above the first item.
                        this.setFocus(-1, 0);
                    } else if (
                        focusIndex >= 0 &&
                        (wsItems[focusIndex].mode === 'table_block' ||
                            wsItems[focusIndex].mode === 'subworksheets_block')
                    ) {
                        if (subFocusIndex - 1 < 0) {
                            // focusIndex must > 0
                            this.setFocus(focusIndex - 1, 'end'); // Move out of this table to the item above the current table
                        } else {
                            this.setFocus(focusIndex, subFocusIndex - 1);
                        }
                    } else if (focusIndex > 0) {
                        // worksheet_items.jsx
                        this.setFocus(focusIndex - 1, 'end');
                    }
                }.bind(this),
            );

            Mousetrap.bind(
                ['down', 'j'],
                function(e) {
                    e.preventDefault(); // Prevent automatic scrolling from up/down arrow keys
                    var focusIndex = this.state.focusIndex;
                    var subFocusIndex = this.state.subFocusIndex;
                    var wsItems = this.state.ws.info.blocks;
                    if (
                        focusIndex >= 0 &&
                        (wsItems[focusIndex].mode === 'table_block' ||
                            wsItems[focusIndex].mode === 'subworksheets_block')
                    ) {
                        if (
                            focusIndex < wsItems.length - 1 &&
                            subFocusIndex + 1 >= this._numTableRows(wsItems[focusIndex])
                        ) {
                            console.log('last', focusIndex, subFocusIndex);
                            this.setFocus(focusIndex + 1, 0);
                        } else if (subFocusIndex + 1 < this._numTableRows(wsItems[focusIndex])) {
                            this.setFocus(focusIndex, subFocusIndex + 1);
                        }
                    } else {
                        if (focusIndex < wsItems.length - 1) this.setFocus(focusIndex + 1, 0);
                    }
                }.bind(this),
            );
            if (!this.state.showBundleOperationButtons && editPermission) {
                // insert text after current cell
                Mousetrap.bind(
                    ['a t'],
                    function(e) {
                        // if no active focus, scroll to the bottom position
                        if (this.state.focusIndex < 0) {
                            $('html, body').animate({ scrollTop: 0 }, 'fast');
                        }
                        this.setState({ showNewText: true });
                    }.bind(this),
                    'keyup',
                );

                // upload after current cell
                Mousetrap.bind(
                    ['a u'],
                    function(e) {
                        // if no active focus, scroll to the bottom position
                        if (this.state.focusIndex < 0) {
                            $('html, body').animate({ scrollTop: 0 }, 'fast');
                        }
                        document.querySelector('#upload-button').click();
                    }.bind(this),
                    'keyup',
                );
                // run after current cell
                Mousetrap.bind(
                    ['a r'],
                    function(e) {
                        // if no active focus, scroll to the bottom position
                        if (this.state.focusIndex < 0) {
                            $('html, body').animate({ scrollTop: 0 }, 'fast');
                        }
                        this.setState({ showNewRun: true });
                    }.bind(this),
                    'keyup',
                );
                // edit and rerun current bundle
                Mousetrap.bind(
                    ['a n'],
                    function(e) {
                        if (this.state.focusIndex < 0) return;
                        this.setState({ showNewRerun: true });
                    }.bind(this),
                    'keyup',
                );
            }
        }
        Mousetrap.bind(['?'], (e) => {
            this.setState({
                showInformationModal: true,
            });
        });
        Mousetrap.bind(['+'], (e) => {
            this.toggleWorksheetSize();
        });

        if (this.state.openedDialog === DIALOG_TYPES.OPEN_DELETE_MARKDOWN) {
            Mousetrap.bind(
                ['enter'],
                function(e) {
                    e.preventDefault();
                    if (this.state.openedDialog === DIALOG_TYPES.OPEN_DELETE_MARKDOWN) {
                        this.state.deleteItemCallback();
                        this.toggleCmdDialogNoEvent('deleteItem');
                    }
                }.bind(this),
            );
        }
        // paste after current focused cell
        if (this.state.ws.info.edit_permission) {
            Mousetrap.bind(
                ['a v'],
                function(e) {
                    this.pasteBundlesToWorksheet();
                }.bind(this),
                'keyup',
            );
        }

        if (this.state.showBundleOperationButtons) {
            // Below are allowed shortcut even when a dialog is opened===================
            // The following three are bulk bundle operation shortcuts
            Mousetrap.bind(['a c'], () => {
                if (this.state.openedDialog) {
                    return;
                }
                this.toggleCmdDialogNoEvent('copy');
            });
            if (this.state.ws.info.edit_permission) {
                Mousetrap.bind(['backspace', 'del'], () => {
                    if (
                        this.state.openedDialog &&
                        this.state.openedDialog !== DIALOG_TYPES.OPEN_DELETE_BUNDLE
                    ) {
                        return;
                    }
                    this.toggleCmdDialogNoEvent('rm');
                });
                Mousetrap.bind(['a k'], () => {
                    if (
                        this.state.openedDialog &&
                        this.state.openedDialog !== DIALOG_TYPES.OPEN_KILL
                    ) {
                        return;
                    }
                    this.toggleCmdDialogNoEvent('kill');
                });
                Mousetrap.bind(['a d'], () => {
                    if (this.state.openedDialog) {
                        return;
                    }
                    this.toggleCmdDialogNoEvent('cut');
                });

                // Confirm bulk bundle operation
                if (this.state.openedDialog) {
                    Mousetrap.bind(
                        ['enter'],
                        function(e) {
                            if (this.state.openedDialog === DIALOG_TYPES.OPEN_DELETE_BUNDLE) {
                                this.executeBundleCommandNoEvent('rm');
                            } else if (this.state.openedDialog === DIALOG_TYPES.OPEN_KILL) {
                                this.executeBundleCommandNoEvent('kill');
                            }
                        }.bind(this),
                    );

                    // Select/Deselect to force delete during deletion dialog
                    Mousetrap.bind(
                        ['f'],
                        function() {
                            //force deletion through f
                            if (this.state.openedDialog === DIALOG_TYPES.OPEN_DELETE_BUNDLE) {
                                this.setState({ forceDelete: !this.state.forceDelete });
                            }
                        }.bind(this),
                    );
                }
            }
        }
        //====================Bulk bundle operations===================
    }

    toggleSourceEditMode(openSourceEditMode, saveChanges) {
        // openSourceEditMode: whether to open or close source mode, open if true, close if false, toggles to opposite if undefined
        // saveChanges: whether to save or discard changes
        if (openSourceEditMode === undefined) openSourceEditMode = !this.state.inSourceEditMode; // toggle by default

        if (saveChanges === undefined) saveChanges = true;

        if (!openSourceEditMode) {
            // Going out of raw mode - save the worksheet.
            if (this.hasEditPermission()) {
                var editor = ace.edit('worksheet-editor');
                if (saveChanges) {
                    this.setState({
                        ws: {
                            ...this.state.ws,
                            info: {
                                ...this.state.ws.info,
                                source: editor.getValue().split('\n'),
                            },
                        },
                    });
                }
                var rawIndex = editor.getCursorPosition().row;
                this.setState({
                    inSourceEditMode: false,
                    editorEnabled: false,
                }); // Needs to be after getting the raw contents
                if (saveChanges) {
                    this.saveAndUpdateWorksheet(saveChanges, rawIndex);
                } else {
                    this.reloadWorksheet(undefined, rawIndex);
                }
            } else {
                // Not allowed to edit the worksheet.
                this.setState({
                    inSourceEditMode: false,
                    editorEnabled: false,
                });
            }
        } else {
            // Go into edit mode.
            this.setState({ inSourceEditMode: true });
            this.clearCheckedBundles();
            $('#worksheet-editor').focus(); // Needs to be before focusing
        }
    }

    // updateRunBundles fetch all the "unfinished" bundles in the worksheet, and recursively call itself until all the bundles in the worksheet are finished.
    updateRunBundles = (worksheetUuid, numTrials, updatingBundleUuids) => {
        var bundleUuids = updatingBundleUuids
            ? updatingBundleUuids
            : this.state.updatingBundleUuids;
        var startTime = new Date().getTime();
        var self = this;
        var queryParams = Object.keys(bundleUuids)
            .map(function(bundle_uuid) {
                return 'uuid=' + bundle_uuid;
            })
            .join('&');
        $.ajax({
            type: 'GET',
            url: '/rest/interpret/worksheet/' + worksheetUuid + '?' + queryParams,
            dataType: 'json',
            cache: false,
            success: function(worksheet_content) {
                if (this.state.isUpdatingBundles && worksheet_content.uuid === this.state.ws.uuid) {
                    if (worksheet_content.blocks) {
                        self.reloadWorksheet(worksheet_content.blocks);
                    }
                    var endTime = new Date().getTime();
                    var guaranteedDelayTime = Math.min(3000, numTrials * 1000);
                    // Since we don't want to flood the server with too many requests, we enforce a guaranteedDelayTime.
                    // guaranteedDelayTime is usually 3 seconds, except that we make the first two delays 1 second and 2 seconds respectively in case of really quick jobs.
                    // delayTime is also at least five times the amount of time it takes for the last request to complete
                    var delayTime = Math.max(guaranteedDelayTime, (endTime - startTime) * 5);
                    setTimeout(function() {
                        self.updateRunBundles(worksheetUuid, numTrials + 1);
                    }, delayTime);
                    startTime = endTime;
                }
            }.bind(this),
            error: (xhr, status, err) => {
                this.setState({
                    openedDialog: DIALOG_TYPES.OPEN_ERROR_DIALOG,
                    errorDialogMessage: xhr.responseText,
                });
                $('#worksheet_container').hide();
            },
        });
    };

    // Everytime the worksheet is updated, checkRunBundle will loop through all the bundles and find the "unfinished" ones (not ready or failed).
    // If there are unfinished bundles and we are not updating bundles now, call updateRunBundles, which will recursively call itself until all the bundles in the worksheet are finished.
    // this.state.updatingBundleUuids keeps track of the "unfinished" bundles in the worksheet at every moment.
    checkRunBundle(info) {
        var updatingBundleUuids = _.clone(this.state.updatingBundleUuids);
        if (info && info.blocks.length > 0) {
            var items = info.blocks;
            for (var i = 0; i < items.length; i++) {
                if (items[i].bundles_spec) {
                    for (var j = 0; j < items[i].bundles_spec.bundle_infos.length; j++) {
                        var bundle_info = items[i].bundles_spec.bundle_infos[j];
                        if (bundle_info.bundle_type === 'run') {
                            if (bundle_info.state !== 'ready' && bundle_info.state !== 'failed') {
                                updatingBundleUuids[bundle_info.uuid] = true;
                            } else {
                                if (bundle_info.uuid in updatingBundleUuids)
                                    delete updatingBundleUuids[bundle_info.uuid];
                            }
                        }
                    }
                }
            }
            if (Object.keys(updatingBundleUuids).length > 0 && !this.state.isUpdatingBundles) {
                this.setState({ isUpdatingBundles: true });
                this.updateRunBundles(info.uuid, 1, updatingBundleUuids);
            } else if (
                Object.keys(updatingBundleUuids).length === 0 &&
                this.state.isUpdatingBundles
            ) {
                this.setState({ isUpdatingBundles: false });
            }
            this.setState({ updatingBundleUuids: updatingBundleUuids });
        }
    }

    componentDidUpdate(prevProps, prevState) {
        if (this.state.inSourceEditMode && !this.state.editorEnabled) {
            this.setState({ editorEnabled: true });
            var editor = ace.edit('worksheet-editor');
            editor.$blockScrolling = Infinity;
            editor.session.setUseWrapMode(false);
            editor.setShowPrintMargin(false);
            editor.session.setMode('ace/mode/markdown', function() {
                editor.session.$mode.blockComment = { start: '//', end: '' };
            });
            if (!this.hasEditPermission()) {
                editor.setOptions({
                    readOnly: true,
                    highlightActiveLine: false,
                    highlightGutterLine: false,
                });
                editor.renderer.$cursorLayer.element.style.opacity = 0;
            } else {
                editor.commands.addCommand({
                    name: 'save',
                    bindKey: { win: 'Ctrl-Enter', mac: 'Ctrl-Enter' },
                    exec: function() {
                        this.toggleSourceEditMode();
                    }.bind(this),
                    readOnly: true,
                });
                editor.commands.addCommand({
                    name: 'exit',
                    bindKey: { win: 'Esc', mac: 'Esc' },
                    exec: function() {
                        // discard changes in source mode
                        this.toggleSourceEditMode(false, false);
                    }.bind(this),
                });
                editor.focus();

                var rawIndex;
                var cursorColumnPosition;
                if (this.state.focusIndex === -1) {
                    // Above the first item
                    rawIndex = 0;
                    cursorColumnPosition = 0;
                } else {
                    var item = this.state.ws.info.blocks[this.state.focusIndex];
                    // For non-tables such as search and wsearch, we have subFocusIndex, but not backed by raw items, so use 0.
                    var focusIndexPair =
                        this.state.focusIndex +
                        ',' +
                        (item.mode === 'table_block' || item.mode === 'subworksheets_block'
                            ? this.state.subFocusIndex
                            : 0);
                    rawIndex = this.state.ws.info.block_to_raw[focusIndexPair];
                }

                // When clicking "Edit Source" from one of the rows in a search results block, go to the line of the corresponding search directive.
                if (rawIndex === undefined) {
                    focusIndexPair = [this.state.focusIndex, 0].join(',');
                    rawIndex = this.state.ws.info.block_to_raw[focusIndexPair];
                }

                if (rawIndex === undefined) {
                    console.error(
                        "Can't map %s (focusIndex %d, subFocusIndex %d) to raw index",
                        focusIndexPair,
                        this.state.focusIndex,
                        this.state.subFocusIndex,
                    );
                    return;
                }
                if (cursorColumnPosition === undefined)
                    cursorColumnPosition = editor.session.getLine(rawIndex).length; // End of line
                editor.gotoLine(rawIndex + 1, cursorColumnPosition);
                editor.renderer.scrollToRow(rawIndex);
            }
        }
        if (prevState.showTerminal !== this.state.showTerminal) {
            // Hack to make sure that the <Sticky> component in WorksheetHeader.js updates.
            // This is needed because otherwise the header doesn't move up or down as needed
            // when the terminal is shown / hidden.
            window.scrollTo(window.scrollX, window.scrollY + 1);
        }
    }

    toggleTerminal() {
        this.setState({ showTerminal: !this.state.showTerminal });
    }

    focusTerminal() {
        this.setState({ activeComponent: 'action' });
        this.setState({ showTerminal: true });
        $('#command_line')
            .terminal()
            .focus();
    }

    ensureIsArray(bundle_info) {
        if (!bundle_info) return null;
        if (!Array.isArray(bundle_info)) {
            bundle_info = [bundle_info];
        }
        return bundle_info;
    }

    getNumOfBundles() {
        var items = this.state.ws.info && this.state.ws.info.blocks;
        if (!items) return 0;
        var count = 0;
        for (var i = 0; i < items.length; i++) {
            if (items[i].bundles_spec) {
                count += items[i].bundles_spec.bundle_infos.length;
            }
        }
        return count;
    }

    // If partialUpdateItems is undefined, we will fetch the whole worksheet.
    // Otherwise, partialUpdateItems is a list of item parallel to ws.info.blocks that contain only items that need updating.
    // More specifically, all items that don't contain run bundles that need updating are null.
    // Also, a non-null item could contain a list of bundle_infos, which represent a list of bundles. Usually not all of them need updating.
    // The bundle_infos for bundles that don't need updating are also null.
    // If rawIndexAfterEditMode is defined, this reloadWorksheet is called right after toggling editMode. It should resolve rawIndex to (focusIndex, subFocusIndex) pair.
    reloadWorksheet = (
        partialUpdateItems,
        rawIndexAfterEditMode,
        {
            moveIndex = false,
            textDeleted = false,
<<<<<<< HEAD
            searchDirectiveDeleted = false,
=======
            fromDeleteCommand = false,
>>>>>>> 9e86748a
            uploadFiles = false,
        } = {},
    ) => {
        if (partialUpdateItems === undefined) {
            $('#update_progress').show();
            this.setState({ updating: true });
            this.fetch({
                brief: true,
                success: function(data) {
                    if (this.state.ws.uuid !== data.uuid) {
                        this.setState({
                            updating: false,
                            version: this.state.version + 1,
                        });
                        return false;
                    }
                    $('#update_progress').hide();
                    $('#worksheet_content').show();
                    var items = this.state.ws.info.blocks;
                    var numOfBundles = this.getNumOfBundles();
                    var focus = this.state.focusIndex;
                    if (rawIndexAfterEditMode !== undefined) {
                        var focusIndexPair = this.state.ws.info.raw_to_block[rawIndexAfterEditMode];
                        if (focusIndexPair === undefined) {
                            console.error(
                                "Can't map raw index " +
                                    rawIndexAfterEditMode +
                                    ' to item index pair',
                            );
                            focusIndexPair = [0, 0]; // Fall back to default
                        }

                        if (focusIndexPair === null) {
                            // happens in the case of an empty worksheet
                            this.setFocus(-1, 0);
                        } else {
                            this.setFocus(focusIndexPair[0], focusIndexPair[1]);
                        }
                    } else if (
                        (this.state.numOfBundles !== -1 &&
                            numOfBundles > this.state.numOfBundles) ||
                        uploadFiles
                    ) {
                        // If the number of bundles increases then the focus should be on the new bundle.
                        // if the current focus is not on a table
                        if (
                            items[focus] &&
                            items[focus].mode &&
                            items[focus].mode !== 'table_block'
                        ) {
                            this.setFocus(focus >= 0 ? focus + 1 : 'end', 0);
                        } else if (this.state.subFocusIndex !== undefined) {
                            // Focus on the next bundle row
                            this.setFocus(focus >= 0 ? focus : 'end', this.state.subFocusIndex + 1);
                        } else {
                            this.setFocus(focus >= 0 ? focus : 'end', 'end');
                        }
                    } else if (numOfBundles < this.state.numOfBundles) {
                        // Bundles are deleted
                        // When delete something, cursor should be after the thing that was deleted
                        // The method also works when deleting multiple (non-consecutive) bundles.
                        if (focus === -1) {
                            // No focus has been set
                            // Move focus to the virtual item
                            this.setFocus(focus, 0);
                        } else {
                            // Move focus to the next available item
                            // First, create an id list containing the ids of all the items on the current page
                            const wsItemsIdDict = this._createWsItemsIdDict(this.state.ws.info);
                            let hasSetFocus = false;
                            for (let k = 0; k < this.state.focusedBundleUuidList.length; k++) {
                                // Find the first current available item by searching for its id
                                if (this.state.focusedBundleUuidList[k] in wsItemsIdDict) {
                                    this.setFocus(
                                        wsItemsIdDict[this.state.focusedBundleUuidList[k]][0],
                                        wsItemsIdDict[this.state.focusedBundleUuidList[k]][1],
                                    );
                                    hasSetFocus = true;
                                    break;
                                }
                            }
                            // If all the following items of the previous focused item have been delete
                            // Move focus to the last item on the page.
                            if (!hasSetFocus) {
                                this.setFocus(items.length - 1, 'end');
                            }
                        }
                    } else {
                        if (moveIndex) {
                            // for adding a new cell, we want the focus to be the one below the current focus
                            this.setFocus(focus >= 0 ? focus + 1 : items.length - 1, 0);
                        }
                        if (textDeleted) {
                            // When deleting text, we want the focus to stay at the same index,
                            // unless it is the last item in the worksheet, at which point the
                            // focus goes to the last item in the worksheet.
                            this.setFocus(items.length === focus ? items.length - 1 : focus, 0);
                        }
<<<<<<< HEAD
                        if (searchDirectiveDeleted) {
                            // Executed 'rm' command but no bundle deleted
=======
                        if (fromDeleteCommand) {
                            // Executed 'rm' command but no bundle deleted
                            // So bundles are deleted through a search directive
>>>>>>> 9e86748a
                            this.setFocus(focus, this.state.subFocusIndex);
                        }
                    }
                    this.setState({
                        updating: false,
                        version: this.state.version + 1,
                        numOfBundles: numOfBundles,
                    });
                    this.checkRunBundle(this.state.ws.info);
                }.bind(this),
                error: function(xhr, status, err) {
                    this.setState({
                        updating: false,
                        openedDialog: DIALOG_TYPES.OPEN_ERROR_DIALOG,
                        errorDialogMessage: xhr.responseText,
                    });
                    $('#update_progress').hide();
                    $('#worksheet_container').hide();
                }.bind(this),
            });
        } else {
            var ws = _.clone(this.state.ws);
            for (var i = 0; i < partialUpdateItems.length; i++) {
                if (!partialUpdateItems[i]) continue;
                // update interpreted items
                ws.info.blocks[i] = partialUpdateItems[i];
            }
            this.setState({ ws: ws, version: this.state.version + 1 });
            this.checkRunBundle(ws.info);
        }
    };

    openWorksheet = (uuid) => {
        // Change to a different worksheet. This does not call reloadWorksheet().
        this.setState({
            ws: {
                uuid,
                info: null,
            },
        });

        // Note: this is redundant if we're doing 'cl work' from the terminal,
        // but is necessary if triggered in other ways.
        this.reloadWorksheet();

        // Create a new entry in the browser history with new URL.
        window.history.pushState({ uuid: this.state.ws.uuid }, '', '/worksheets/' + uuid + '/');
    };

    saveAndUpdateWorksheet = (fromRaw, rawIndex) => {
        this.saveWorksheet({
            success: function(data) {
                this.setState({ updating: false });
                this.reloadWorksheet(undefined, rawIndex);
            }.bind(this),
            error: function(xhr, status, err) {
                this.setState({ updating: false });
                $('#update_progress').hide();
                $('#save_error').show();
                this.setState({
                    openedDialog: DIALOG_TYPES.OPEN_ERROR_DIALOG,
                    errorDialogMessage: xhr.responseText,
                });
                if (fromRaw) {
                    this.toggleSourceEditMode(true);
                }
            }.bind(this),
        });
    };

    deleteWorksheetAction = () => {
        this.deleteWorksheet({
            success: function(data) {
                this.setState({ updating: false });
                window.location = '/rest/worksheets/?name=dashboard';
            }.bind(this),
            error: function(xhr, status, err) {
                this.setState({ updating: false });
                $('#update_progress').hide();
                $('#save_error').show();
                this.setState({
                    openedDialog: DIALOG_TYPES.OPEN_ERROR_DIALOG,
                    errorDialogMessage: xhr.responseText,
                });
            }.bind(this),
        });
    };

    showUploadMenu = (e) => {
        // pause mousetrap events such as up, down, and enter
        Mousetrap.pause();
        let form = document.querySelector('#upload-menu');

        Mousetrap(form).bind(['enter'], function(e) {
            e.stopImmediatePropagation();
            e.preventDefault();
            document.querySelector('label[for=' + e.target.firstElementChild.htmlFor + ']').click();
            Mousetrap(form).unbind(['enter']);
        });

        this.setState({ uploadAnchor: e.currentTarget });
    };

    render() {
        const { classes } = this.props;
        const { anchorEl, uploadAnchor } = this.state;

        this.setupEventHandlers();
        let info = this.state.ws.info;
        let rawWorksheet = info && info.source.join('\n');
        const editPermission = this.hasEditPermission();

        let searchClassName = this.state.showTerminal ? '' : 'search-hidden';
        let editableClassName = editPermission && this.state.openSourceEditMode ? 'editable' : '';
        let disableWorksheetEditing = editPermission ? '' : 'disabled';
        let sourceStr = editPermission ? 'Edit Source' : 'View Source';
        let blockViewButtons = (
            <div style={{ display: 'inline-block' }}>
                <Button
                    onClick={() => {
                        this.toggleSourceEditMode(true);
                    }}
                    size='small'
                    color='inherit'
                    aria-label='Edit Source'
                    disabled={!info}
                >
                    <EditIcon className={classes.buttonIcon} />
                    {sourceStr}
                </Button>
                <Button
                    onClick={(e) => this.toggleTerminal()}
                    size='small'
                    color='inherit'
                    aria-label='Expand CLI'
                    id='terminal-button'
                    disabled={!info}
                >
                    {this.state.showTerminal ? (
                        <ContractIcon className={classes.buttonIcon} />
                    ) : (
                        <ExpandIcon className={classes.buttonIcon} />
                    )}
                    {this.state.showTerminal ? 'HIDE TERMINAL' : 'SHOW TERMINAL'}
                </Button>
                <Button
                    onClick={(e) =>
                        this.setState({ openedDialog: DIALOG_TYPES.OPEN_DELETE_WORKSHEET })
                    }
                    size='small'
                    color='inherit'
                    aria-label='Delete Worksheet'
                    disabled={!editPermission}
                >
                    <Tooltip
                        disableFocusListener
                        disableTouchListener
                        title='Delete this worksheet'
                    >
                        <DeleteIcon />
                    </Tooltip>
                </Button>
            </div>
        );

        let sourceModeButtons = (
            <div
                onMouseMove={(ev) => {
                    ev.stopPropagation();
                }}
                style={{ display: 'inline-block' }}
            >
                <Button
                    onClick={() => {
                        // save changes and exit source mode
                        this.toggleSourceEditMode(false, true);
                    }}
                    disabled={disableWorksheetEditing}
                    size='small'
                    color='inherit'
                    aria-label='Save Edit'
                >
                    <SaveIcon className={classes.buttonIcon} />
                    Save
                </Button>
                <Button
                    onClick={() => {
                        // discard changes
                        this.toggleSourceEditMode(false, false);
                    }}
                    size='small'
                    color='inherit'
                    aria-label='Discard Edit'
                >
                    <UndoIcon className={classes.buttonIcon} />
                    Discard
                </Button>
            </div>
        );

        if (info && info.blocks.length) {
            // Non-empty worksheet
        } else {
            $('.empty-worksheet').fadeIn();
        }

        let rawDisplay = (
            <div>
                Press ctrl-enter to save. See{' '}
                <a
                    target='_blank'
                    rel='noopener noreferrer'
                    href='https://codalab-worksheets.readthedocs.io/en/latest/Worksheet-Markdown'
                >
                    markdown syntax
                </a>
                .<div id='worksheet-editor'>{rawWorksheet}</div>
            </div>
        );

        let terminalDisplay = (
            <WorksheetTerminal
                ref={'action'}
                ws={this.state.ws}
                handleFocus={this.handleTerminalFocus}
                handleBlur={this.handleTerminalBlur}
                active={this.state.activeComponent === 'action'}
                reloadWorksheet={this.reloadWorksheet}
                openWorksheet={this.openWorksheet}
                editMode={() => {
                    this.toggleSourceEditMode(true);
                }}
                setFocus={this.setFocus}
                hidden={!this.state.showTerminal}
            />
        );

        let itemsDisplay = (
            <WorksheetItemList
                ref={'list'}
                active={this.state.activeComponent === 'list'}
                ws={this.state.ws}
                version={this.state.version}
                focusIndex={this.state.focusIndex}
                subFocusIndex={this.state.subFocusIndex}
                setFocus={this.setFocus}
                reloadWorksheet={this.reloadWorksheet}
                saveAndUpdateWorksheet={this.saveAndUpdateWorksheet}
                openWorksheet={this.openWorksheet}
                focusTerminal={this.focusTerminal}
                ensureIsArray={this.ensureIsArray}
                showNewRun={this.state.showNewRun}
                showNewText={this.state.showNewText}
                showNewRerun={this.state.showNewRerun}
                showNewSchema={this.state.showNewSchema}
                onHideNewRun={() => this.setState({ showNewRun: false })}
                onHideNewText={() => this.setState({ showNewText: false })}
                onHideNewRerun={() => this.setState({ showNewRerun: false })}
                onHideNewSchema={() => this.setState({ showNewSchema: false })}
                handleCheckBundle={this.handleCheckBundle}
                confirmBundleRowAction={this.confirmBundleRowAction}
                setDeleteItemCallback={this.setDeleteItemCallback}
                addCopyBundleRowsCallback={this.addCopyBundleRowsCallback}
                onAsyncItemLoad={this.onAsyncItemLoad}
                updateBundleBlockSchema={this.updateBundleBlockSchema}
                updateSchemaItem={this.updateSchemaItem}
                setDeleteSchemaItemCallback={this.setDeleteSchemaItemCallback}
            />
        );

        let worksheetDisplay = this.state.inSourceEditMode ? rawDisplay : itemsDisplay;
        let editButtons = this.state.inSourceEditMode ? sourceModeButtons : blockViewButtons;
        if (!this.state.isValid) {
            return <ErrorMessage message={"Not found: '/worksheets/" + this.state.ws.uuid + "'"} />;
        }

        if (info && info.title) {
            document.title = info.title;
        }

        return (
            <React.Fragment>
                <WorksheetHeader
                    showTerminal={this.state.showTerminal}
                    editPermission={editPermission}
                    info={info}
                    classes={classes}
                    renderPermissions={renderPermissions}
                    reloadWorksheet={this.reloadWorksheet}
                    editButtons={editButtons}
                    anchorEl={anchorEl}
                    setAnchorEl={(e) => this.setState({ anchorEl: e })}
                    onShowNewRun={() => this.setState({ showNewRun: true })}
                    onShowNewText={() => this.setState({ showNewText: true })}
                    onShowNewSchema={() => this.setState({ showNewSchema: true })}
                    uploadAnchor={uploadAnchor}
                    showUploadMenu={this.showUploadMenu}
                    closeUploadMenu={() => {
                        this.setState({ uploadAnchor: null });
                        Mousetrap.unpause();
                    }}
                    handleSelectedBundleCommand={this.handleSelectedBundleCommand}
                    showBundleOperationButtons={this.state.showBundleOperationButtons}
                    toggleCmdDialog={this.toggleCmdDialog}
                    toggleInformationModal={this.toggleInformationModal}
                    toggleCmdDialogNoEvent={this.toggleCmdDialogNoEvent}
                    copiedBundleIds={this.state.copiedBundleIds}
                    showPasteButton={this.state.showPasteButton}
                    toggleWorksheetSize={this.toggleWorksheetSize}
                />
                {terminalDisplay}
                <ToastContainer
                    newestOnTop={false}
                    transition={Zoom}
                    rtl={false}
                    pauseOnVisibilityChange
                />
                <div id='worksheet_container'>
                    <div id='worksheet' className={searchClassName}>
                        <div
                            className={classes.worksheetDesktop}
                            onClick={this.handleClickForDeselect}
                        >
                            <div
                                className={classes.worksheetOuter}
                                onClick={this.handleClickForDeselect}
                                style={{ width: this.state.worksheetWidthPercentage }}
                            >
                                {this.state.focusIndex === -1 ? (
                                    <div
                                        className={classes.worksheetDummyHeader}
                                        id='worksheet_dummy_header'
                                    />
                                ) : (
                                    <div style={{ height: 8 }} />
                                )}
                                <div
                                    className={classes.worksheetInner}
                                    onClick={this.handleClickForDeselect}
                                >
                                    <div
                                        id='worksheet_content'
                                        className={editableClassName + ' worksheet_content'}
                                    >
                                        {worksheetDisplay}
                                        {/* Show error dialog if bulk bundle execution failed*/}
                                        {this.state.BulkBundleDialog}
                                    </div>
                                </div>
                                <Button
                                    onClick={this.moveFocusToBottom}
                                    color='primary'
                                    variant='contained'
                                    style={{
                                        borderRadius: '400px',
                                        position: 'fixed',
                                        bottom: '50px',
                                        right: '30px',
                                        backgroundColor: '00BFFF',
                                        zIndex: 10,
                                    }}
                                >
                                    <ExpandMoreIcon size='medium' />
                                </Button>
                            </div>
                        </div>
                    </div>
                </div>
                <WorksheetDialogs
                    openedDialog={this.state.openedDialog}
                    closeDialog={() => {
                        this.setState({ openedDialog: null });
                    }}
                    errorDialogMessage={this.state.errorDialogMessage}
                    toggleCmdDialog={this.toggleCmdDialog}
                    toggleCmdDialogNoEvent={this.toggleCmdDialogNoEvent}
                    toggleErrorMessageDialog={this.toggleErrorMessageDialog}
                    deleteWorksheetAction={this.deleteWorksheetAction}
                    executeBundleCommand={this.executeBundleCommand}
                    forceDelete={this.state.forceDelete}
                    handleForceDelete={this.handleForceDelete}
                    deleteItemCallback={this.state.deleteItemCallback}
                />
                <InformationModal
                    showInformationModal={this.state.showInformationModal}
                    toggleInformationModal={this.toggleInformationModal}
                />
                <Popover
                    open={this.state.messagePopover.showMessage}
                    anchorEl={anchorEl}
                    anchorOrigin={{
                        vertical: 'bottom',
                        horizontal: 'center',
                    }}
                    transformOrigin={{
                        vertical: 'top',
                        horizontal: 'center',
                    }}
                    classes={{ paper: classes.noTransform }}
                >
                    <div style={{ padding: 10, backgroundColor: '#D9ECDB', color: '#537853' }}>
                        {this.state.messagePopover.messageContent}
                    </div>
                </Popover>
                {this.state.updating && <Loading />}
                {!info && <Loading />}
            </React.Fragment>
        );
    }
}

const styles = (theme) => ({
    worksheetDesktop: {
        backgroundColor: theme.color.grey.lightest,
        marginTop: NAVBAR_HEIGHT,
    },
    worksheetOuter: {
        minHeight: 600, // Worksheet height
        margin: '32px auto', // Center page horizontally
        backgroundColor: 'white', // Paper color
        border: `2px solid ${theme.color.grey.light}`,
    },
    worksheetInner: {
        padding: '0px 30px', // Horizonal padding, no vertical
        height: '100%',
        position: 'relative',
        marginTop: -theme.spacing.large, // Offset DummyHeader height
    },
    worksheetDummyHeader: {
        backgroundColor: '#F1F8FE',
        height: theme.spacing.large,
    },
    uuid: {
        fontFamily: theme.typography.fontFamilyMonospace,
        fontSize: 10,
        textAlign: 'right',
    },
    label: {
        paddingRight: theme.spacing.unit,
        fontWeight: 500,
    },
    bottomButtons: {
        paddingTop: theme.spacing.largest,
        paddingBottom: theme.spacing.largest,
    },
    permissions: {
        cursor: 'pointer',
        '&:hover': {
            backgroundColor: theme.color.primary.lightest,
        },
    },
    noTransform: {
        transform: 'none !important',
    },
    buttonIcon: {
        marginRight: theme.spacing.large,
    },
});

Mousetrap.stopCallback = function(e, element, combo) {
    //if the element is a checkbox, don't stop
    if (element.type === 'checkbox') {
        return false;
    }
    // if the element has the class "mousetrap" then no need to stop
    if ((' ' + element.className + ' ').indexOf(' mousetrap ') > -1) {
        return false;
    }

    // stop for input, select, and textarea
    return (
        element.tagName === 'INPUT' ||
        element.tagName === 'SELECT' ||
        element.tagName === 'TEXTAREA' ||
        (element.contentEditable && element.contentEditable === 'true')
    );
};

export default withStyles(styles)(Worksheet);<|MERGE_RESOLUTION|>--- conflicted
+++ resolved
@@ -315,13 +315,9 @@
                         draggable: true,
                     });
                 });
-<<<<<<< HEAD
-                const searchDirectiveDeleted = cmd === 'rm';
-                const param = { searchDirectiveDeleted };
-=======
+
                 const fromDeleteCommand = cmd === 'rm';
                 const param = { fromDeleteCommand };
->>>>>>> 9e86748a
                 this.reloadWorksheet(undefined, undefined, param);
             })
             .fail((e) => {
@@ -1366,11 +1362,7 @@
         {
             moveIndex = false,
             textDeleted = false,
-<<<<<<< HEAD
-            searchDirectiveDeleted = false,
-=======
             fromDeleteCommand = false,
->>>>>>> 9e86748a
             uploadFiles = false,
         } = {},
     ) => {
@@ -1469,14 +1461,9 @@
                             // focus goes to the last item in the worksheet.
                             this.setFocus(items.length === focus ? items.length - 1 : focus, 0);
                         }
-<<<<<<< HEAD
-                        if (searchDirectiveDeleted) {
-                            // Executed 'rm' command but no bundle deleted
-=======
                         if (fromDeleteCommand) {
                             // Executed 'rm' command but no bundle deleted
                             // So bundles are deleted through a search directive
->>>>>>> 9e86748a
                             this.setFocus(focus, this.state.subFocusIndex);
                         }
                     }
