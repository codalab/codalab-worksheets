--- conflicted
+++ resolved
@@ -157,12 +157,9 @@
             openDeleteItem: false,
             forceDelete: false,
             showGlossaryModal: false,
-<<<<<<< HEAD
-            errorMessage: ""
-=======
+            errorMessage: "",
             deleteWorksheetConfirmation: false,
             deleteItemCallback: null,
->>>>>>> f9420822
         };
     }
 
@@ -1202,16 +1199,8 @@
         });
     }
 
-<<<<<<< HEAD
-    delete() {
-        if (!window.confirm("Are you sure you want to delete this worksheet? (Note that this does not delete the bundles, but just detaches them from the worksheet.)")) {
-            return;
-        }
+    deteleWorksheetAction = () => {
         this.setState({ updating: true, errorMessage: "" });
-=======
-    deteleWorksheetAction = () => {
-        this.setState({ updating: true });
->>>>>>> f9420822
         this.state.ws.deleteWorksheet({
             success: function(data) {
                 this.setState({ updating: false });
