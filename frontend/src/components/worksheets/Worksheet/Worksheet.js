--- conflicted
+++ resolved
@@ -529,7 +529,6 @@
         });
     };
 
-<<<<<<< HEAD
     updateBundleBlockSchema = (newSchemaName, mode, firstBundleSourceIndex) => {
         // newSchemaName: new schema name to be used
         // mode: table or record mode
@@ -565,7 +564,8 @@
             },
             this.saveAndUpdateWorksheet,
         );
-=======
+    };
+
     updateSchemaItem = (rows, ids, after_sort_key) => {
         // rows: list of string representing the new schema:
         //      % schema example
@@ -592,7 +592,6 @@
                 alert(createAlertText(this.url, jqHXR.responseText));
             },
         });
->>>>>>> 9d4caa0d
     };
 
     setFocus = (index, subIndex, shouldScroll = true) => {
@@ -1630,11 +1629,8 @@
                 addCopyBundleRowsCallback={this.addCopyBundleRowsCallback}
                 onAsyncItemLoad={this.onAsyncItemLoad}
                 itemHeights={this.state.itemHeights}
-<<<<<<< HEAD
                 updateBundleBlockSchema={this.updateBundleBlockSchema}
-=======
                 updateSchemaItem={this.updateSchemaItem}
->>>>>>> 9d4caa0d
             />
         );
 
