--- conflicted
+++ resolved
@@ -155,11 +155,8 @@
             openDetach: false,
             openKill: false,
             openCopy: false,
-<<<<<<< HEAD
             openCut: false,
-=======
             openPaste: false,
->>>>>>> b2e4bd46
             openDeleteItem: false,
             forceDelete: false,
             showGlossaryModal: false,
@@ -369,14 +366,7 @@
             // This is used to delete markdown blocks
             this.setState({ openDeleteItem: !this.state.openDeleteItem });
         }
-<<<<<<< HEAD
-        if (!this.state.showBundleOperationButtons) {
-            return;
-        }
-        const { openKill, openDelete, openDetach, openCopy, openCut } = this.state;
-=======
-        const { openKill, openDelete, openDetach, openCopy, openPaste } = this.state;
->>>>>>> b2e4bd46
+        const { openKill, openDelete, openDetach, openCopy, openPaste, openCut } = this.state;
         if (cmd_type === 'rm') {
             this.setState({ openDelete: !openDelete });
         } else if (cmd_type === 'detach') {
@@ -408,7 +398,6 @@
                 copyBundles.actualContent.substr(0, copyBundles.actualContent.length - 1),
             );
             this.setState({ openCopy: true, copiedBundleIds: copyBundles });
-<<<<<<< HEAD
         } else if (cmd_type === 'cut') {
             if (openCut) {
                 this.removeRawSourceLines();
@@ -441,42 +430,8 @@
                 copiedBundleIds: copyBundles,
                 cutBundleKeys: bundleRowSourceLinekeys,
             });
-        } else if (cmd_type === 'cut') {
-            if (openCut) {
-                this.removeRawSourceLines();
-                this.setState({ openCut: false });
-                return;
-            }
-            let copyBundles = {};
-            let displayBundleInfo = '';
-            let actualCopyBundleIds = '';
-            let bundleRowSourceLinekeys = [];
-            this.copyCallbacks.forEach((copyBundleCallback) => {
-                let bundlesChecked = copyBundleCallback();
-                let rowKeys = [];
-                bundlesChecked.forEach((bundle) => {
-                    if (bundle.name === '<invalid>') {
-                        return;
-                    }
-                    displayBundleInfo += '[]{' + bundle.uuid + '} (' + bundle.name + ')\n';
-                    actualCopyBundleIds += '[]{' + bundle.uuid + '}\n';
-                    rowKeys.push(bundle.key);
-                });
-                console.log('HELLO:', rowKeys);
-                bundleRowSourceLinekeys.push(...rowKeys);
-            });
-            console.log(bundleRowSourceLinekeys);
-            copyBundles.display = displayBundleInfo;
-            copyBundles.actualContent = actualCopyBundleIds;
-            this.setState({
-                openCut: true,
-                copiedBundleIds: copyBundles,
-                cutBundleKeys: bundleRowSourceLinekeys,
-            });
-=======
         } else if (cmd_type === 'paste') {
             this.setState({ openPaste: !openPaste });
->>>>>>> b2e4bd46
         }
     };
 
@@ -1623,11 +1578,8 @@
         var worksheet_dialogs = (
             <WorksheetDialogs
                 openCopy={this.state.openCopy}
-<<<<<<< HEAD
                 openCut={this.state.openCut}
-=======
                 openPaste={this.state.openPaste}
->>>>>>> b2e4bd46
                 copiedBundleIds={this.state.copiedBundleIds}
                 openKill={this.state.openKill}
                 openDelete={this.state.openDelete}
@@ -1639,11 +1591,8 @@
                 forceDelete={this.state.forceDelete}
                 handleForceDelete={this.handleForceDelete}
                 deleteItemCallback={this.state.deleteItemCallback}
-<<<<<<< HEAD
                 removeRawSourceLines={this.removeRawSourceLines}
-=======
                 pasteToWorksheet={this.pasteToWorksheet}
->>>>>>> b2e4bd46
             />
         );
         if (info && info.title) {
