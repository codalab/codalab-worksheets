import * as React from 'react';
import $ from 'jquery';
import _ from 'underscore';
import { withStyles } from '@material-ui/core/styles';
import {
    keepPosInView,
    renderPermissions,
    getAfterSortKey,
    createAlertText,
    getIds,
} from '../../../util/worksheet_utils';
import * as Mousetrap from '../../../util/ws_mousetrap_fork';
import WorksheetItemList from '../WorksheetItemList';
import ReactDOM from 'react-dom';
import ExtraWorksheetHTML from '../ExtraWorksheetHTML/ExtraWorksheetHTML';
import 'jquery-ui-bundle';
import WorksheetHeader from './WorksheetHeader';
import {
    NAVBAR_HEIGHT,
    EXPANDED_WORKSHEET_WIDTH,
    DEFAULT_WORKSHEET_WIDTH,
    LOCAL_STORAGE_WORKSHEET_WIDTH,
} from '../../../constants';
import WorksheetActionBar from '../WorksheetActionBar';
import Loading from '../../Loading';
import Button from '@material-ui/core/Button';
import Icon from '@material-ui/core/Icon';
import EditIcon from '@material-ui/icons/EditOutlined';
import SaveIcon from '@material-ui/icons/SaveOutlined';
import DeleteIcon from '@material-ui/icons/DeleteOutline';
import UndoIcon from '@material-ui/icons/UndoOutlined';
import ContractIcon from '@material-ui/icons/ExpandLessOutlined';
import ExpandIcon from '@material-ui/icons/ExpandMoreOutlined';
import './Worksheet.scss';
import ErrorMessage from '../ErrorMessage';
import { ContextMenuMixin, default as ContextMenu } from '../ContextMenu';
import { buildTerminalCommand } from '../../../util/worksheet_utils';
import { executeCommand } from '../../../util/cli_utils';
import Dialog from '@material-ui/core/Dialog';
import DialogContent from '@material-ui/core/DialogContent';
import DialogContentText from '@material-ui/core/DialogContentText';
import DialogTitle from '@material-ui/core/DialogTitle';
import DialogActions from '@material-ui/core/DialogActions';
import Tooltip from '@material-ui/core/Tooltip';
import CloseIcon from '@material-ui/icons/Close';
import Grid from '@material-ui/core/Grid';
import WorksheetDialogs from '../WorksheetDialogs';
import { ToastContainer, toast, Zoom } from 'react-toastify';
import 'react-toastify/dist/ReactToastify.css';
import queryString from 'query-string';
import { setPriority } from 'os';

/*
Information about the current worksheet and its items.
*/

// TODO: dummy objects
let ace = window.ace;
toast.configure();

class Worksheet extends React.Component {
    constructor(props) {
        super(props);
        let localWorksheetWidthPreference = window.localStorage.getItem(
            LOCAL_STORAGE_WORKSHEET_WIDTH,
        );
        this.state = {
            ws: {
                uuid: this.props.match.params['uuid'],
                info: null,
            },
            version: 0, // Increment when we refresh
            escCount: 0, // Increment when the user presses esc keyboard shortcut, a hack to allow esc shortcut to work
            activeComponent: 'list', // Where the focus is (action, list, or side_panel)
            editMode: false, // Whether we're editing the worksheet
            editorEnabled: false, // Whether the editor is actually showing (sometimes lags behind editMode)
            showActionBar: false, // Whether the action bar is shown
            focusIndex: -1, // Which worksheet items to be on (-1 is none)
            subFocusIndex: 0, // For tables, which row in the table
            numOfBundles: -1, // Number of bundles in this worksheet (-1 is just the initial value)
            focusedBundleUuidList: [], // Uuid of the focused bundle and that of all bundles after it
            userInfo: null, // User info of the current user. (null is the default)
            updatingBundleUuids: {},
            isUpdatingBundles: false,
            anchorEl: null,
            showNewRun: false,
            showNewText: false,
            uploadAnchor: null,
            showRerun: false,
            isValid: true,
            checkedBundles: {},
            BulkBundleDialog: null,
            showBundleOperationButtons: false,
            uuidBundlesCheckedCount: {},
            openDelete: false,
            openDetach: false,
            openKill: false,
            openDeleteItem: false,
            forceDelete: false,
            showGlossaryModal: false,
            errorMessage: '',
            deleteWorksheetConfirmation: false,
            deleteItemCallback: null,
            copiedBundleIds: '',
<<<<<<< HEAD
            searchExpandedIndices: new Set(),
            showPasteButton: window.localStorage.getItem('CopiedBundles') !== '',
            cutBundleKeys: [],
=======
            showPasteButton: window.localStorage.getItem('CopiedBundles') !== '',
            worksheetWidthPercentage: localWorksheetWidthPreference || DEFAULT_WORKSHEET_WIDTH,
>>>>>>> 2357b657
        };
        this.copyCallbacks = [];
        this.bundleTableID = new Set();
    }

    fetch(props) {
        // Set defaults
        props = props || {};
        props.success = props.success || function(data) {};
        props.error = props.error || function(xhr, status, err) {};
        if (props.async === undefined) {
            props.async = true;
        }
        const queryParams = {
            brief: props.brief ? 1 : 0,
        };

        $.ajax({
            type: 'GET',
            url:
                '/rest/interpret/worksheet/' +
                this.state.ws.uuid +
                '?' +
                queryString.stringify(queryParams),
            // TODO: migrate to using main API
            // url: '/rest/worksheets/' + ws.uuid,
            async: props.async,
            dataType: 'json',
            cache: false,
            success: function(info) {
                this.setState({
                    ws: {
                        ...this.state.ws,
                        info,
                    },
                });
                props.success(info);
            }.bind(this),
            error: function(xhr, status, err) {
                props.error(xhr, status, err);
            },
        });
    }

    saveWorksheet(props) {
        if (this.state.ws.info === undefined) return;
        $('#update_progress').show();
        props = props || {};
        props.success = props.success || function(data) {};
        props.error = props.error || function(xhr, status, err) {};
        $('#save_error').hide();
        $.ajax({
            type: 'POST',
            cache: false,
            url: '/rest/worksheets/' + this.state.ws.uuid + '/raw',
            dataType: 'json',
            data: this.state.ws.info.source.join('\n'),
            success: function(data) {
                console.log('Saved worksheet ' + this.state.ws.uuid);
                props.success(data);
            }.bind(this),
            error: function(xhr, status, err) {
                props.error(xhr, status, err);
            },
        });
    }

    deleteWorksheet(props) {
        if (this.state.ws.info === undefined) return;
        $('#update_progress').show();
        $('#save_error').hide();
        $.ajax({
            type: 'DELETE',
            cache: false,
            url: '/rest/worksheets?force=1',
            contentType: 'application/json',
            data: JSON.stringify({ data: [{ id: this.state.ws.info.uuid, type: 'worksheets' }] }),
            success: function(data) {
                console.log('Deleted worksheet ' + this.state.ws.info.uuid);
                props.success && props.success(data);
            }.bind(this),
            error: function(xhr, status, err) {
                props.error && props.error(xhr, status, err);
            },
        });
    }

    _setfocusIndex(index) {
        this.setState({ focusIndex: index });
    }
    _setWorksheetSubFocusIndex(index) {
        this.setState({ subFocusIndex: index });
    }

    // Return the number of rows occupied by this item.
    _numTableRows(item) {
        if (item) {
            if (item.mode === 'table_block') return item.bundles_spec.bundle_infos.length;
            if (item.mode === 'subworksheets_block') return item.subworksheet_infos.length;
        } else {
            return null;
        }
    }

    handleClickForDeselect = (event) => {
        //Deselecting when clicking outside worksheet_items component
        if (event.target === event.currentTarget) {
            this.setFocus(-1, 0, false);
        }
    };

    // BULK OPERATION RELATED CODE BELOW======================================
    handleCheckBundle = (uuid, identifier, check, removeCheckAfterOperation) => {
        // This is a callback function that will be passed all the way down to bundle row
        // This is to allow bulk operations on bundles
        // It passes through Worksheet->WorksheetItemList->TableItem->BundleRow
        // When a bundle row is selected, it calls this function to notify Worksheet component
        // The uuid & a unique identifier is recorded so we can uncheck the tables after operation
        // The essential part of the below code is to record uuid when a bundle is clicked
        // and remove a uuid a bundle is unclicked
        // Because there a bundle may appear in multiple tables and get checked multiple times
        // Only remove a uuid if all checked rows are removed

        // TODO: This function should be cleaner, after my logic refactoring, the identifier
        //      shouldn't be necessary. However, if we want more control on what happens after
        //      bulk operation, this might be useful
        if (check) {
            //A bundle is checked
            if (
                uuid in this.state.checkedBundles &&
                identifier in this.state.checkedBundles[uuid]
            ) {
                return;
            }
            let bundlesCount = this.state.uuidBundlesCheckedCount;
            if (!(uuid in bundlesCount)) {
                bundlesCount[uuid] = 0;
            }
            bundlesCount[uuid] += 1;
            let checkedBundles = this.state.checkedBundles;
            if (!(uuid in checkedBundles)) {
                checkedBundles[uuid] = {};
            }
            checkedBundles[uuid][identifier] = removeCheckAfterOperation;
            this.setState({
                checkedBundles: checkedBundles,
                uuidBundlesCheckedCount: bundlesCount,
                showBundleOperationButtons: true,
            });
            // return localIndex
        } else {
            // A bundle is unchecked
            if (
                !(
                    uuid in this.state.uuidBundlesCheckedCount &&
                    identifier in this.state.checkedBundles[uuid]
                )
            ) {
                return;
            }
            if (this.state.uuidBundlesCheckedCount[uuid] === 1) {
                delete this.state.uuidBundlesCheckedCount[uuid];
                delete this.state.checkedBundles[uuid];
            } else {
                this.state.uuidBundlesCheckedCount[uuid] -= 1;
                delete this.state.checkedBundles[uuid][identifier];
            }
            if (Object.keys(this.state.uuidBundlesCheckedCount).length === 0) {
                this.setState({
                    uuidBundlesCheckedCount: {},
                    checkedBundles: {},
                    showBundleOperationButtons: false,
                });
            }
        }
    };

    handleSelectedBundleCommand = (cmd, worksheet_uuid = this.state.ws.uuid) => {
        // This function runs the command for bulk bundle operations
        // The uuid are recorded by handleCheckBundle
        // Refreshes the checkbox after commands
        // If the action failed, the check will persist
        let force_delete = cmd === 'rm' && this.state.forceDelete ? '--force' : null;
        this.setState({ updating: true });
        executeCommand(
            buildTerminalCommand([
                cmd,
                force_delete,
                ...Object.keys(this.state.uuidBundlesCheckedCount),
            ]),
            worksheet_uuid,
        )
            .done(() => {
                this.clearCheckedBundles(() => {
                    toast.info('Executing ' + cmd + ' command', {
                        position: 'top-right',
                        autoClose: 2000,
                        hideProgressBar: true,
                        closeOnClick: true,
                        pauseOnHover: false,
                        draggable: true,
                    });
                });
                this.reloadWorksheet();
            })
            .fail((e) => {
                let bundle_error_dialog = (
                    <Dialog
                        open={true}
                        onClose={this.toggleBundleBulkMessageDialog}
                        aria-labelledby='bundle-error-confirmation-title'
                        aria-describedby='bundle-error-confirmation-description'
                    >
                        <DialogTitle id='bundle-error-confirmation-title'>
                            <Grid container direction='row'>
                                <Grid item xs={10}>
                                    {'Failed to perform this action'}
                                </Grid>
                                <Grid item xs={2}>
                                    <Button
                                        variant='outlined'
                                        size='small'
                                        onClick={(e) => {
                                            this.setState({ BulkBundleDialog: null });
                                        }}
                                    >
                                        <CloseIcon size='small' />
                                    </Button>
                                </Grid>
                            </Grid>
                        </DialogTitle>
                        <DialogContent>
                            <DialogContentText
                                id='alert-dialog-description'
                                style={{ color: 'grey' }}
                            >
                                {e.responseText}
                            </DialogContentText>
                        </DialogContent>
                    </Dialog>
                );
                this.setState({ BulkBundleDialog: bundle_error_dialog, updating: false });
            });
    };

    handleForceDelete = (e) => {
        this.setState({ forceDelete: e.target.checked });
    };

    toggleBundleBulkMessageDialog = () => {
        this.setState({ BulkBundleDialog: null });
    };

    executeBundleCommand = (cmd_type) => () => {
        this.handleSelectedBundleCommand(cmd_type);
        this.toggleCmdDialogNoEvent(cmd_type);
    };

    executeBundleCommandNoEvent = (cmd_type) => {
        this.handleSelectedBundleCommand(cmd_type);
        this.toggleCmdDialogNoEvent(cmd_type);
    };

    addCopyBundleRowsCallback = (tableID, callback) => {
        this.copyCallbacks[tableID] = callback;
    };

    // Helper functions to deal with commands
    toggleCmdDialog = (cmd_type) => () => {
        this.handleCommand(cmd_type);
<<<<<<< HEAD
    };

    toggleCmdDialogNoEvent = (cmd_type) => {
        this.handleCommand(cmd_type);
    };

=======
    };

    toggleCmdDialogNoEvent = (cmd_type) => {
        this.handleCommand(cmd_type);
    };

>>>>>>> 2357b657
    handleCommand = (cmd_type) => {
        if (cmd_type === 'deleteItem') {
            // This is used to delete markdown blocks
            this.setState({ openDeleteItem: !this.state.openDeleteItem });
        }
        const { openKill, openDelete, openDetach } = this.state;
        if (cmd_type === 'rm') {
            this.setState({ openDelete: !openDelete });
        } else if (cmd_type === 'detach') {
            this.setState({ openDetach: !openDetach });
        } else if (cmd_type === 'kill') {
            this.setState({ openKill: !openKill });
<<<<<<< HEAD
        } else if (cmd_type === 'copy' || cmd_type === 'cut') {
            let validBundles = [];
            let cutBundleKeys = [];
=======
        } else if (cmd_type === 'copy') {
            let validBundles = [];
>>>>>>> 2357b657
            let actualCopiedCounts = 0;
            let tableIDs = Object.keys(this.copyCallbacks).sort();
            tableIDs.forEach((tableID) => {
                let copyBundleCallback = this.copyCallbacks[tableID];
                let bundlesChecked = copyBundleCallback();
                bundlesChecked.forEach((bundle) => {
                    if (bundle.name === '<invalid>') {
                        return;
                    }
                    validBundles.push(bundle);
<<<<<<< HEAD
                    cutBundleKeys.push(bundle.key);
=======
>>>>>>> 2357b657
                    actualCopiedCounts += 1;
                });
            });
            // Removes the last new line
            window.localStorage.setItem('CopiedBundles', JSON.stringify(validBundles));
            if (validBundles.length > 0) {
                this.setState({ showPasteButton: true });
            }
            let toastString =
                actualCopiedCounts > 0
                    ? 'Copied ' + actualCopiedCounts + ' bundle'
                    : 'No valid bundle to copy';
            if (actualCopiedCounts > 1) {
                toastString += 's';
            }
            this.clearCheckedBundles(() => {
                toast.info(toastString, {
                    position: 'top-right',
                    autoClose: 1300,
                    hideProgressBar: true,
                    closeOnClick: true,
                    pauseOnHover: false,
                    draggable: true,
                });
            });
<<<<<<< HEAD
            if (cmd_type === 'cut') {
                // Remove the bundle lines
                this.removeRawSourceLines(cutBundleKeys);
            }
=======
>>>>>>> 2357b657
        } else if (cmd_type === 'paste') {
            this.pasteBundlesToWorksheet();
        }
    };

    removeRawSourceLines = (cutBundleKeys) => {
        let all_remove_lines = cutBundleKeys.map((key) => {
            var item_line = this.state.ws.info.block_to_raw[key];
            return this.state.ws.info.expanded_items_to_raw_lines[item_line];
        });
        all_remove_lines.sort(function(a, b) {
            return b - a;
        });
        console.log(this.state.ws.info.raw.length);
        all_remove_lines.forEach((line_index) => {
            console.log('Removing line index: ', line_index);
            if (this.state.ws.info.raw[line_index][0] !== '%')
                // don't delete directive lines
                this.state.ws.info.raw.splice(line_index, 1);
        });
        this.saveAndUpdateWorksheet(false);
    };

    confirmBundleRowAction = (code) => {
        if (
            !(
                this.state.openDelete ||
                this.state.openDetach ||
                this.state.openKill ||
                this.state.openCopy ||
<<<<<<< HEAD
                this.state.openCut ||
=======
>>>>>>> 2357b657
                this.state.BulkBundleDialog
            )
        ) {
            // no dialog is opened, open bundle row detail
            return false;
        } else if (code === 'KeyX' || code === 'Space') {
            return true;
        } else if (this.state.openDelete) {
            this.executeBundleCommandNoEvent('rm');
        } else if (this.state.openDetach) {
            this.executeBundleCommandNoEvent('detach');
        } else if (this.state.openKill) {
            this.executeBundleCommandNoEvent('kill');
        } else if (this.state.openCopy) {
            document.getElementById('copyBundleIdToClipBoard').click();
        }
        return true;
    };
    // BULK OPERATION RELATED CODE ABOVE======================================
    setDeleteItemCallback = (callback) => {
        this.setState({ deleteItemCallback: callback, openDeleteItem: true });
    };

    pasteBundlesToWorksheet = () => {
        // Unchecks all bundles after pasting
        const data = JSON.parse(window.localStorage.getItem('CopiedBundles'));
        let bundleString = '';
        let items = [];
        data.forEach((bundle) => {
            bundleString += '[]{' + bundle.uuid + '}\n';
            items.push(bundle.uuid);
        });
        // remove the last new line character
        bundleString = bundleString.substr(0, bundleString.length - 1);
<<<<<<< HEAD
        let worksheetuuid = this.state.ws.uuid;
=======
        let worksheetUUID = this.state.ws.uuid;
>>>>>>> 2357b657
        let after_sort_key;
        if (this.state.focusIndex !== -1 && this.state.focusIndex !== undefined) {
            let currentFocusedBlock = this.state.ws.info.blocks[this.state.focusIndex];
            console.log(this.state.subFocusIndex, currentFocusedBlock);
            after_sort_key = getAfterSortKey(currentFocusedBlock, this.state.subFocusIndex);
        }
<<<<<<< HEAD
        let url = `/rest/worksheets/${worksheetuuid}/add-items`;
=======
        let url = `/rest/worksheets/${worksheetUUID}/add-items`;
>>>>>>> 2357b657
        let actualData = { items };
        if (after_sort_key) {
            actualData['after_sort_key'] = after_sort_key;
        }
        actualData['item_type'] = 'bundle';
        $.ajax({
            url,
            data: JSON.stringify(actualData),
            contentType: 'application/json',
            type: 'POST',
            success: () => {
                const moveIndex = true;
                const param = { moveIndex };
                this.reloadWorksheet(undefined, undefined, param);
            },
            error: (jqHXR) => {
                alert(createAlertText(this.url, jqHXR.responseText));
            },
        });
    };

    clearCheckedBundles = (clear_callback) => {
        // Clear the checks
        Object.keys(this.state.checkedBundles).forEach((uuid) => {
            if (this.state.checkedBundles[uuid] !== undefined) {
                Object.keys(this.state.checkedBundles[uuid]).forEach((identifier) => {
                    if (
                        this.state.checkedBundles[uuid] &&
                        this.state.checkedBundles[uuid][identifier] !== undefined
                    ) {
                        this.state.checkedBundles[uuid][identifier]();
                    }
                });
            }
        });

        this.setState(
            {
                uuidBundlesCheckedCount: {},
                checkedBundles: {},
                showBundleOperationButtons: false,
                updating: false,
            },
            clear_callback,
        );
        this.bundleTableID = new Set();
        this.copyCallbacks = {};
    };

    onAsyncItemLoad = (focusIndex, item) => {
        let searchBlocks = this.state.searchExpandedIndices;
        searchBlocks.add(focusIndex);
        this.setState({
            ws: {
                ...this.state.ws,
                info: {
                    ...this.state.ws.info,
                    // immutably change item at index *focusIndex*
                    blocks: Object.assign([], this.state.ws.info.blocks, { [focusIndex]: item }),
                },
            },
            searchExpandedBlock: searchBlocks,
        });
    };

    setFocus = (index, subIndex, shouldScroll = true) => {
        var info = this.state.ws.info;
        // prevent multiple clicking from resetting the index
        if (index === this.state.focusIndex && subIndex === this.state.subFocusIndex) {
            return;
        }
        const item = this.refs.list.refs['item' + index];
        if (item && (!item.props || !item.props.item)) {
            // Skip "no search results" items and scroll past them.
            const offset = index - this.state.focusIndex;
            if (offset === 0) {
                return;
            }
            this.setFocus(index + offset, subIndex, shouldScroll);
            return;
        }
        // resolve to the last item that contains bundle(s)
        if (index === 'end') {
            index = -1;
            for (var i = info.blocks.length - 1; i >= 0; i--) {
                if (info.blocks[i].bundles_spec) {
                    index = i;
                    break;
                }
            }
        }
        // resolve to the last row of the selected item
        if (subIndex === 'end') {
            subIndex = (this._numTableRows(info.blocks[index]) || 1) - 1;
        }
        if (
            index < -1 ||
            index >= info.blocks.length ||
            subIndex < -1 ||
            subIndex >= (this._numTableRows(info.blocks[index]) || 1)
        ) {
            console.log('Out of bounds');
            return; // Out of bounds (note index = -1 is okay)
        }
        let focusedBundleUuidList = [];
        if (index !== -1) {
            // index !== -1 means something is selected.
            // focusedBundleUuidList is a list of uuids of all bundles after the selected bundle (itself included)
            // Say the selected bundle has focusIndex 1 and subFocusIndex 2, then focusedBundleUuidList will include the uuids of
            // all the bundles that have focusIndex 1 and subFocusIndex >= 2, and also all the bundles that have focusIndex > 1
            for (var i = index; i < info.blocks.length; i++) {
                if (info.blocks[i].bundles_spec) {
                    var j = i === index ? subIndex : 0;
                    for (; j < (this._numTableRows(info.blocks[i]) || 1); j++) {
                        focusedBundleUuidList.push(
                            info.blocks[i].bundles_spec.bundle_infos[j].uuid,
                        );
                    }
                }
            }
        }
        // Change the focus - triggers updating of all descendants.
        this.setState({
            focusIndex: index,
            subFocusIndex: subIndex,
            focusedBundleUuidList: focusedBundleUuidList,
            showNewRun: false,
            showNewText: false,
            uploadAnchor: null,
            showNewRerun: false,
        });
        if (shouldScroll) {
            this.scrollToItem(index, subIndex);
        }
    };

    scrollToItem = (index, subIndex) => {
        // scroll the window to keep the focused element in view if needed
        var __innerScrollToItem = function(index, subIndex) {
            // Compute the current position of the focused item.
            var pos;
            if (index === -1) {
                pos = -1000000; // Scroll all the way to the top
            } else {
                var item = this.refs.list.refs['item' + index];
                if (!item) {
                    // Don't scroll to an item if it doesn't exist.
                    return;
                }
                if (this._numTableRows(item.props.item)) {
                    item = item.refs['row' + subIndex]; // Specifically, the row
                }
                var node = ReactDOM.findDOMNode(item);
                pos = node.getBoundingClientRect().top;
            }
            keepPosInView(pos);
        };

        // Throttle so that if keys are held down, we don't suffer a huge lag.
        if (this.throttledScrollToItem === undefined)
            this.throttledScrollToItem = _.throttle(__innerScrollToItem, 50).bind(this);
        this.throttledScrollToItem(index, subIndex);
    };

    componentDidMount() {
        this.fetch({
            brief: true,
            success: function(data) {
                $('#worksheet_content').show();
                this.setState({
                    updating: false,
                    version: this.state.version + 1,
                    numOfBundles: this.getNumOfBundles(),
                    errorMessage: '',
                });
                // Fix out of bounds.
            }.bind(this),
            error: function(xhr, status, err) {
                this.setState({
                    errorMessage: xhr.responseText,
                    isValid: false,
                });
            }.bind(this),
        });

        // Initialize history stack
        window.history.replaceState({ uuid: this.state.ws.uuid }, '', window.location.pathname);
        $('body').addClass('ws-interface');
        $.ajax({
            url: '/rest/user',
            dataType: 'json',
            cache: false,
            type: 'GET',
            success: function(data) {
                var userInfo = data.data.attributes;
                userInfo.user_id = data.data.id;
                this.setState({
                    userInfo: userInfo,
                });
            }.bind(this),
            error: function(xhr, status, err) {
                console.error(xhr.responseText);
            },
        });
    }

    canEdit() {
        var info = this.state.ws.info;
        return info && info.edit_permission;
    }

    viewMode = () => {
        this.toggleEditMode(false, true);
    };
    discardChanges = () => {
        this.toggleEditMode(false, false);
    };
    editMode = () => {
        this.toggleEditMode(true);
    };
    handleActionBarFocus = (event) => {
        this.setState({ activeComponent: 'action' });
        // just scroll to the top of the page.
        // Add the stop() to keep animation events from building up in the queue
        $('#command_line').data('resizing', null);
        $('body')
            .stop(true)
            .animate({ scrollTop: 0 }, 250);
    };
    handleActionBarBlur = (event) => {
        // explicitly close terminal because we're leaving the action bar
        // $('#command_line').terminal().focus(false);
        this.setState({ activeComponent: 'list' });
        $('#command_line').data('resizing', null);
        $('#ws_search').removeAttr('style');
    };
    toggleGlossaryModal = () => {
        this.setState({ showGlossaryModal: !this.state.showGlossaryModal });
    };
    toggleWorksheetSize = () => {
        let newPercentage =
            this.state.worksheetWidthPercentage === DEFAULT_WORKSHEET_WIDTH
                ? EXPANDED_WORKSHEET_WIDTH
                : DEFAULT_WORKSHEET_WIDTH;
        window.localStorage.setItem(LOCAL_STORAGE_WORKSHEET_WIDTH, newPercentage);
        this.setState({ worksheetWidthPercentage: newPercentage });
    };
    setupEventHandlers() {
        // Load worksheet from history when back/forward buttons are used.
        let editPermission = this.state.ws.info && this.state.ws.info.edit_permission;

        window.onpopstate = function(event) {
            if (event.state === null) return;
            this.setState({
                ws: {
                    uuid: event.state.uuid,
                    info: null,
                },
            });
            this.reloadWorksheet();
        }.bind(this);

        if (this.state.activeComponent === 'action') {
            // no need for other keys, we have the action bar focused
            return;
        }

        if (!this.state.ws.info) {
            // disable all keyboard shortcuts when loading worksheet
            return;
        }

        if (
            !(
                this.state.openDelete ||
                this.state.openDetach ||
                this.state.openKill ||
                this.state.BulkBundleDialog
            )
        ) {
            // Only enable these shortcuts when no dialog is opened
            Mousetrap.bind(
                ['shift+r'],
                function(e) {
                    this.reloadWorksheet(undefined, undefined);
                    toast.info('🦄 Worksheet refreshed!', {
                        position: 'top-right',
                        autoClose: 1500,
                        hideProgressBar: false,
                        closeOnClick: true,
                        pauseOnHover: false,
                        draggable: true,
                    });
                }.bind(this),
            );

            // Show/hide web terminal (action bar)
            Mousetrap.bind(
                ['shift+c'],
                function(e) {
                    this.toggleActionBar();
                }.bind(this),
            );

            // Focus on web terminal (action bar)
            Mousetrap.bind(
                ['c c'],
                function(e) {
                    this.focusActionBar();
                }.bind(this),
            );

            // Toggle edit mode
            Mousetrap.bind(
                ['shift+e'],
                function(e) {
                    this.toggleEditMode();
                    return false;
                }.bind(this),
            );

            Mousetrap.bind(
                ['up', 'k'],
                function(e) {
                    e.preventDefault(); // Prevent automatic scrolling from up/down arrow keys
                    var focusIndex = this.state.focusIndex;
                    var subFocusIndex = this.state.subFocusIndex;
                    var wsItems = this.state.ws.info.blocks;

                    if (focusIndex === 0 && subFocusIndex === 0) {
                        // Deselect all item when selecting up above the first item.
                        this.setFocus(-1, 0);
                    } else if (
                        focusIndex >= 0 &&
                        (wsItems[focusIndex].mode === 'table_block' ||
                            wsItems[focusIndex].mode === 'subworksheets_block')
                    ) {
                        // worksheet_item_interface and table_item_interface do the exact same thing anyway right now
                        if (focusIndex === 0 && subFocusIndex === 0) {
                            // stay on the first row
                            return;
                        }
                        if (subFocusIndex - 1 < 0) {
                            this.setFocus(focusIndex - 1 < 0 ? 0 : focusIndex - 1, 'end'); // Move out of this table to the item above the current table
                        } else {
                            this.setFocus(focusIndex, subFocusIndex - 1);
                        }
                    } else if (focusIndex > 0) {
                        // worksheet_items.jsx
                        this.setFocus(focusIndex - 1, 'end');
                    }
                }.bind(this),
            );

            Mousetrap.bind(
                ['down', 'j'],
                function(e) {
                    e.preventDefault(); // Prevent automatic scrolling from up/down arrow keys
                    var focusIndex = this.state.focusIndex;
                    var subFocusIndex = this.state.subFocusIndex;
                    var wsItems = this.state.ws.info.blocks;
                    if (
                        focusIndex >= 0 &&
                        (wsItems[focusIndex].mode === 'table_block' ||
                            wsItems[focusIndex].mode === 'subworksheets_block')
                    ) {
                        if (subFocusIndex + 1 >= this._numTableRows(wsItems[focusIndex])) {
                            this.setFocus(focusIndex + 1, 0);
                        } else {
                            this.setFocus(focusIndex, subFocusIndex + 1);
                        }
                    } else {
                        if (focusIndex < wsItems.length - 1) this.setFocus(focusIndex + 1, 0);
                    }
                }.bind(this),
            );
            if (!this.state.showBundleOperationButtons && editPermission) {
                // insert text after current cell
                Mousetrap.bind(
                    ['a t'],
                    function(e) {
                        // if no active focus, scroll to the bottom position
                        if (this.state.focusIndex < 0) {
                            $('html, body').animate({ scrollTop: $(document).height() }, 'fast');
                        }
                        this.setState({ showNewText: true });
                    }.bind(this),
                    'keyup',
                );

                // upload after current cell
                Mousetrap.bind(
                    ['a u'],
                    function(e) {
                        // if no active focus, scroll to the bottom position
                        if (this.state.focusIndex < 0) {
                            $('html, body').animate({ scrollTop: $(document).height() }, 'fast');
                        }
                        document.querySelector('#upload-button').click();
                    }.bind(this),
                    'keyup',
                );
                // run after current cell
                Mousetrap.bind(
                    ['a r'],
                    function(e) {
                        // if no active focus, scroll to the bottom position
                        if (this.state.focusIndex < 0) {
                            $('html, body').animate({ scrollTop: $(document).height() }, 'fast');
                        }
                        this.setState({ showNewRun: true });
                    }.bind(this),
                    'keyup',
                );
                // edit and rerun current bundle
                Mousetrap.bind(
                    ['a n'],
                    function(e) {
                        if (this.state.focusIndex < 0) return;
                        this.setState({ showNewRerun: true });
                    }.bind(this),
                    'keyup',
                );
            }
        }
        Mousetrap.bind(['?'], (e) => {
            this.setState({
                showGlossaryModal: true,
            });
        });
        Mousetrap.bind(['+'], (e) => {
            this.toggleWorksheetSize();
        });

        Mousetrap.bind(['esc'], (e) => {
            ContextMenuMixin.closeContextMenu();
        });

        if (this.state.openDeleteItem) {
            Mousetrap.bind(
                ['enter'],
                function(e) {
                    e.preventDefault();
                    this.state.deleteItemCallback();
                    this.toggleCmdDialogNoEvent('deleteItem');
<<<<<<< HEAD
                }.bind(this),
            );
        }
        // paste after current focused cell
        if (this.state.ws.info.edit_permission) {
            Mousetrap.bind(
                ['a v'],
                function(e) {
                    this.pasteBundlesToWorksheet();
=======
>>>>>>> 2357b657
                }.bind(this),
                'keyup',
            );
        }
        // paste after current focused cell
        if (this.state.ws.info.edit_permission) {
            Mousetrap.bind(
                ['a v'],
                function(e) {
                    this.pasteBundlesToWorksheet();
                }.bind(this),
                'keyup',
            );
        }

        if (this.state.showBundleOperationButtons) {
            // Below are allowed shortcut even when a dialog is opened===================
            // The following three are bulk bundle operation shortcuts
            Mousetrap.bind(['backspace', 'del'], () => {
                if (this.state.openDetach || this.state.openKill) {
                    return;
                }
                this.toggleCmdDialogNoEvent('rm');
            });
            Mousetrap.bind(['a d'], () => {
                if (this.state.openDelete || this.state.openKill) {
                    return;
                }
                this.toggleCmdDialogNoEvent('detach');
            });
            Mousetrap.bind(['a k'], () => {
                if (this.state.openDetach || this.state.openDelete) {
                    return;
                }
                this.toggleCmdDialogNoEvent('kill');
            });
            Mousetrap.bind(['a c'], () => {
<<<<<<< HEAD
                if (
                    this.state.openDetach ||
                    this.state.openDelete ||
                    this.state.openKill ||
                    this.state.openCut
                ) {
=======
                if (this.state.openDetach || this.state.openDelete || this.state.openKill) {
>>>>>>> 2357b657
                    return;
                }
                this.toggleCmdDialogNoEvent('copy');
            });

            // Confirm bulk bundle operation
            if (this.state.openDelete || this.state.openKill || this.state.openDetach) {
                Mousetrap.bind(
                    ['enter'],
                    function(e) {
                        if (this.state.openDelete) {
                            this.executeBundleCommandNoEvent('rm');
                        } else if (this.state.openKill) {
                            this.executeBundleCommandNoEvent('kill');
                        } else if (this.state.openDetach) {
                            this.executeBundleCommandNoEvent('detach');
                        }
                    }.bind(this),
                );

                // Select/Deselect to force delete during deletion dialog
                Mousetrap.bind(
                    ['f'],
                    function() {
                        //force deletion through f
                        if (this.state.openDelete) {
                            this.setState({ forceDelete: !this.state.forceDelete });
                        }
                    }.bind(this),
                );
            }
        }
        //====================Bulk bundle operations===================
    }

    toggleEditMode(editMode, saveChanges) {
        if (editMode === undefined) editMode = !this.state.editMode; // Toggle by default

        if (saveChanges === undefined) saveChanges = true;

        if (!editMode) {
            // Going out of raw mode - save the worksheet.
            if (this.canEdit()) {
                var editor = ace.edit('worksheet-editor');
                if (saveChanges) {
                    this.state.ws.info.source = editor.getValue().split('\n');
                }
                var rawIndex = editor.getCursorPosition().row;
                this.setState({
                    editMode: editMode,
                    editorEnabled: false,
                }); // Needs to be after getting the raw contents
                if (saveChanges) {
                    this.saveAndUpdateWorksheet(saveChanges, rawIndex);
                } else {
                    this.reloadWorksheet(undefined, rawIndex);
                }
            } else {
                // Not allowed to edit the worksheet.
                this.setState({
                    editMode: editMode,
                    editorEnabled: false,
                });
            }
        } else {
            // Go into edit mode.
            this.setState({ editMode: editMode });
            this.clearCheckedBundles();
            $('#worksheet-editor').focus(); // Needs to be before focusing
        }
    }

    // updateRunBundles fetch all the "unfinished" bundles in the worksheet, and recursively call itself until all the bundles in the worksheet are finished.
    updateRunBundles = (worksheetUuid, numTrials, updatingBundleUuids) => {
        var bundleUuids = updatingBundleUuids
            ? updatingBundleUuids
            : this.state.updatingBundleUuids;
        var startTime = new Date().getTime();
        var self = this;
        var queryParams = Object.keys(bundleUuids)
            .map(function(bundle_uuid) {
                return 'uuid=' + bundle_uuid;
            })
            .join('&');
        $.ajax({
            type: 'GET',
            url: '/rest/interpret/worksheet/' + worksheetUuid + '?' + queryParams,
            dataType: 'json',
            cache: false,
            success: function(worksheet_content) {
                if (this.state.isUpdatingBundles && worksheet_content.uuid === this.state.ws.uuid) {
                    if (worksheet_content.items) {
                        self.reloadWorksheet(worksheet_content.items);
                    }
                    var endTime = new Date().getTime();
                    var guaranteedDelayTime = Math.min(3000, numTrials * 1000);
                    // Since we don't want to flood the server with too many requests, we enforce a guaranteedDelayTime.
                    // guaranteedDelayTime is usually 3 seconds, except that we make the first two delays 1 second and 2 seconds respectively in case of really quick jobs.
                    // delayTime is also at least five times the amount of time it takes for the last request to complete
                    var delayTime = Math.max(guaranteedDelayTime, (endTime - startTime) * 5);
                    setTimeout(function() {
                        self.updateRunBundles(worksheetUuid, numTrials + 1);
                    }, delayTime);
                    startTime = endTime;
                }
            }.bind(this),
            error: function(xhr, status, err) {
                this.setState({ errorMessage: xhr.responseText });
                $('#worksheet_container').hide();
            },
        });
    };

    // Everytime the worksheet is updated, checkRunBundle will loop through all the bundles and find the "unfinished" ones (not ready or failed).
    // If there are unfinished bundles and we are not updating bundles now, call updateRunBundles, which will recursively call itself until all the bundles in the worksheet are finished.
    // this.state.updatingBundleUuids keeps track of the "unfinished" bundles in the worksheet at every moment.
    checkRunBundle(info) {
        var updatingBundleUuids = _.clone(this.state.updatingBundleUuids);
        if (info && info.blocks.length > 0) {
            var items = info.blocks;
            for (var i = 0; i < items.length; i++) {
                if (items[i].bundles_spec) {
                    for (var j = 0; j < items[i].bundles_spec.bundle_infos.length; j++) {
                        var bundle_info = items[i].bundles_spec.bundle_infos[j];
                        if (bundle_info.bundle_type === 'run') {
                            if (bundle_info.state !== 'ready' && bundle_info.state !== 'failed') {
                                updatingBundleUuids[bundle_info.uuid] = true;
                            } else {
                                if (bundle_info.uuid in updatingBundleUuids)
                                    delete updatingBundleUuids[bundle_info.uuid];
                            }
                        }
                    }
                }
            }
            if (Object.keys(updatingBundleUuids).length > 0 && !this.state.isUpdatingBundles) {
                this.setState({ isUpdatingBundles: true });
                this.updateRunBundles(info.uuid, 1, updatingBundleUuids);
            } else if (
                Object.keys(updatingBundleUuids).length === 0 &&
                this.state.isUpdatingBundles
            ) {
                this.setState({ isUpdatingBundles: false });
            }
            this.setState({ updatingBundleUuids: updatingBundleUuids });
        }
    }

    componentDidUpdate(prevProps, prevState) {
        if (this.state.editMode && !this.state.editorEnabled) {
            this.setState({ editorEnabled: true });
            var editor = ace.edit('worksheet-editor');
            editor.$blockScrolling = Infinity;
            editor.session.setUseWrapMode(false);
            editor.setShowPrintMargin(false);
            editor.session.setMode('ace/mode/markdown', function() {
                editor.session.$mode.blockComment = { start: '//', end: '' };
            });
            if (!this.canEdit()) {
                editor.setOptions({
                    readOnly: true,
                    highlightActiveLine: false,
                    highlightGutterLine: false,
                });
                editor.renderer.$cursorLayer.element.style.opacity = 0;
            } else {
                editor.commands.addCommand({
                    name: 'save',
                    bindKey: { win: 'Ctrl-Enter', mac: 'Ctrl-Enter' },
                    exec: function() {
                        this.toggleEditMode();
                    }.bind(this),
                    readOnly: true,
                });
                editor.commands.addCommand({
                    name: 'exit',
                    bindKey: { win: 'Esc', mac: 'Esc' },
                    exec: function() {
                        this.discardChanges();
                    }.bind(this),
                });
                editor.focus();

                var rawIndex;
                var cursorColumnPosition;
                if (this.state.focusIndex === -1) {
                    // Above the first item
                    rawIndex = 0;
                    cursorColumnPosition = 0;
                } else {
                    var item = this.state.ws.info.blocks[this.state.focusIndex];
                    // For non-tables such as search and wsearch, we have subFocusIndex, but not backed by raw items, so use 0.
                    var focusIndexPair =
                        this.state.focusIndex +
                        ',' +
                        (item.mode === 'table_block' || item.mode === 'subworksheets_block'
                            ? this.state.subFocusIndex
                            : 0);
                    rawIndex = this.state.ws.info.block_to_raw[focusIndexPair];
                }

                // When clicking "Edit Source" from one of the rows in a search results block, go to the line of the corresponding search directive.
                if (rawIndex === undefined) {
                    focusIndexPair = [this.state.focusIndex, 0].join(',');
                    rawIndex = this.state.ws.info.block_to_raw[focusIndexPair];
                }

                if (rawIndex === undefined) {
                    console.error(
                        "Can't map %s (focusIndex %d, subFocusIndex %d) to raw index",
                        focusIndexPair,
                        this.state.focusIndex,
                        this.state.subFocusIndex,
                    );
                    return;
                }
                if (cursorColumnPosition === undefined)
                    cursorColumnPosition = editor.session.getLine(rawIndex).length; // End of line
                editor.gotoLine(rawIndex + 1, cursorColumnPosition);
                editor.renderer.scrollToRow(rawIndex);
            }
        }
        if (prevState.showActionBar !== this.state.showActionBar) {
            // Hack to make sure that the <Sticky> component in WorksheetHeader.js updates.
            // This is needed because otherwise the header doesn't move up or down as needed
            // when the action bar is shown / hidden.
            window.scrollTo(window.scrollX, window.scrollY + 1);
        }
    }

    toggleActionBar() {
        this.setState({ showActionBar: !this.state.showActionBar });
    }

    focusActionBar() {
        this.setState({ activeComponent: 'action' });
        this.setState({ showActionBar: true });
        $('#command_line')
            .terminal()
            .focus();
    }

    ensureIsArray(bundle_info) {
        if (!bundle_info) return null;
        if (!Array.isArray(bundle_info)) {
            bundle_info = [bundle_info];
        }
        return bundle_info;
    }

    getNumOfBundles() {
        var items = this.state.ws.info && this.state.ws.info.blocks;
        if (!items) return 0;
        var count = 0;
        for (var i = 0; i < items.length; i++) {
            if (items[i].bundles_spec) {
                count += items[i].bundles_spec.bundle_infos.length;
            }
        }
        return count;
    }

    // If partialUpdateItems is undefined, we will fetch the whole worksheet.
    // Otherwise, partialUpdateItems is a list of item parallel to ws.info.blocks that contain only items that need updating.
    // More spefically, all items that don't contain run bundles that need updating are null.
    // Also, a non-null item could contain a list of bundle_infos, which represent a list of bundles. Usually not all of them need updating.
    // The bundle_infos for bundles that don't need updating are also null.
    // If rawIndexAfterEditMode is defined, this reloadWorksheet is called right after toggling editMode. It should resolve rawIndex to (focusIndex, subFocusIndex) pair.
    reloadWorksheet = (
        partialUpdateItems,
        rawIndexAfterEditMode,
        { moveIndex = false, textDeleted = false } = {},
    ) => {
        let itemHeights = {};
        if (this.refs.list && this.refs.list.refs) {
            for (let refName in this.refs.list.refs) {
                itemHeights[refName] = ReactDOM.findDOMNode(
                    this.refs.list.refs[refName],
                ).clientHeight;
            }
        }
        this.setState({ itemHeights });
        if (partialUpdateItems === undefined) {
            $('#update_progress').show();
            this.setState({ updating: true });
            this.fetch({
                brief: true,
                success: function(data) {
                    if (this.state.ws.uuid !== data.uuid) {
                        this.setState({
                            updating: false,
                            version: this.state.version + 1,
                        });
                        return false;
                    }
                    this.setState({ errorMessage: '' });
                    $('#update_progress').hide();
                    $('#worksheet_content').show();
                    var items = this.state.ws.info.blocks;
                    var numOfBundles = this.getNumOfBundles();
                    var focus = this.state.focusIndex;
                    if (rawIndexAfterEditMode !== undefined) {
                        var focusIndexPair = this.state.ws.info.raw_to_block[rawIndexAfterEditMode];
                        if (focusIndexPair === undefined) {
                            console.error(
                                "Can't map raw index " +
                                    rawIndexAfterEditMode +
                                    ' to item index pair',
                            );
                            focusIndexPair = [0, 0]; // Fall back to default
                        }

                        if (focusIndexPair === null) {
                            // happens in the case of an empty worksheet
                            this.setFocus(-1, 0);
                        } else {
                            this.setFocus(focusIndexPair[0], focusIndexPair[1]);
                        }
                    } else if (
                        this.state.numOfBundles !== -1 &&
                        numOfBundles > this.state.numOfBundles
                    ) {
                        // If the number of bundles increases then the focus should be on the new bundle.
                        // if the current focus is not on a table
                        if (
                            items[focus] &&
                            items[focus].mode &&
                            items[focus].mode !== 'table_block'
                        ) {
                            this.setFocus(focus >= 0 ? focus + 1 : 'end', 0);
                        } else if (this.state.subFocusIndex !== undefined) {
                            // Focus on the next bundle row
                            this.setFocus(focus >= 0 ? focus : 'end', this.state.subFocusIndex + 1);
                        } else {
                            this.setFocus(focus >= 0 ? focus : 'end', 'end');
                        }
                    } else if (numOfBundles < this.state.numOfBundles) {
                        // If the number of bundles decreases, then focus should be on the same bundle as before
                        // unless that bundle doesn't exist anymore, in which case we select the one above it.
                        // the deleted bundle is the only item of the table
                        if (this.state.subFocusIndex === 0) {
                            // the deleted item is the last item of the worksheet
                            if (items.length === focus + 1) {
                                this.setFocus(focus - 1, 0);
                            } else {
                                this.setFocus(focus, 0);
                            }
                            // the deleted bundle is the last item of the table
                            // note that for some reason subFocusIndex begins with 1, not 0
                        } else if (this._numTableRows(items[focus]) === this.state.subFocusIndex) {
                            this.setFocus(focus, this.state.subFocusIndex - 1);
                        } else {
                            this.setFocus(focus, this.state.subFocusIndex);
                        }
                    } else {
                        if (moveIndex) {
                            // for adding a new cell, we want the focus to be the one below the current focus
                            this.setFocus(focus >= 0 ? focus + 1 : items.length - 1, 0);
                        }
                        if (textDeleted) {
                            // When deleting text, we want the focus to stay at the same index,
                            // unless it is the last item in the worksheet, at which point the
                            // focus goes to the last item in the worksheet.
                            this.setFocus(items.length === focus ? items.length - 1 : focus, 'end');
                        }
                    }
                    this.setState({
                        updating: false,
                        version: this.state.version + 1,
                        numOfBundles: numOfBundles,
                    });
                    this.checkRunBundle(this.state.ws.info);
                }.bind(this),
                error: function(xhr, status, err) {
                    this.setState({
                        updating: false,
                        errorMessage: xhr.responseText,
                    });
                    $('#update_progress').hide();
                    $('#worksheet_container').hide();
                }.bind(this),
            });
        } else {
            var ws = _.clone(this.state.ws);
            for (var i = 0; i < partialUpdateItems.length; i++) {
                if (!partialUpdateItems[i]) continue;
                // update interpreted items
                ws.info.blocks[i] = partialUpdateItems[i];
            }
            this.setState({ ws: ws, version: this.state.version + 1 });
            this.checkRunBundle(ws.info);
        }
    };

    openWorksheet = (uuid) => {
        // Change to a different worksheet. This does not call reloadWorksheet().
        this.setState({
            ws: {
                uuid,
                info: null,
            },
        });

        // Note: this is redundant if we're doing 'cl work' from the action bar,
        // but is necessary if triggered in other ways.
        this.reloadWorksheet();

        // Create a new entry in the browser history with new URL.
        window.history.pushState({ uuid: this.state.ws.uuid }, '', '/worksheets/' + uuid + '/');
    };

    saveAndUpdateWorksheet = (fromRaw, rawIndex) => {
        this.setState({ updating: true, errorMessage: '' });
        this.saveWorksheet({
            success: function(data) {
                this.setState({ updating: false });
                this.reloadWorksheet(undefined, rawIndex);
            }.bind(this),
            error: function(xhr, status, err) {
                this.setState({ updating: false });
                $('#update_progress').hide();
                $('#save_error').show();
                this.setState({ errorMessage: xhr.responseText });
                if (fromRaw) {
                    this.toggleEditMode(true);
                }
            }.bind(this),
        });
    };

    deteleWorksheetAction = () => {
        this.setState({ updating: true, errorMessage: '' });
        this.deleteWorksheet({
            success: function(data) {
                this.setState({ updating: false });
                window.location = '/rest/worksheets/?name=dashboard';
            }.bind(this),
            error: function(xhr, status, err) {
                this.setState({ updating: false });
                $('#update_progress').hide();
                $('#save_error').show();
                this.setState({ errorMessage: xhr.responseText });
            }.bind(this),
        });
    };

    deleteThisWorksheet() {
        // TODO: put all worksheet dialogs into WorksheetDialogs.js if possible
        let deleteWorksheetDialog = (
            <Dialog
                open={true}
                onClose={this.toggleBundleBulkMessageDialog}
                aria-labelledby='delete-worksheet-confirmation-title'
                aria-describedby='delete-worksheet-confirmation-description'
            >
                <DialogTitle id='delete-worksheet-confirmation-title' style={{ color: 'red' }}>
                    Delete this worksheet permanently?
                </DialogTitle>
                <DialogContent>
                    <DialogContentText
                        id='alert-dialog-description'
                        style={{ color: 'red', marginBottom: '20px' }}
                    >
                        {'Warning: Deleted worksheets cannot be recovered.'}
                    </DialogContentText>
                    <DialogContentText id='alert-dialog-description' style={{ color: 'grey' }}>
                        {'Note: Deleting worksheets does not delete the bundles inside it.'}
                    </DialogContentText>
                    <DialogActions>
                        <Button color='primary' onClick={this.toggleBundleBulkMessageDialog}>
                            CANCEL
                        </Button>
                        <Button
                            color='primary'
                            variant='contained'
                            onClick={this.deteleWorksheetAction}
                        >
                            DELETE
                        </Button>
                    </DialogActions>
                </DialogContent>
            </Dialog>
        );
        this.setState({ BulkBundleDialog: deleteWorksheetDialog });
    }

    showUploadMenu = (e) => {
        // pause mousetrap events such as up, down, and enter
        Mousetrap.pause();
        let form = document.querySelector('#upload-menu');

        Mousetrap(form).bind(['enter'], function(e) {
            e.stopPropagation();
            document.querySelector('label[for=' + e.target.firstElementChild.htmlFor + ']').click();
        });

        this.setState({ uploadAnchor: e.currentTarget });
    };

    render() {
        const { classes } = this.props;
        const { anchorEl, uploadAnchor } = this.state;

        this.setupEventHandlers();
        var info = this.state.ws.info;
        var rawWorksheet = info && info.source.join('\n');
        var editPermission = info && info.edit_permission;
        var canEdit = this.canEdit() && this.state.editMode;

        var searchClassName = this.state.showActionBar ? '' : 'search-hidden';
        var editableClassName = canEdit ? 'editable' : '';
        var disableWorksheetEditing = this.canEdit() ? '' : 'disabled';
        var sourceStr = editPermission ? 'Edit Source' : 'View Source';
        var editFeatures = (
            <div style={{ display: 'inline-block' }}>
                <Button
                    onClick={this.editMode}
                    size='small'
                    color='inherit'
                    aria-label='Edit Source'
                    disabled={!info}
                >
                    <EditIcon className={classes.buttonIcon} />
                    {sourceStr}
                </Button>
                <Button
                    onClick={(e) => this.toggleActionBar()}
                    size='small'
                    color='inherit'
                    aria-label='Expand CLI'
                    id='terminal-button'
                    disabled={!info}
                >
                    {this.state.showActionBar ? (
                        <ContractIcon className={classes.buttonIcon} />
                    ) : (
                        <ExpandIcon className={classes.buttonIcon} />
                    )}
                    {this.state.showActionBar ? 'HIDE TERMINAL' : 'SHOW TERMINAL'}
                </Button>
                <Button
                    onClick={(e) => this.deleteThisWorksheet()}
                    size='small'
                    color='inherit'
                    aria-label='Delete Worksheet'
                    disabled={!editPermission}
                >
                    <Tooltip
                        disableFocusListener
                        disableTouchListener
                        title='Delete this worksheet'
                    >
                        <DeleteIcon />
                    </Tooltip>
                </Button>
            </div>
        );

        var editModeFeatures = (
            <div
                onMouseMove={(ev) => {
                    ev.stopPropagation();
                }}
                style={{ display: 'inline-block' }}
            >
                <Button
                    onClick={this.viewMode}
                    disabled={disableWorksheetEditing}
                    size='small'
                    color='inherit'
                    aria-label='Save Edit'
                >
                    <SaveIcon className={classes.buttonIcon} />
                    Save
                </Button>
                <Button
                    onClick={this.discardChanges}
                    size='small'
                    color='inherit'
                    aria-label='Discard Edit'
                >
                    <UndoIcon className={classes.buttonIcon} />
                    Discard
                </Button>
            </div>
        );

        if (info && info.blocks.length) {
            // Non-empty worksheet
        } else {
            $('.empty-worksheet').fadeIn();
        }

        var raw_display = (
            <div>
                Press ctrl-enter to save. See{' '}
                <a
                    target='_blank'
                    href='https://codalab-worksheets.readthedocs.io/en/latest/Worksheet-Markdown'
                >
                    markdown syntax
                </a>
                .<div id='worksheet-editor'>{rawWorksheet}</div>
            </div>
        );

        var action_bar_display = (
            <WorksheetActionBar
                ref={'action'}
                ws={this.state.ws}
                handleFocus={this.handleActionBarFocus}
                handleBlur={this.handleActionBarBlur}
                active={this.state.activeComponent === 'action'}
                reloadWorksheet={this.reloadWorksheet}
                openWorksheet={this.openWorksheet}
                editMode={this.editMode}
                setFocus={this.setFocus}
                hidden={!this.state.showActionBar}
            />
        );

        var items_display = (
            <WorksheetItemList
                ref={'list'}
                active={this.state.activeComponent === 'list'}
                ws={this.state.ws}
                version={this.state.version}
                canEdit={canEdit}
                focusIndex={this.state.focusIndex}
                subFocusIndex={this.state.subFocusIndex}
                setFocus={this.setFocus}
                reloadWorksheet={this.reloadWorksheet}
                saveAndUpdateWorksheet={this.saveAndUpdateWorksheet}
                openWorksheet={this.openWorksheet}
                focusActionBar={this.focusActionBar}
                ensureIsArray={this.ensureIsArray}
                showNewRun={this.state.showNewRun}
                showNewText={this.state.showNewText}
                showNewRerun={this.state.showNewRerun}
                onHideNewRun={() => this.setState({ showNewRun: false })}
                onHideNewText={() => this.setState({ showNewText: false })}
                onHideNewRerun={() => this.setState({ showNewRerun: false })}
                handleCheckBundle={this.handleCheckBundle}
                confirmBundleRowAction={this.confirmBundleRowAction}
                setDeleteItemCallback={this.setDeleteItemCallback}
                addCopyBundleRowsCallback={this.addCopyBundleRowsCallback}
                onAsyncItemLoad={this.onAsyncItemLoad}
                itemHeights={this.state.itemHeights}
            />
        );

        const context_menu_display = (
            <ContextMenu userInfo={this.state.userInfo} ws={this.state.ws} />
        );

        var worksheet_display = this.state.editMode ? raw_display : items_display;
        var editButtons = this.state.editMode ? editModeFeatures : editFeatures;
        if (!this.state.isValid) {
            return <ErrorMessage message={"Not found: '/worksheets/" + this.state.ws.uuid + "'"} />;
        }

        var worksheet_dialogs = (
            <WorksheetDialogs
                openKill={this.state.openKill}
                openDelete={this.state.openDelete}
                openDetach={this.state.openDetach}
                openDeleteItem={this.state.openDeleteItem}
                toggleCmdDialog={this.toggleCmdDialog}
                toggleCmdDialogNoEvent={this.toggleCmdDialogNoEvent}
                executeBundleCommand={this.executeBundleCommand}
                forceDelete={this.state.forceDelete}
                handleForceDelete={this.handleForceDelete}
                deleteItemCallback={this.state.deleteItemCallback}
            />
        );
        if (info && info.title) {
            document.title = info.title;
        }

        return (
            <React.Fragment>
                {context_menu_display}
                <WorksheetHeader
                    showActionBar={this.state.showActionBar}
                    canEdit={this.canEdit()}
                    info={info}
                    classes={classes}
                    renderPermissions={renderPermissions}
                    reloadWorksheet={this.reloadWorksheet}
                    editButtons={editButtons}
                    anchorEl={anchorEl}
                    setAnchorEl={(e) => this.setState({ anchorEl: e })}
                    onShowNewRun={() => this.setState({ showNewRun: true })}
                    onShowNewText={() => this.setState({ showNewText: true })}
                    uploadAnchor={uploadAnchor}
                    showUploadMenu={this.showUploadMenu}
                    closeUploadMenu={() => {
                        this.setState({ uploadAnchor: null });
                        Mousetrap.unpause();
                    }}
                    handleSelectedBundleCommand={this.handleSelectedBundleCommand}
                    showBundleOperationButtons={this.state.showBundleOperationButtons}
                    toggleCmdDialog={this.toggleCmdDialog}
                    toggleGlossaryModal={this.toggleGlossaryModal}
                    toggleCmdDialogNoEvent={this.toggleCmdDialogNoEvent}
                    copiedBundleIds={this.state.copiedBundleIds}
                    showPasteButton={this.state.showPasteButton}
<<<<<<< HEAD
=======
                    toggleWorksheetSize={this.toggleWorksheetSize}
>>>>>>> 2357b657
                />
                {action_bar_display}
                <ToastContainer
                    newestOnTop={false}
                    transition={Zoom}
                    rtl={false}
                    pauseOnVisibilityChange
                />
                <div id='worksheet_container'>
                    <div id='worksheet' className={searchClassName}>
                        <div
                            className={classes.worksheetDesktop}
                            onClick={this.handleClickForDeselect}
                        >
                            <div
                                className={classes.worksheetOuter}
                                onClick={this.handleClickForDeselect}
                                style={{ width: this.state.worksheetWidthPercentage }}
                            >
                                <div
                                    className={classes.worksheetInner}
                                    onClick={this.handleClickForDeselect}
                                >
                                    <div
                                        id='worksheet_content'
                                        className={editableClassName + ' worksheet_content'}
                                    >
                                        {worksheet_display}
                                        {/* Show error dialog if bulk bundle execution failed*/}
                                        {this.state.BulkBundleDialog}
                                        <ExtraWorksheetHTML
                                            showGlossaryModal={this.state.showGlossaryModal}
                                            toggleGlossaryModal={this.toggleGlossaryModal}
                                            errorMessage={this.state.errorMessage}
                                            clearErrorMessage={() =>
                                                this.setState({ errorMessage: '' })
                                            }
                                        />
                                    </div>
                                </div>
                            </div>
                        </div>
                    </div>
                </div>
                {worksheet_dialogs}
                <ExtraWorksheetHTML
                    showGlossaryModal={this.state.showGlossaryModal}
                    toggleGlossaryModal={this.toggleGlossaryModal}
                />
                {this.state.updating && <Loading />}
                {!info && <Loading />}
            </React.Fragment>
        );
    }
}

const styles = (theme) => ({
    worksheetDesktop: {
        backgroundColor: theme.color.grey.lightest,
        marginTop: NAVBAR_HEIGHT,
    },
    worksheetOuter: {
        minHeight: 600, // Worksheet height
        margin: '32px auto', // Center page horizontally
        backgroundColor: 'white', // Paper color
        border: `2px solid ${theme.color.grey.light}`,
    },
    worksheetInner: {
        padding: '0px 30px', // Horizonal padding, no vertical
        height: '100%',
        position: 'relative',
    },
    uuid: {
        fontFamily: theme.typography.fontFamilyMonospace,
        fontSize: 10,
        textAlign: 'right',
    },
    label: {
        paddingRight: theme.spacing.unit,
        fontWeight: 500,
    },
    bottomButtons: {
        paddingTop: theme.spacing.largest,
        paddingBottom: theme.spacing.largest,
    },
    permissions: {
        cursor: 'pointer',
        '&:hover': {
            backgroundColor: theme.color.primary.lightest,
        },
    },
    noTransform: {
        transform: 'none !important',
    },
    buttonIcon: {
        marginRight: theme.spacing.large,
    },
});

Mousetrap.stopCallback = function(e, element, combo) {
    //if the element is a checkbox, don't stop
    if (element.type === 'checkbox') {
        return false;
    }
    // if the element has the class "mousetrap" then no need to stop
    if ((' ' + element.className + ' ').indexOf(' mousetrap ') > -1) {
        return false;
    }

    // stop for input, select, and textarea
    return (
        element.tagName === 'INPUT' ||
        element.tagName === 'SELECT' ||
        element.tagName === 'TEXTAREA' ||
        (element.contentEditable && element.contentEditable === 'true')
    );
};

export default withStyles(styles)(Worksheet);<|MERGE_RESOLUTION|>--- conflicted
+++ resolved
@@ -102,14 +102,8 @@
             deleteWorksheetConfirmation: false,
             deleteItemCallback: null,
             copiedBundleIds: '',
-<<<<<<< HEAD
-            searchExpandedIndices: new Set(),
-            showPasteButton: window.localStorage.getItem('CopiedBundles') !== '',
-            cutBundleKeys: [],
-=======
             showPasteButton: window.localStorage.getItem('CopiedBundles') !== '',
             worksheetWidthPercentage: localWorksheetWidthPreference || DEFAULT_WORKSHEET_WIDTH,
->>>>>>> 2357b657
         };
         this.copyCallbacks = [];
         this.bundleTableID = new Set();
@@ -380,21 +374,12 @@
     // Helper functions to deal with commands
     toggleCmdDialog = (cmd_type) => () => {
         this.handleCommand(cmd_type);
-<<<<<<< HEAD
     };
 
     toggleCmdDialogNoEvent = (cmd_type) => {
         this.handleCommand(cmd_type);
     };
 
-=======
-    };
-
-    toggleCmdDialogNoEvent = (cmd_type) => {
-        this.handleCommand(cmd_type);
-    };
-
->>>>>>> 2357b657
     handleCommand = (cmd_type) => {
         if (cmd_type === 'deleteItem') {
             // This is used to delete markdown blocks
@@ -407,14 +392,9 @@
             this.setState({ openDetach: !openDetach });
         } else if (cmd_type === 'kill') {
             this.setState({ openKill: !openKill });
-<<<<<<< HEAD
         } else if (cmd_type === 'copy' || cmd_type === 'cut') {
             let validBundles = [];
             let cutBundleKeys = [];
-=======
-        } else if (cmd_type === 'copy') {
-            let validBundles = [];
->>>>>>> 2357b657
             let actualCopiedCounts = 0;
             let tableIDs = Object.keys(this.copyCallbacks).sort();
             tableIDs.forEach((tableID) => {
@@ -425,10 +405,7 @@
                         return;
                     }
                     validBundles.push(bundle);
-<<<<<<< HEAD
                     cutBundleKeys.push(bundle.key);
-=======
->>>>>>> 2357b657
                     actualCopiedCounts += 1;
                 });
             });
@@ -454,13 +431,10 @@
                     draggable: true,
                 });
             });
-<<<<<<< HEAD
             if (cmd_type === 'cut') {
                 // Remove the bundle lines
                 this.removeRawSourceLines(cutBundleKeys);
             }
-=======
->>>>>>> 2357b657
         } else if (cmd_type === 'paste') {
             this.pasteBundlesToWorksheet();
         }
@@ -491,10 +465,7 @@
                 this.state.openDetach ||
                 this.state.openKill ||
                 this.state.openCopy ||
-<<<<<<< HEAD
                 this.state.openCut ||
-=======
->>>>>>> 2357b657
                 this.state.BulkBundleDialog
             )
         ) {
@@ -529,22 +500,14 @@
         });
         // remove the last new line character
         bundleString = bundleString.substr(0, bundleString.length - 1);
-<<<<<<< HEAD
-        let worksheetuuid = this.state.ws.uuid;
-=======
         let worksheetUUID = this.state.ws.uuid;
->>>>>>> 2357b657
         let after_sort_key;
         if (this.state.focusIndex !== -1 && this.state.focusIndex !== undefined) {
             let currentFocusedBlock = this.state.ws.info.blocks[this.state.focusIndex];
             console.log(this.state.subFocusIndex, currentFocusedBlock);
             after_sort_key = getAfterSortKey(currentFocusedBlock, this.state.subFocusIndex);
         }
-<<<<<<< HEAD
-        let url = `/rest/worksheets/${worksheetuuid}/add-items`;
-=======
         let url = `/rest/worksheets/${worksheetUUID}/add-items`;
->>>>>>> 2357b657
         let actualData = { items };
         if (after_sort_key) {
             actualData['after_sort_key'] = after_sort_key;
@@ -990,7 +953,6 @@
                     e.preventDefault();
                     this.state.deleteItemCallback();
                     this.toggleCmdDialogNoEvent('deleteItem');
-<<<<<<< HEAD
                 }.bind(this),
             );
         }
@@ -1000,8 +962,6 @@
                 ['a v'],
                 function(e) {
                     this.pasteBundlesToWorksheet();
-=======
->>>>>>> 2357b657
                 }.bind(this),
                 'keyup',
             );
@@ -1039,16 +999,12 @@
                 this.toggleCmdDialogNoEvent('kill');
             });
             Mousetrap.bind(['a c'], () => {
-<<<<<<< HEAD
                 if (
                     this.state.openDetach ||
                     this.state.openDelete ||
                     this.state.openKill ||
                     this.state.openCut
                 ) {
-=======
-                if (this.state.openDetach || this.state.openDelete || this.state.openKill) {
->>>>>>> 2357b657
                     return;
                 }
                 this.toggleCmdDialogNoEvent('copy');
@@ -1756,10 +1712,7 @@
                     toggleCmdDialogNoEvent={this.toggleCmdDialogNoEvent}
                     copiedBundleIds={this.state.copiedBundleIds}
                     showPasteButton={this.state.showPasteButton}
-<<<<<<< HEAD
-=======
                     toggleWorksheetSize={this.toggleWorksheetSize}
->>>>>>> 2357b657
                 />
                 {action_bar_display}
                 <ToastContainer
