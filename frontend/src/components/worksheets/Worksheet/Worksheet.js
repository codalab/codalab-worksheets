import * as React from 'react';
import $ from 'jquery';
import _ from 'underscore';
import { withStyles } from '@material-ui/core/styles';
import {
    keepPosInView,
    renderPermissions,
    getAfterSortKey,
    createAlertText,
    getIds,
} from '../../../util/worksheet_utils';
import * as Mousetrap from '../../../util/ws_mousetrap_fork';
import WorksheetItemList from '../WorksheetItemList';
import ReactDOM from 'react-dom';
import InformationModal from '../InformationModal/InformationModal';
import 'jquery-ui-bundle';
import WorksheetHeader from './WorksheetHeader';
import {
    NAVBAR_HEIGHT,
    EXPANDED_WORKSHEET_WIDTH,
    DEFAULT_WORKSHEET_WIDTH,
    LOCAL_STORAGE_WORKSHEET_WIDTH,
    DIALOG_TYPES,
} from '../../../constants';
import WorksheetActionBar from '../WorksheetActionBar';
import Loading from '../../Loading';
import Button from '@material-ui/core/Button';
import EditIcon from '@material-ui/icons/EditOutlined';
import SaveIcon from '@material-ui/icons/SaveOutlined';
import DeleteIcon from '@material-ui/icons/DeleteOutline';
import UndoIcon from '@material-ui/icons/UndoOutlined';
import ContractIcon from '@material-ui/icons/ExpandLessOutlined';
import ExpandIcon from '@material-ui/icons/ExpandMoreOutlined';
import './Worksheet.scss';
import ErrorMessage from '../ErrorMessage';
import { ContextMenuMixin, default as ContextMenu } from '../ContextMenu';
import { buildTerminalCommand } from '../../../util/worksheet_utils';
import { executeCommand } from '../../../util/cli_utils';
import Tooltip from '@material-ui/core/Tooltip';
import WorksheetDialogs from '../WorksheetDialogs';
import { ToastContainer, toast, Zoom } from 'react-toastify';
import 'react-toastify/dist/ReactToastify.css';
import queryString from 'query-string';
import { Dialog } from '@material-ui/core';

/*
Information about the current worksheet and its items.
*/

// TODO: dummy objects
let ace = window.ace;
toast.configure();

class Worksheet extends React.Component {
    constructor(props) {
        super(props);
        let localWorksheetWidthPreference = window.localStorage.getItem(
            LOCAL_STORAGE_WORKSHEET_WIDTH,
        );
        this.state = {
            ws: {
                uuid: this.props.match.params['uuid'],
                info: null,
            },
            version: 0, // Increment when we refresh
            escCount: 0, // Increment when the user presses esc keyboard shortcut, a hack to allow esc shortcut to work
            activeComponent: 'list', // Where the focus is (action, list, or side_panel)
            editMode: false, // Whether we're editing the worksheet
            editorEnabled: false, // Whether the editor is actually showing (sometimes lags behind editMode)
            showActionBar: false, // Whether the action bar is shown
            focusIndex: -1, // Which worksheet items to be on (-1 is none)
            subFocusIndex: 0, // For tables, which row in the table
            numOfBundles: -1, // Number of bundles in this worksheet (-1 is just the initial value)
            focusedBundleUuidList: [], // Uuid of the focused bundle and that of all bundles after it
            userInfo: null, // User info of the current user. (null is the default)
            updatingBundleUuids: {},
            isUpdatingBundles: false,
            anchorEl: null,
            showNewRun: false,
            showNewText: false,
            uploadAnchor: null,
            showRerun: false,
            isValid: true,
            checkedBundles: {},
            BulkBundleDialog: null,
            showBundleOperationButtons: false,
            uuidBundlesCheckedCount: {},
            openDialog: null,
            errorDialogMessage: '',
            forceDelete: false,
            showInformationModal: false,
            deleteWorksheetConfirmation: false,
            deleteItemCallback: null,
            copiedBundleIds: '',
            showPasteButton: window.localStorage.getItem('CopiedBundles') !== '',
            worksheetWidthPercentage: localWorksheetWidthPreference || DEFAULT_WORKSHEET_WIDTH,
        };
        this.copyCallbacks = [];
        this.bundleTableID = new Set();
    }

    fetch(props) {
        // Set defaults
        props = props || {};
        props.success = props.success || function(data) {};
        props.error = props.error || function(xhr, status, err) {};
        if (props.async === undefined) {
            props.async = true;
        }
        const queryParams = {
            brief: props.brief ? 1 : 0,
        };

        $.ajax({
            type: 'GET',
            url:
                '/rest/interpret/worksheet/' +
                this.state.ws.uuid +
                '?' +
                queryString.stringify(queryParams),
            // TODO: migrate to using main API
            // url: '/rest/worksheets/' + ws.uuid,
            async: props.async,
            dataType: 'json',
            cache: false,
            success: function(info) {
                this.setState({
                    ws: {
                        ...this.state.ws,
                        info,
                    },
                });
                props.success(info);
            }.bind(this),
            error: function(xhr, status, err) {
                props.error(xhr, status, err);
            },
        });
    }

    saveWorksheet(props) {
        if (this.state.ws.info === undefined) return;
        $('#update_progress').show();
        props = props || {};
        props.success = props.success || function(data) {};
        props.error = props.error || function(xhr, status, err) {};
        $('#save_error').hide();
        $.ajax({
            type: 'POST',
            cache: false,
            url: '/rest/worksheets/' + this.state.ws.uuid + '/raw',
            dataType: 'json',
            data: this.state.ws.info.source.join('\n'),
            success: function(data) {
                console.log('Saved worksheet ' + this.state.ws.uuid);
                props.success(data);
            }.bind(this),
            error: function(xhr, status, err) {
                props.error(xhr, status, err);
            },
        });
    }

    deleteWorksheet(props) {
        if (this.state.ws.info === undefined) return;
        $('#update_progress').show();
        $('#save_error').hide();
        $.ajax({
            type: 'DELETE',
            cache: false,
            url: '/rest/worksheets?force=1',
            contentType: 'application/json',
            data: JSON.stringify({ data: [{ id: this.state.ws.info.uuid, type: 'worksheets' }] }),
            success: function(data) {
                console.log('Deleted worksheet ' + this.state.ws.info.uuid);
                props.success && props.success(data);
            }.bind(this),
            error: function(xhr, status, err) {
                props.error && props.error(xhr, status, err);
            },
        });
    }

    _setfocusIndex(index) {
        this.setState({ focusIndex: index });
    }
    _setWorksheetSubFocusIndex(index) {
        this.setState({ subFocusIndex: index });
    }

    // Return the number of rows occupied by this item.
    _numTableRows(item) {
        if (item) {
            if (item.mode === 'table_block') return item.bundles_spec.bundle_infos.length;
            if (item.mode === 'subworksheets_block') return item.subworksheet_infos.length;
        } else {
            return null;
        }
    }

    handleClickForDeselect = (event) => {
        //Deselecting when clicking outside worksheet_items component
        if (event.target === event.currentTarget) {
            this.setFocus(-1, 0, false);
        }
    };

    // BULK OPERATION RELATED CODE BELOW======================================
    handleCheckBundle = (uuid, identifier, check, removeCheckAfterOperation) => {
        // This is a callback function that will be passed all the way down to bundle row
        // This is to allow bulk operations on bundles
        // It passes through Worksheet->WorksheetItemList->TableItem->BundleRow
        // When a bundle row is selected, it calls this function to notify Worksheet component
        // The uuid & a unique identifier is recorded so we can uncheck the tables after operation
        // The essential part of the below code is to record uuid when a bundle is clicked
        // and remove a uuid a bundle is unclicked
        // Because there a bundle may appear in multiple tables and get checked multiple times
        // Only remove a uuid if all checked rows are removed

        // TODO: This function should be cleaner, after my logic refactoring, the identifier
        //      shouldn't be necessary. However, if we want more control on what happens after
        //      bulk operation, this might be useful
        if (check) {
            //A bundle is checked
            if (
                uuid in this.state.checkedBundles &&
                identifier in this.state.checkedBundles[uuid]
            ) {
                return;
            }
            let bundlesCount = this.state.uuidBundlesCheckedCount;
            if (!(uuid in bundlesCount)) {
                bundlesCount[uuid] = 0;
            }
            bundlesCount[uuid] += 1;
            let checkedBundles = this.state.checkedBundles;
            if (!(uuid in checkedBundles)) {
                checkedBundles[uuid] = {};
            }
            checkedBundles[uuid][identifier] = removeCheckAfterOperation;
            this.setState({
                checkedBundles: checkedBundles,
                uuidBundlesCheckedCount: bundlesCount,
                showBundleOperationButtons: true,
            });
            // return localIndex
        } else {
            // A bundle is unchecked
            if (
                !(
                    uuid in this.state.uuidBundlesCheckedCount &&
                    identifier in this.state.checkedBundles[uuid]
                )
            ) {
                return;
            }
            if (this.state.uuidBundlesCheckedCount[uuid] === 1) {
                delete this.state.uuidBundlesCheckedCount[uuid];
                delete this.state.checkedBundles[uuid];
            } else {
                this.state.uuidBundlesCheckedCount[uuid] -= 1;
                delete this.state.checkedBundles[uuid][identifier];
            }
            if (Object.keys(this.state.uuidBundlesCheckedCount).length === 0) {
                this.setState({
                    uuidBundlesCheckedCount: {},
                    checkedBundles: {},
                    showBundleOperationButtons: false,
                });
            }
        }
    };

    handleSelectedBundleCommand = (cmd, worksheet_uuid = this.state.ws.uuid) => {
        // This function runs the command for bulk bundle operations
        // The uuid are recorded by handleCheckBundle
        // Refreshes the checkbox after commands
        // If the action failed, the check will persist
        let force_delete = cmd === 'rm' && this.state.forceDelete ? '--force' : null;
        this.setState({ updating: true });
        executeCommand(
            buildTerminalCommand([
                cmd,
                force_delete,
                ...Object.keys(this.state.uuidBundlesCheckedCount),
            ]),
            worksheet_uuid,
        )
            .done(() => {
                this.clearCheckedBundles(() => {
                    toast.info('Executing ' + cmd + ' command', {
                        position: 'top-right',
                        autoClose: 2000,
                        hideProgressBar: true,
                        closeOnClick: true,
                        pauseOnHover: false,
                        draggable: true,
                    });
                });
                this.reloadWorksheet();
            })
            .fail((e) => {
                this.setState({
                    openDialog: DIALOG_TYPES.OPEN_ERROR_DIALOG,
                    errorDialogMessage: e.responseText,
                    updating: false,
                });
            });
    };

    handleForceDelete = (e) => {
        this.setState({ forceDelete: e.target.checked });
    };

    toggleBundleBulkMessageDialog = () => {
        this.setState({ BulkBundleDialog: null });
    };

    toggleErrorMessageDialog = () => {
        this.setState({ openDialog: null, errorDialogMessage: '' });
    };

    executeBundleCommand = (cmd_type) => () => {
        this.handleSelectedBundleCommand(cmd_type);
        this.toggleCmdDialogNoEvent(cmd_type);
    };

    executeBundleCommandNoEvent = (cmd_type) => {
        this.handleSelectedBundleCommand(cmd_type);
        this.toggleCmdDialogNoEvent(cmd_type);
    };

    addCopyBundleRowsCallback = (tableID, callback) => {
        this.copyCallbacks[tableID] = callback;
    };

    // Helper functions to deal with commands
    toggleCmdDialog = (cmd_type) => () => {
        this.handleCommand(cmd_type);
    };

    toggleCmdDialogNoEvent = (cmd_type) => {
        this.handleCommand(cmd_type);
    };

    handleCommand = (cmd_type) => {
        if (this.state.openDialog) {
            this.setState({ openDialog: null });
            return;
        }
        if (cmd_type === 'deleteItem') {
            // This is used to delete markdown blocks
            this.setState({ openDialog: DIALOG_TYPES.OPEN_DELETE_MARKDOWN });
        }
        if (cmd_type === 'rm') {
            this.setState({ openDialog: DIALOG_TYPES.OPEN_DELETE_BUNDLE });
        } else if (cmd_type === 'detach') {
            this.setState({ openDialog: DIALOG_TYPES.OPEN_DETACH });
        } else if (cmd_type === 'kill') {
            this.setState({ openDialog: DIALOG_TYPES.OPEN_KILL });
        } else if (cmd_type === 'copy') {
            let validBundles = [];
            let actualCopiedCounts = 0;
            let tableIDs = Object.keys(this.copyCallbacks).sort();
            tableIDs.forEach((tableID) => {
                let copyBundleCallback = this.copyCallbacks[tableID];
                let bundlesChecked = copyBundleCallback();
                bundlesChecked.forEach((bundle) => {
                    if (bundle.name === '<invalid>') {
                        return;
                    }
                    validBundles.push(bundle);
                    actualCopiedCounts += 1;
                });
            });
            // Removes the last new line
            window.localStorage.setItem('CopiedBundles', JSON.stringify(validBundles));
            if (validBundles.length > 0) {
                this.setState({ showPasteButton: true });
            }
            let toastString =
                actualCopiedCounts > 0
                    ? 'Copied ' + actualCopiedCounts + ' bundle'
                    : 'No valid bundle to copy';
            if (actualCopiedCounts > 1) {
                toastString += 's';
            }
            this.clearCheckedBundles(() => {
                toast.info(toastString, {
                    position: 'top-right',
                    autoClose: 1300,
                    hideProgressBar: true,
                    closeOnClick: true,
                    pauseOnHover: false,
                    draggable: true,
                });
            });
        } else if (cmd_type === 'paste') {
            this.pasteBundlesToWorksheet();
        }
    };

    confirmBundleRowAction = (code) => {
        if (!(this.state.openDialog || this.state.BulkBundleDialog)) {
            // no dialog is opened, open bundle row detail
            return false;
        } else if (code === 'KeyX' || code === 'Space') {
            return true;
        } else if (this.state.openDialog === DIALOG_TYPES.OPEN_DELETE_BUNDLE) {
            this.executeBundleCommandNoEvent('rm');
        } else if (this.state.openDialog === DIALOG_TYPES.OPEN_DETACH) {
            this.executeBundleCommandNoEvent('detach');
        } else if (this.state.openDialog === DIALOG_TYPES.OPEN_KILL) {
            this.executeBundleCommandNoEvent('kill');
        } else if (this.state.openCopy) {
            document.getElementById('copyBundleIdToClipBoard').click();
        }
        return true;
    };
    // BULK OPERATION RELATED CODE ABOVE======================================
    setDeleteItemCallback = (callback) => {
        this.setState({
            deleteItemCallback: callback,
            openDialog: DIALOG_TYPES.OPEN_DELETE_MARKDOWN,
        });
    };

    pasteBundlesToWorksheet = () => {
        // Unchecks all bundles after pasting
        const data = JSON.parse(window.localStorage.getItem('CopiedBundles'));
        let bundleString = '';
        let items = [];
        data.forEach((bundle) => {
            bundleString += '[]{' + bundle.uuid + '}\n';
            items.push(bundle.uuid);
        });
        // remove the last new line character
        bundleString = bundleString.substr(0, bundleString.length - 1);
        let worksheetUUID = this.state.ws.uuid;
        let after_sort_key;
        if (this.state.focusIndex !== -1 && this.state.focusIndex !== undefined) {
            let currentFocusedBlock = this.state.ws.info.blocks[this.state.focusIndex];
            console.log(this.state.subFocusIndex, currentFocusedBlock);
            after_sort_key = getAfterSortKey(currentFocusedBlock, this.state.subFocusIndex);
        }
        let url = `/rest/worksheets/${worksheetUUID}/add-items`;
        let actualData = { items };
        if (after_sort_key) {
            actualData['after_sort_key'] = after_sort_key;
        }
        actualData['item_type'] = 'bundle';
        $.ajax({
            url,
            data: JSON.stringify(actualData),
            contentType: 'application/json',
            type: 'POST',
            success: () => {
                const moveIndex = true;
                const param = { moveIndex };
                this.reloadWorksheet(undefined, undefined, param);
            },
            error: (jqHXR) => {
                alert(createAlertText(this.url, jqHXR.responseText));
            },
        });
    };

    clearCheckedBundles = (clear_callback) => {
        // Clear the checks
        Object.keys(this.state.checkedBundles).forEach((uuid) => {
            if (this.state.checkedBundles[uuid] !== undefined) {
                Object.keys(this.state.checkedBundles[uuid]).forEach((identifier) => {
                    if (
                        this.state.checkedBundles[uuid] &&
                        this.state.checkedBundles[uuid][identifier] !== undefined
                    ) {
                        this.state.checkedBundles[uuid][identifier]();
                    }
                });
            }
        });

        this.setState(
            {
                uuidBundlesCheckedCount: {},
                checkedBundles: {},
                showBundleOperationButtons: false,
                updating: false,
            },
            clear_callback,
        );
        this.bundleTableID = new Set();
        this.copyCallbacks = {};
    };

    onAsyncItemLoad = (focusIndex, item) => {
        this.setState({
            ws: {
                ...this.state.ws,
                info: {
                    ...this.state.ws.info,
                    // immutably change item at index *focusIndex*
                    blocks: Object.assign([], this.state.ws.info.blocks, { [focusIndex]: item }),
                },
            },
        });
    };

    setFocus = (index, subIndex, shouldScroll = true) => {
        var info = this.state.ws.info;
        // prevent multiple clicking from resetting the index
        if (index === this.state.focusIndex && subIndex === this.state.subFocusIndex) {
            return;
        }
        const item = this.refs.list.refs['item' + index];
        if (item && (!item.props || !item.props.item)) {
            // Skip "no search results" items and scroll past them.
            const offset = index - this.state.focusIndex;
            if (offset === 0) {
                return;
            }
            this.setFocus(index + offset, subIndex, shouldScroll);
            return;
        }
        // resolve to the last item that contains bundle(s)
        if (index === 'end') {
            index = -1;
            for (var i = info.blocks.length - 1; i >= 0; i--) {
                if (info.blocks[i].bundles_spec) {
                    index = i;
                    break;
                }
            }
        }
        // resolve to the last row of the selected item
        if (subIndex === 'end') {
            subIndex = (this._numTableRows(info.blocks[index]) || 1) - 1;
        }
        if (
            index < -1 ||
            index >= info.blocks.length ||
            subIndex < -1 ||
            subIndex >= (this._numTableRows(info.blocks[index]) || 1)
        ) {
            console.log('Out of bounds');
            return; // Out of bounds (note index = -1 is okay)
        }
        let focusedBundleUuidList = [];
        if (index !== -1) {
            // index !== -1 means something is selected.
            // focusedBundleUuidList is a list of uuids of all bundles after the selected bundle (itself included)
            // Say the selected bundle has focusIndex 1 and subFocusIndex 2, then focusedBundleUuidList will include the uuids of
            // all the bundles that have focusIndex 1 and subFocusIndex >= 2, and also all the bundles that have focusIndex > 1
            for (var i = index; i < info.blocks.length; i++) {
                if (info.blocks[i].bundles_spec) {
                    var j = i === index ? subIndex : 0;
                    for (; j < (this._numTableRows(info.blocks[i]) || 1); j++) {
                        focusedBundleUuidList.push(
                            info.blocks[i].bundles_spec.bundle_infos[j].uuid,
                        );
                    }
                }
            }
        }
        // Change the focus - triggers updating of all descendants.
        this.setState({
            focusIndex: index,
            subFocusIndex: subIndex,
            focusedBundleUuidList: focusedBundleUuidList,
            showNewRun: false,
            showNewText: false,
            uploadAnchor: null,
            showNewRerun: false,
        });
        if (shouldScroll) {
            this.scrollToItem(index, subIndex);
        }
    };

    scrollToItem = (index, subIndex) => {
        // scroll the window to keep the focused element in view if needed
        var __innerScrollToItem = function(index, subIndex) {
            // Compute the current position of the focused item.
            var pos;
            if (index === -1) {
                pos = -1000000; // Scroll all the way to the top
            } else {
                var item = this.refs.list.refs['item' + index];
                if (!item) {
                    // Don't scroll to an item if it doesn't exist.
                    return;
                }
                if (this._numTableRows(item.props.item)) {
                    item = item.refs['row' + subIndex]; // Specifically, the row
                }
                var node = ReactDOM.findDOMNode(item);
                pos = node.getBoundingClientRect().top;
            }
            keepPosInView(pos);
        };

        // Throttle so that if keys are held down, we don't suffer a huge lag.
        if (this.throttledScrollToItem === undefined)
            this.throttledScrollToItem = _.throttle(__innerScrollToItem, 50).bind(this);
        this.throttledScrollToItem(index, subIndex);
    };

    componentDidMount() {
        this.fetch({
            brief: true,
            success: function(data) {
                $('#worksheet_content').show();
                this.setState({
                    updating: false,
                    version: this.state.version + 1,
                    numOfBundles: this.getNumOfBundles(),
                });
                // Fix out of bounds.
            }.bind(this),
            error: function(xhr, status, err) {
                this.setState({
                    openDialog: DIALOG_TYPES.OPEN_ERROR_DIALOG,
                    errorDialogMessage: xhr.responseText,
                    isValid: false,
                });
            }.bind(this),
        });

        // Initialize history stack
        window.history.replaceState({ uuid: this.state.ws.uuid }, '', window.location.pathname);
        $('body').addClass('ws-interface');
        $.ajax({
            url: '/rest/user',
            dataType: 'json',
            cache: false,
            type: 'GET',
            success: function(data) {
                var userInfo = data.data.attributes;
                userInfo.user_id = data.data.id;
                this.setState({
                    userInfo: userInfo,
                });
            }.bind(this),
            error: function(xhr, status, err) {
                console.error(xhr.responseText);
            },
        });
    }

    canEdit() {
        var info = this.state.ws.info;
        return info && info.edit_permission;
    }

    viewMode = () => {
        this.toggleEditMode(false, true);
    };
    discardChanges = () => {
        this.toggleEditMode(false, false);
    };
    editMode = () => {
        this.toggleEditMode(true);
    };
    handleActionBarFocus = (event) => {
        this.setState({ activeComponent: 'action' });
        // just scroll to the top of the page.
        // Add the stop() to keep animation events from building up in the queue
        $('#command_line').data('resizing', null);
        $('body')
            .stop(true)
            .animate({ scrollTop: 0 }, 250);
    };
    handleActionBarBlur = (event) => {
        // explicitly close terminal because we're leaving the action bar
        // $('#command_line').terminal().focus(false);
        this.setState({ activeComponent: 'list' });
        $('#command_line').data('resizing', null);
        $('#ws_search').removeAttr('style');
    };
    toggleInformationModal = () => {
        this.setState({ showInformationModal: !this.state.showInformationModal });
    };
    toggleWorksheetSize = () => {
        let newPercentage =
            this.state.worksheetWidthPercentage === DEFAULT_WORKSHEET_WIDTH
                ? EXPANDED_WORKSHEET_WIDTH
                : DEFAULT_WORKSHEET_WIDTH;
        window.localStorage.setItem(LOCAL_STORAGE_WORKSHEET_WIDTH, newPercentage);
        this.setState({ worksheetWidthPercentage: newPercentage });
    };
    setupEventHandlers() {
        // Load worksheet from history when back/forward buttons are used.
        let editPermission = this.state.ws.info && this.state.ws.info.edit_permission;

        window.onpopstate = function(event) {
            if (event.state === null) return;
            this.setState({
                ws: {
                    uuid: event.state.uuid,
                    info: null,
                },
            });
            this.reloadWorksheet();
        }.bind(this);

        if (this.state.activeComponent === 'action') {
            // no need for other keys, we have the action bar focused
            return;
        }

        if (!this.state.ws.info) {
            // disable all keyboard shortcuts when loading worksheet
            return;
        }
        if (!(this.state.openDialog || this.state.BulkBundleDialog)) {
            // Only enable these shortcuts when no dialog is opened
            Mousetrap.bind(
                ['shift+r'],
                function(e) {
                    this.reloadWorksheet(undefined, undefined);
                    toast.info('🦄 Worksheet refreshed!', {
                        position: 'top-right',
                        autoClose: 1500,
                        hideProgressBar: false,
                        closeOnClick: true,
                        pauseOnHover: false,
                        draggable: true,
                    });
                }.bind(this),
            );

            // Show/hide web terminal (action bar)
            Mousetrap.bind(
                ['shift+c'],
                function(e) {
                    this.toggleActionBar();
                }.bind(this),
            );

            // Focus on web terminal (action bar)
            Mousetrap.bind(
                ['c c'],
                function(e) {
                    this.focusActionBar();
                }.bind(this),
            );

            // Toggle edit mode
            Mousetrap.bind(
                ['shift+e'],
                function(e) {
                    this.toggleEditMode();
                    return false;
                }.bind(this),
            );

            // Focus on search
            Mousetrap.bind(['a+f'], function(e) {
                document.getElementById('search-bar').focus();
                return false; //prevent keypress to bubble
            });

            Mousetrap.bind(
                ['up', 'k'],
                function(e) {
                    e.preventDefault(); // Prevent automatic scrolling from up/down arrow keys
                    var focusIndex = this.state.focusIndex;
                    var subFocusIndex = this.state.subFocusIndex;
                    var wsItems = this.state.ws.info.blocks;

                    if (focusIndex === 0 && subFocusIndex === 0) {
                        // Deselect all item when selecting up above the first item.
                        this.setFocus(-1, 0);
                    } else if (
                        focusIndex >= 0 &&
                        (wsItems[focusIndex].mode === 'table_block' ||
                            wsItems[focusIndex].mode === 'subworksheets_block')
                    ) {
                        // worksheet_item_interface and table_item_interface do the exact same thing anyway right now
                        if (focusIndex === 0 && subFocusIndex === 0) {
                            // stay on the first row
                            return;
                        }
                        if (subFocusIndex - 1 < 0) {
                            this.setFocus(focusIndex - 1 < 0 ? 0 : focusIndex - 1, 'end'); // Move out of this table to the item above the current table
                        } else {
                            this.setFocus(focusIndex, subFocusIndex - 1);
                        }
                    } else if (focusIndex > 0) {
                        // worksheet_items.jsx
                        this.setFocus(focusIndex - 1, 'end');
                    }
                }.bind(this),
            );

            Mousetrap.bind(
                ['down', 'j'],
                function(e) {
                    e.preventDefault(); // Prevent automatic scrolling from up/down arrow keys
                    var focusIndex = this.state.focusIndex;
                    var subFocusIndex = this.state.subFocusIndex;
                    var wsItems = this.state.ws.info.blocks;
                    if (
                        focusIndex >= 0 &&
                        (wsItems[focusIndex].mode === 'table_block' ||
                            wsItems[focusIndex].mode === 'subworksheets_block')
                    ) {
                        if (subFocusIndex + 1 >= this._numTableRows(wsItems[focusIndex])) {
                            this.setFocus(focusIndex + 1, 0);
                        } else {
                            this.setFocus(focusIndex, subFocusIndex + 1);
                        }
                    } else {
                        if (focusIndex < wsItems.length - 1) this.setFocus(focusIndex + 1, 0);
                    }
                }.bind(this),
            );
            if (!this.state.showBundleOperationButtons && editPermission) {
                // insert text after current cell
                Mousetrap.bind(
                    ['a t'],
                    function(e) {
                        // if no active focus, scroll to the bottom position
                        if (this.state.focusIndex < 0) {
                            $('html, body').animate({ scrollTop: $(document).height() }, 'fast');
                        }
                        this.setState({ showNewText: true });
                    }.bind(this),
                    'keyup',
                );

                // upload after current cell
                Mousetrap.bind(
                    ['a u'],
                    function(e) {
                        // if no active focus, scroll to the bottom position
                        if (this.state.focusIndex < 0) {
                            $('html, body').animate({ scrollTop: $(document).height() }, 'fast');
                        }
                        document.querySelector('#upload-button').click();
                    }.bind(this),
                    'keyup',
                );
                // run after current cell
                Mousetrap.bind(
                    ['a r'],
                    function(e) {
                        // if no active focus, scroll to the bottom position
                        if (this.state.focusIndex < 0) {
                            $('html, body').animate({ scrollTop: $(document).height() }, 'fast');
                        }
                        this.setState({ showNewRun: true });
                    }.bind(this),
                    'keyup',
                );
                // edit and rerun current bundle
                Mousetrap.bind(
                    ['a n'],
                    function(e) {
                        if (this.state.focusIndex < 0) return;
                        this.setState({ showNewRerun: true });
                    }.bind(this),
                    'keyup',
                );
            }
        }
        Mousetrap.bind(['?'], (e) => {
            this.setState({
                showInformationModal: true,
            });
        });
        Mousetrap.bind(['+'], (e) => {
            this.toggleWorksheetSize();
        });

        Mousetrap.bind(['esc'], (e) => {
            ContextMenuMixin.closeContextMenu();
        });

        if (this.state.openDialog === DIALOG_TYPES.OPEN_DELETE_MARKDOWN) {
            Mousetrap.bind(
                ['enter'],
                function(e) {
                    e.preventDefault();
                    this.state.deleteItemCallback();
                    this.toggleCmdDialogNoEvent('deleteItem');
                }.bind(this),
            );
        }
        // paste after current focused cell
        if (this.state.ws.info.edit_permission) {
            Mousetrap.bind(
                ['a v'],
                function(e) {
                    this.pasteBundlesToWorksheet();
                }.bind(this),
                'keyup',
            );
        }

        if (this.state.showBundleOperationButtons) {
            // Below are allowed shortcut even when a dialog is opened===================
            // The following three are bulk bundle operation shortcuts
            Mousetrap.bind(['backspace', 'del'], () => {
                if (
                    this.state.openDialog &&
                    this.state.openDialog !== DIALOG_TYPES.OPEN_DELETE_BUNDLE
                ) {
                    return;
                }
                this.toggleCmdDialogNoEvent('rm');
            });
            Mousetrap.bind(['a d'], () => {
                if (this.state.openDialog && this.state.openDialog !== DIALOG_TYPES.OPEN_DETACH) {
                    return;
                }
                this.toggleCmdDialogNoEvent('detach');
            });
            Mousetrap.bind(['a k'], () => {
                if (this.state.openDialog && this.state.openDialog !== DIALOG_TYPES.OPEN_KILL) {
                    return;
                }
                this.toggleCmdDialogNoEvent('kill');
            });
            Mousetrap.bind(['a c'], () => {
                if (this.state.openDialog) {
                    return;
                }
                this.toggleCmdDialogNoEvent('copy');
            });
<<<<<<< HEAD

            // Confirm bulk bundle operation
            if (this.state.openDialog) {
                Mousetrap.bind(
                    ['enter'],
                    function(e) {
                        if (this.state.openDialog === DIALOG_TYPES.OPEN_DELETE_BUNDLE) {
                            this.executeBundleCommandNoEvent('rm');
                        } else if (this.state.openDialog === DIALOG_TYPES.OPEN_KILL) {
                            this.executeBundleCommandNoEvent('kill');
                        } else if (this.state.openDialog === DIALOG_TYPES.OPEN_DETACH) {
                            this.executeBundleCommandNoEvent('detach');
                        }
                    }.bind(this),
                );
=======
            if (this.state.ws.info.edit_permission) {
                Mousetrap.bind(['backspace', 'del'], () => {
                    if (this.state.openDetach || this.state.openKill) {
                        return;
                    }
                    this.toggleCmdDialogNoEvent('rm');
                });
                Mousetrap.bind(['a d'], () => {
                    if (this.state.openDelete || this.state.openKill) {
                        return;
                    }
                    this.toggleCmdDialogNoEvent('detach');
                });
                Mousetrap.bind(['a k'], () => {
                    if (this.state.openDetach || this.state.openDelete) {
                        return;
                    }
                    this.toggleCmdDialogNoEvent('kill');
                });

                // Confirm bulk bundle operation
                if (this.state.openDelete || this.state.openKill || this.state.openDetach) {
                    Mousetrap.bind(
                        ['enter'],
                        function(e) {
                            if (this.state.openDelete) {
                                this.executeBundleCommandNoEvent('rm');
                            } else if (this.state.openKill) {
                                this.executeBundleCommandNoEvent('kill');
                            } else if (this.state.openDetach) {
                                this.executeBundleCommandNoEvent('detach');
                            }
                        }.bind(this),
                    );
>>>>>>> 091bc489

                // Select/Deselect to force delete during deletion dialog
                Mousetrap.bind(
                    ['f'],
                    function() {
                        //force deletion through f
                        if (this.state.openDialog === DIALOG_TYPES.OPEN_DELETE_BUNDLE) {
                            this.setState({ forceDelete: !this.state.forceDelete });
                        }
                    }.bind(this),
                );
            }
        }
        //====================Bulk bundle operations===================
    }

    toggleEditMode(editMode, saveChanges) {
        if (editMode === undefined) editMode = !this.state.editMode; // Toggle by default

        if (saveChanges === undefined) saveChanges = true;

        if (!editMode) {
            // Going out of raw mode - save the worksheet.
            if (this.canEdit()) {
                var editor = ace.edit('worksheet-editor');
                if (saveChanges) {
                    this.state.ws.info.source = editor.getValue().split('\n');
                }
                var rawIndex = editor.getCursorPosition().row;
                this.setState({
                    editMode: editMode,
                    editorEnabled: false,
                }); // Needs to be after getting the raw contents
                if (saveChanges) {
                    this.saveAndUpdateWorksheet(saveChanges, rawIndex);
                } else {
                    this.reloadWorksheet(undefined, rawIndex);
                }
            } else {
                // Not allowed to edit the worksheet.
                this.setState({
                    editMode: editMode,
                    editorEnabled: false,
                });
            }
        } else {
            // Go into edit mode.
            this.setState({ editMode: editMode });
            this.clearCheckedBundles();
            $('#worksheet-editor').focus(); // Needs to be before focusing
        }
    }

    // updateRunBundles fetch all the "unfinished" bundles in the worksheet, and recursively call itself until all the bundles in the worksheet are finished.
    updateRunBundles = (worksheetUuid, numTrials, updatingBundleUuids) => {
        var bundleUuids = updatingBundleUuids
            ? updatingBundleUuids
            : this.state.updatingBundleUuids;
        var startTime = new Date().getTime();
        var self = this;
        var queryParams = Object.keys(bundleUuids)
            .map(function(bundle_uuid) {
                return 'uuid=' + bundle_uuid;
            })
            .join('&');
        $.ajax({
            type: 'GET',
            url: '/rest/interpret/worksheet/' + worksheetUuid + '?' + queryParams,
            dataType: 'json',
            cache: false,
            success: function(worksheet_content) {
                if (this.state.isUpdatingBundles && worksheet_content.uuid === this.state.ws.uuid) {
                    if (worksheet_content.blocks) {
                        self.reloadWorksheet(worksheet_content.blocks);
                    }
                    var endTime = new Date().getTime();
                    var guaranteedDelayTime = Math.min(3000, numTrials * 1000);
                    // Since we don't want to flood the server with too many requests, we enforce a guaranteedDelayTime.
                    // guaranteedDelayTime is usually 3 seconds, except that we make the first two delays 1 second and 2 seconds respectively in case of really quick jobs.
                    // delayTime is also at least five times the amount of time it takes for the last request to complete
                    var delayTime = Math.max(guaranteedDelayTime, (endTime - startTime) * 5);
                    setTimeout(function() {
                        self.updateRunBundles(worksheetUuid, numTrials + 1);
                    }, delayTime);
                    startTime = endTime;
                }
            }.bind(this),
            error: function(xhr, status, err) {
                this.setState({
                    openDialog: DIALOG_TYPES.OPEN_ERROR_DIALOG,
                    errorDialogMessage: xhr.responseText,
                });
                $('#worksheet_container').hide();
            },
        });
    };

    // Everytime the worksheet is updated, checkRunBundle will loop through all the bundles and find the "unfinished" ones (not ready or failed).
    // If there are unfinished bundles and we are not updating bundles now, call updateRunBundles, which will recursively call itself until all the bundles in the worksheet are finished.
    // this.state.updatingBundleUuids keeps track of the "unfinished" bundles in the worksheet at every moment.
    checkRunBundle(info) {
        var updatingBundleUuids = _.clone(this.state.updatingBundleUuids);
        if (info && info.blocks.length > 0) {
            var items = info.blocks;
            for (var i = 0; i < items.length; i++) {
                if (items[i].bundles_spec) {
                    for (var j = 0; j < items[i].bundles_spec.bundle_infos.length; j++) {
                        var bundle_info = items[i].bundles_spec.bundle_infos[j];
                        if (bundle_info.bundle_type === 'run') {
                            if (bundle_info.state !== 'ready' && bundle_info.state !== 'failed') {
                                updatingBundleUuids[bundle_info.uuid] = true;
                            } else {
                                if (bundle_info.uuid in updatingBundleUuids)
                                    delete updatingBundleUuids[bundle_info.uuid];
                            }
                        }
                    }
                }
            }
            if (Object.keys(updatingBundleUuids).length > 0 && !this.state.isUpdatingBundles) {
                this.setState({ isUpdatingBundles: true });
                this.updateRunBundles(info.uuid, 1, updatingBundleUuids);
            } else if (
                Object.keys(updatingBundleUuids).length === 0 &&
                this.state.isUpdatingBundles
            ) {
                this.setState({ isUpdatingBundles: false });
            }
            this.setState({ updatingBundleUuids: updatingBundleUuids });
        }
    }

    componentDidUpdate(prevProps, prevState) {
        if (this.state.editMode && !this.state.editorEnabled) {
            this.setState({ editorEnabled: true });
            var editor = ace.edit('worksheet-editor');
            editor.$blockScrolling = Infinity;
            editor.session.setUseWrapMode(false);
            editor.setShowPrintMargin(false);
            editor.session.setMode('ace/mode/markdown', function() {
                editor.session.$mode.blockComment = { start: '//', end: '' };
            });
            if (!this.canEdit()) {
                editor.setOptions({
                    readOnly: true,
                    highlightActiveLine: false,
                    highlightGutterLine: false,
                });
                editor.renderer.$cursorLayer.element.style.opacity = 0;
            } else {
                editor.commands.addCommand({
                    name: 'save',
                    bindKey: { win: 'Ctrl-Enter', mac: 'Ctrl-Enter' },
                    exec: function() {
                        this.toggleEditMode();
                    }.bind(this),
                    readOnly: true,
                });
                editor.commands.addCommand({
                    name: 'exit',
                    bindKey: { win: 'Esc', mac: 'Esc' },
                    exec: function() {
                        this.discardChanges();
                    }.bind(this),
                });
                editor.focus();

                var rawIndex;
                var cursorColumnPosition;
                if (this.state.focusIndex === -1) {
                    // Above the first item
                    rawIndex = 0;
                    cursorColumnPosition = 0;
                } else {
                    var item = this.state.ws.info.blocks[this.state.focusIndex];
                    // For non-tables such as search and wsearch, we have subFocusIndex, but not backed by raw items, so use 0.
                    var focusIndexPair =
                        this.state.focusIndex +
                        ',' +
                        (item.mode === 'table_block' || item.mode === 'subworksheets_block'
                            ? this.state.subFocusIndex
                            : 0);
                    rawIndex = this.state.ws.info.block_to_raw[focusIndexPair];
                }

                // When clicking "Edit Source" from one of the rows in a search results block, go to the line of the corresponding search directive.
                if (rawIndex === undefined) {
                    focusIndexPair = [this.state.focusIndex, 0].join(',');
                    rawIndex = this.state.ws.info.block_to_raw[focusIndexPair];
                }

                if (rawIndex === undefined) {
                    console.error(
                        "Can't map %s (focusIndex %d, subFocusIndex %d) to raw index",
                        focusIndexPair,
                        this.state.focusIndex,
                        this.state.subFocusIndex,
                    );
                    return;
                }
                if (cursorColumnPosition === undefined)
                    cursorColumnPosition = editor.session.getLine(rawIndex).length; // End of line
                editor.gotoLine(rawIndex + 1, cursorColumnPosition);
                editor.renderer.scrollToRow(rawIndex);
            }
        }
        if (prevState.showActionBar !== this.state.showActionBar) {
            // Hack to make sure that the <Sticky> component in WorksheetHeader.js updates.
            // This is needed because otherwise the header doesn't move up or down as needed
            // when the action bar is shown / hidden.
            window.scrollTo(window.scrollX, window.scrollY + 1);
        }
    }

    toggleActionBar() {
        this.setState({ showActionBar: !this.state.showActionBar });
    }

    focusActionBar() {
        this.setState({ activeComponent: 'action' });
        this.setState({ showActionBar: true });
        $('#command_line')
            .terminal()
            .focus();
    }

    ensureIsArray(bundle_info) {
        if (!bundle_info) return null;
        if (!Array.isArray(bundle_info)) {
            bundle_info = [bundle_info];
        }
        return bundle_info;
    }

    getNumOfBundles() {
        var items = this.state.ws.info && this.state.ws.info.blocks;
        if (!items) return 0;
        var count = 0;
        for (var i = 0; i < items.length; i++) {
            if (items[i].bundles_spec) {
                count += items[i].bundles_spec.bundle_infos.length;
            }
        }
        return count;
    }

    // If partialUpdateItems is undefined, we will fetch the whole worksheet.
    // Otherwise, partialUpdateItems is a list of item parallel to ws.info.blocks that contain only items that need updating.
    // More spefically, all items that don't contain run bundles that need updating are null.
    // Also, a non-null item could contain a list of bundle_infos, which represent a list of bundles. Usually not all of them need updating.
    // The bundle_infos for bundles that don't need updating are also null.
    // If rawIndexAfterEditMode is defined, this reloadWorksheet is called right after toggling editMode. It should resolve rawIndex to (focusIndex, subFocusIndex) pair.
    reloadWorksheet = (
        partialUpdateItems,
        rawIndexAfterEditMode,
        { moveIndex = false, textDeleted = false } = {},
    ) => {
        let itemHeights = {};
        if (this.refs.list && this.refs.list.refs) {
            for (let refName in this.refs.list.refs) {
                itemHeights[refName] = ReactDOM.findDOMNode(
                    this.refs.list.refs[refName],
                ).clientHeight;
            }
        }
        this.setState({ itemHeights });
        if (partialUpdateItems === undefined) {
            $('#update_progress').show();
            this.setState({ updating: true });
            this.fetch({
                brief: true,
                success: function(data) {
                    if (this.state.ws.uuid !== data.uuid) {
                        this.setState({
                            updating: false,
                            version: this.state.version + 1,
                        });
                        return false;
                    }
                    $('#update_progress').hide();
                    $('#worksheet_content').show();
                    var items = this.state.ws.info.blocks;
                    var numOfBundles = this.getNumOfBundles();
                    var focus = this.state.focusIndex;
                    if (rawIndexAfterEditMode !== undefined) {
                        var focusIndexPair = this.state.ws.info.raw_to_block[rawIndexAfterEditMode];
                        if (focusIndexPair === undefined) {
                            console.error(
                                "Can't map raw index " +
                                    rawIndexAfterEditMode +
                                    ' to item index pair',
                            );
                            focusIndexPair = [0, 0]; // Fall back to default
                        }

                        if (focusIndexPair === null) {
                            // happens in the case of an empty worksheet
                            this.setFocus(-1, 0);
                        } else {
                            this.setFocus(focusIndexPair[0], focusIndexPair[1]);
                        }
                    } else if (
                        this.state.numOfBundles !== -1 &&
                        numOfBundles > this.state.numOfBundles
                    ) {
                        // If the number of bundles increases then the focus should be on the new bundle.
                        // if the current focus is not on a table
                        if (
                            items[focus] &&
                            items[focus].mode &&
                            items[focus].mode !== 'table_block'
                        ) {
                            this.setFocus(focus >= 0 ? focus + 1 : 'end', 0);
                        } else if (this.state.subFocusIndex !== undefined) {
                            // Focus on the next bundle row
                            this.setFocus(focus >= 0 ? focus : 'end', this.state.subFocusIndex + 1);
                        } else {
                            this.setFocus(focus >= 0 ? focus : 'end', 'end');
                        }
                    } else if (numOfBundles < this.state.numOfBundles) {
                        // If the number of bundles decreases, then focus should be on the same bundle as before
                        // unless that bundle doesn't exist anymore, in which case we select the one above it.
                        // the deleted bundle is the only item of the table
                        if (this.state.subFocusIndex === 0) {
                            // the deleted item is the last item of the worksheet
                            if (items.length === focus + 1) {
                                this.setFocus(focus - 1, 0);
                            } else {
                                this.setFocus(focus, 0);
                            }
                            // the deleted bundle is the last item of the table
                            // note that for some reason subFocusIndex begins with 1, not 0
                        } else if (this._numTableRows(items[focus]) === this.state.subFocusIndex) {
                            this.setFocus(focus, this.state.subFocusIndex - 1);
                        } else {
                            this.setFocus(focus, this.state.subFocusIndex);
                        }
                    } else {
                        if (moveIndex) {
                            // for adding a new cell, we want the focus to be the one below the current focus
                            this.setFocus(focus >= 0 ? focus + 1 : items.length - 1, 0);
                        }
                        if (textDeleted) {
                            // When deleting text, we want the focus to stay at the same index,
                            // unless it is the last item in the worksheet, at which point the
                            // focus goes to the last item in the worksheet.
                            this.setFocus(items.length === focus ? items.length - 1 : focus, 'end');
                        }
                    }
                    this.setState({
                        updating: false,
                        version: this.state.version + 1,
                        numOfBundles: numOfBundles,
                    });
                    this.checkRunBundle(this.state.ws.info);
                }.bind(this),
                error: function(xhr, status, err) {
                    this.setState({
                        updating: false,
                        openDialog: DIALOG_TYPES.OPEN_ERROR_DIALOG,
                        errorDialogMessage: xhr.responseText,
                    });
                    $('#update_progress').hide();
                    $('#worksheet_container').hide();
                }.bind(this),
            });
        } else {
            var ws = _.clone(this.state.ws);
            for (var i = 0; i < partialUpdateItems.length; i++) {
                if (!partialUpdateItems[i]) continue;
                // update interpreted items
                ws.info.blocks[i] = partialUpdateItems[i];
            }
            this.setState({ ws: ws, version: this.state.version + 1 });
            this.checkRunBundle(ws.info);
        }
    };

    openWorksheet = (uuid) => {
        // Change to a different worksheet. This does not call reloadWorksheet().
        this.setState({
            ws: {
                uuid,
                info: null,
            },
        });

        // Note: this is redundant if we're doing 'cl work' from the action bar,
        // but is necessary if triggered in other ways.
        this.reloadWorksheet();

        // Create a new entry in the browser history with new URL.
        window.history.pushState({ uuid: this.state.ws.uuid }, '', '/worksheets/' + uuid + '/');
    };

    saveAndUpdateWorksheet = (fromRaw, rawIndex) => {
        this.saveWorksheet({
            success: function(data) {
                this.setState({ updating: false });
                this.reloadWorksheet(undefined, rawIndex);
            }.bind(this),
            error: function(xhr, status, err) {
                this.setState({ updating: false });
                $('#update_progress').hide();
                $('#save_error').show();
                this.setState({
                    openDialog: DIALOG_TYPES.OPEN_ERROR_DIALOG,
                    errorDialogMessage: xhr.responseText,
                });
                if (fromRaw) {
                    this.toggleEditMode(true);
                }
            }.bind(this),
        });
    };

    deleteWorksheetAction = () => {
        this.deleteWorksheet({
            success: function(data) {
                this.setState({ updating: false });
                window.location = '/rest/worksheets/?name=dashboard';
            }.bind(this),
            error: function(xhr, status, err) {
                this.setState({ updating: false });
                $('#update_progress').hide();
                $('#save_error').show();
                this.setState({
                    openDialog: DIALOG_TYPES.OPEN_ERROR_DIALOG,
                    errorDialogMessage: xhr.responseText,
                });
            }.bind(this),
        });
    };

    showUploadMenu = (e) => {
        // pause mousetrap events such as up, down, and enter
        Mousetrap.pause();
        let form = document.querySelector('#upload-menu');

        Mousetrap(form).bind(['enter'], function(e) {
            e.stopPropagation();
            document.querySelector('label[for=' + e.target.firstElementChild.htmlFor + ']').click();
        });

        this.setState({ uploadAnchor: e.currentTarget });
    };

    render() {
        const { classes } = this.props;
        const { anchorEl, uploadAnchor } = this.state;

        this.setupEventHandlers();
        var info = this.state.ws.info;
        var rawWorksheet = info && info.source.join('\n');
        var editPermission = info && info.edit_permission;
        var canEdit = this.canEdit() && this.state.editMode;

        var searchClassName = this.state.showActionBar ? '' : 'search-hidden';
        var editableClassName = canEdit ? 'editable' : '';
        var disableWorksheetEditing = this.canEdit() ? '' : 'disabled';
        var sourceStr = editPermission ? 'Edit Source' : 'View Source';
        var editFeatures = (
            <div style={{ display: 'inline-block' }}>
                <Button
                    onClick={this.editMode}
                    size='small'
                    color='inherit'
                    aria-label='Edit Source'
                    disabled={!info}
                >
                    <EditIcon className={classes.buttonIcon} />
                    {sourceStr}
                </Button>
                <Button
                    onClick={(e) => this.toggleActionBar()}
                    size='small'
                    color='inherit'
                    aria-label='Expand CLI'
                    id='terminal-button'
                    disabled={!info}
                >
                    {this.state.showActionBar ? (
                        <ContractIcon className={classes.buttonIcon} />
                    ) : (
                        <ExpandIcon className={classes.buttonIcon} />
                    )}
                    {this.state.showActionBar ? 'HIDE TERMINAL' : 'SHOW TERMINAL'}
                </Button>
                <Button
                    onClick={(e) =>
                        this.setState({ openDialog: DIALOG_TYPES.OPEN_DELETE_WORKSHEET })
                    }
                    size='small'
                    color='inherit'
                    aria-label='Delete Worksheet'
                    disabled={!editPermission}
                >
                    <Tooltip
                        disableFocusListener
                        disableTouchListener
                        title='Delete this worksheet'
                    >
                        <DeleteIcon />
                    </Tooltip>
                </Button>
            </div>
        );

        var editModeFeatures = (
            <div
                onMouseMove={(ev) => {
                    ev.stopPropagation();
                }}
                style={{ display: 'inline-block' }}
            >
                <Button
                    onClick={this.viewMode}
                    disabled={disableWorksheetEditing}
                    size='small'
                    color='inherit'
                    aria-label='Save Edit'
                >
                    <SaveIcon className={classes.buttonIcon} />
                    Save
                </Button>
                <Button
                    onClick={this.discardChanges}
                    size='small'
                    color='inherit'
                    aria-label='Discard Edit'
                >
                    <UndoIcon className={classes.buttonIcon} />
                    Discard
                </Button>
            </div>
        );

        if (info && info.blocks.length) {
            // Non-empty worksheet
        } else {
            $('.empty-worksheet').fadeIn();
        }

        var raw_display = (
            <div>
                Press ctrl-enter to save. See{' '}
                <a
                    target='_blank'
                    href='https://codalab-worksheets.readthedocs.io/en/latest/Worksheet-Markdown'
                >
                    markdown syntax
                </a>
                .<div id='worksheet-editor'>{rawWorksheet}</div>
            </div>
        );

        var action_bar_display = (
            <WorksheetActionBar
                ref={'action'}
                ws={this.state.ws}
                handleFocus={this.handleActionBarFocus}
                handleBlur={this.handleActionBarBlur}
                active={this.state.activeComponent === 'action'}
                reloadWorksheet={this.reloadWorksheet}
                openWorksheet={this.openWorksheet}
                editMode={this.editMode}
                setFocus={this.setFocus}
                hidden={!this.state.showActionBar}
            />
        );

        var items_display = (
            <WorksheetItemList
                ref={'list'}
                active={this.state.activeComponent === 'list'}
                ws={this.state.ws}
                version={this.state.version}
                canEdit={canEdit}
                focusIndex={this.state.focusIndex}
                subFocusIndex={this.state.subFocusIndex}
                setFocus={this.setFocus}
                reloadWorksheet={this.reloadWorksheet}
                saveAndUpdateWorksheet={this.saveAndUpdateWorksheet}
                openWorksheet={this.openWorksheet}
                focusActionBar={this.focusActionBar}
                ensureIsArray={this.ensureIsArray}
                showNewRun={this.state.showNewRun}
                showNewText={this.state.showNewText}
                showNewRerun={this.state.showNewRerun}
                onHideNewRun={() => this.setState({ showNewRun: false })}
                onHideNewText={() => this.setState({ showNewText: false })}
                onHideNewRerun={() => this.setState({ showNewRerun: false })}
                handleCheckBundle={this.handleCheckBundle}
                confirmBundleRowAction={this.confirmBundleRowAction}
                setDeleteItemCallback={this.setDeleteItemCallback}
                addCopyBundleRowsCallback={this.addCopyBundleRowsCallback}
                onAsyncItemLoad={this.onAsyncItemLoad}
                itemHeights={this.state.itemHeights}
            />
        );

        const context_menu_display = (
            <ContextMenu userInfo={this.state.userInfo} ws={this.state.ws} />
        );

        var worksheet_display = this.state.editMode ? raw_display : items_display;
        var editButtons = this.state.editMode ? editModeFeatures : editFeatures;
        if (!this.state.isValid) {
            return <ErrorMessage message={"Not found: '/worksheets/" + this.state.ws.uuid + "'"} />;
        }

        var worksheet_dialogs = (
            <WorksheetDialogs
                openDialog={this.state.openDialog}
                closeDialog={() => {
                    this.setState({ openDialog: null });
                }}
                errorDialogMessage={this.state.errorDialogMessage}
                toggleCmdDialog={this.toggleCmdDialog}
                toggleCmdDialogNoEvent={this.toggleCmdDialogNoEvent}
                toggleErrorMessageDialog={this.toggleErrorMessageDialog}
                deleteWorksheetAction={this.deleteWorksheetAction}
                executeBundleCommand={this.executeBundleCommand}
                forceDelete={this.state.forceDelete}
                handleForceDelete={this.handleForceDelete}
                deleteItemCallback={this.state.deleteItemCallback}
            />
        );
        if (info && info.title) {
            document.title = info.title;
        }

        return (
            <React.Fragment>
                {context_menu_display}
                <WorksheetHeader
                    showActionBar={this.state.showActionBar}
                    canEdit={this.canEdit()}
                    info={info}
                    classes={classes}
                    renderPermissions={renderPermissions}
                    reloadWorksheet={this.reloadWorksheet}
                    editButtons={editButtons}
                    anchorEl={anchorEl}
                    setAnchorEl={(e) => this.setState({ anchorEl: e })}
                    onShowNewRun={() => this.setState({ showNewRun: true })}
                    onShowNewText={() => this.setState({ showNewText: true })}
                    uploadAnchor={uploadAnchor}
                    showUploadMenu={this.showUploadMenu}
                    closeUploadMenu={() => {
                        this.setState({ uploadAnchor: null });
                        Mousetrap.unpause();
                    }}
                    handleSelectedBundleCommand={this.handleSelectedBundleCommand}
                    showBundleOperationButtons={this.state.showBundleOperationButtons}
                    toggleCmdDialog={this.toggleCmdDialog}
                    toggleInformationModal={this.toggleInformationModal}
                    toggleCmdDialogNoEvent={this.toggleCmdDialogNoEvent}
                    copiedBundleIds={this.state.copiedBundleIds}
                    showPasteButton={this.state.showPasteButton}
                    toggleWorksheetSize={this.toggleWorksheetSize}
                />
                {action_bar_display}
                <ToastContainer
                    newestOnTop={false}
                    transition={Zoom}
                    rtl={false}
                    pauseOnVisibilityChange
                />
                <div id='worksheet_container'>
                    <div id='worksheet' className={searchClassName}>
                        <div
                            className={classes.worksheetDesktop}
                            onClick={this.handleClickForDeselect}
                        >
                            <div
                                className={classes.worksheetOuter}
                                onClick={this.handleClickForDeselect}
                                style={{ width: this.state.worksheetWidthPercentage }}
                            >
                                <div
                                    className={classes.worksheetInner}
                                    onClick={this.handleClickForDeselect}
                                >
                                    <div
                                        id='worksheet_content'
                                        className={editableClassName + ' worksheet_content'}
                                    >
                                        {worksheet_display}
                                        {/* Show error dialog if bulk bundle execution failed*/}
                                        {this.state.BulkBundleDialog}
                                        <InformationModal
                                            showInformationModal={this.state.showInformationModal}
                                            toggleInformationModal={this.toggleInformationModal}
                                        />
                                    </div>
                                </div>
                            </div>
                        </div>
                    </div>
                </div>
                {worksheet_dialogs}
                <InformationModal
                    showInformationModal={this.state.showInformationModal}
                    toggleInformationModal={this.toggleInformationModal}
                />
                {this.state.updating && <Loading />}
                {!info && <Loading />}
            </React.Fragment>
        );
    }
}

const styles = (theme) => ({
    worksheetDesktop: {
        backgroundColor: theme.color.grey.lightest,
        marginTop: NAVBAR_HEIGHT,
    },
    worksheetOuter: {
        minHeight: 600, // Worksheet height
        margin: '32px auto', // Center page horizontally
        backgroundColor: 'white', // Paper color
        border: `2px solid ${theme.color.grey.light}`,
    },
    worksheetInner: {
        padding: '0px 30px', // Horizonal padding, no vertical
        height: '100%',
        position: 'relative',
    },
    uuid: {
        fontFamily: theme.typography.fontFamilyMonospace,
        fontSize: 10,
        textAlign: 'right',
    },
    label: {
        paddingRight: theme.spacing.unit,
        fontWeight: 500,
    },
    bottomButtons: {
        paddingTop: theme.spacing.largest,
        paddingBottom: theme.spacing.largest,
    },
    permissions: {
        cursor: 'pointer',
        '&:hover': {
            backgroundColor: theme.color.primary.lightest,
        },
    },
    noTransform: {
        transform: 'none !important',
    },
    buttonIcon: {
        marginRight: theme.spacing.large,
    },
});

Mousetrap.stopCallback = function(e, element, combo) {
    //if the element is a checkbox, don't stop
    if (element.type === 'checkbox') {
        return false;
    }
    // if the element has the class "mousetrap" then no need to stop
    if ((' ' + element.className + ' ').indexOf(' mousetrap ') > -1) {
        return false;
    }

    // stop for input, select, and textarea
    return (
        element.tagName === 'INPUT' ||
        element.tagName === 'SELECT' ||
        element.tagName === 'TEXTAREA' ||
        (element.contentEditable && element.contentEditable === 'true')
    );
};

export default withStyles(styles)(Worksheet);<|MERGE_RESOLUTION|>--- conflicted
+++ resolved
@@ -901,34 +901,38 @@
         if (this.state.showBundleOperationButtons) {
             // Below are allowed shortcut even when a dialog is opened===================
             // The following three are bulk bundle operation shortcuts
-            Mousetrap.bind(['backspace', 'del'], () => {
-                if (
-                    this.state.openDialog &&
-                    this.state.openDialog !== DIALOG_TYPES.OPEN_DELETE_BUNDLE
-                ) {
-                    return;
-                }
-                this.toggleCmdDialogNoEvent('rm');
-            });
-            Mousetrap.bind(['a d'], () => {
-                if (this.state.openDialog && this.state.openDialog !== DIALOG_TYPES.OPEN_DETACH) {
-                    return;
-                }
-                this.toggleCmdDialogNoEvent('detach');
-            });
-            Mousetrap.bind(['a k'], () => {
-                if (this.state.openDialog && this.state.openDialog !== DIALOG_TYPES.OPEN_KILL) {
-                    return;
-                }
-                this.toggleCmdDialogNoEvent('kill');
-            });
+            if (this.state.ws.info.edit_permission) {
+                Mousetrap.bind(['backspace', 'del'], () => {
+                    if (
+                        this.state.openDialog &&
+                        this.state.openDialog !== DIALOG_TYPES.OPEN_DELETE_BUNDLE
+                    ) {
+                        return;
+                    }
+                    this.toggleCmdDialogNoEvent('rm');
+                });
+                Mousetrap.bind(['a d'], () => {
+                    if (
+                        this.state.openDialog &&
+                        this.state.openDialog !== DIALOG_TYPES.OPEN_DETACH
+                    ) {
+                        return;
+                    }
+                    this.toggleCmdDialogNoEvent('detach');
+                });
+                Mousetrap.bind(['a k'], () => {
+                    if (this.state.openDialog && this.state.openDialog !== DIALOG_TYPES.OPEN_KILL) {
+                        return;
+                    }
+                    this.toggleCmdDialogNoEvent('kill');
+                });
+            }
             Mousetrap.bind(['a c'], () => {
                 if (this.state.openDialog) {
                     return;
                 }
                 this.toggleCmdDialogNoEvent('copy');
             });
-<<<<<<< HEAD
 
             // Confirm bulk bundle operation
             if (this.state.openDialog) {
@@ -944,42 +948,6 @@
                         }
                     }.bind(this),
                 );
-=======
-            if (this.state.ws.info.edit_permission) {
-                Mousetrap.bind(['backspace', 'del'], () => {
-                    if (this.state.openDetach || this.state.openKill) {
-                        return;
-                    }
-                    this.toggleCmdDialogNoEvent('rm');
-                });
-                Mousetrap.bind(['a d'], () => {
-                    if (this.state.openDelete || this.state.openKill) {
-                        return;
-                    }
-                    this.toggleCmdDialogNoEvent('detach');
-                });
-                Mousetrap.bind(['a k'], () => {
-                    if (this.state.openDetach || this.state.openDelete) {
-                        return;
-                    }
-                    this.toggleCmdDialogNoEvent('kill');
-                });
-
-                // Confirm bulk bundle operation
-                if (this.state.openDelete || this.state.openKill || this.state.openDetach) {
-                    Mousetrap.bind(
-                        ['enter'],
-                        function(e) {
-                            if (this.state.openDelete) {
-                                this.executeBundleCommandNoEvent('rm');
-                            } else if (this.state.openKill) {
-                                this.executeBundleCommandNoEvent('kill');
-                            } else if (this.state.openDetach) {
-                                this.executeBundleCommandNoEvent('detach');
-                            }
-                        }.bind(this),
-                    );
->>>>>>> 091bc489
 
                 // Select/Deselect to force delete during deletion dialog
                 Mousetrap.bind(
