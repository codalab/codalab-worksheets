import * as React from 'react';
import Immutable from 'seamless-immutable';
import $ from 'jquery';
import _ from 'underscore';
import 'jquery.terminal';

const ACTIONBAR_MINIMIZE_HEIGHT = 30;
let ACTIONBAR_DRAGHEIGHT = 350;
class WorksheetActionBar extends React.Component {
    /** Constructor. */

    constructor(props) {
        super(props);
        this.state = Immutable({});
    }

    componentDidMount() {
        var self = this;
        $('#dragbar_horizontal').mousedown(function(e) {
            self.resizePanel(e);
        });

<<<<<<< HEAD
        // See JQuery Terminal API reference for more info about this plugin:	
        // https://terminal.jcubic.pl/api_reference.php#shortcuts
        this.terminal = $('#command_line').terminal(	
            function(command, terminal) {	
                if (command.length === 0) {	
                    return;	
                }	
=======
        // really hacky way of making it so that the mousemove listener gets removed on mouseup
        $(document).mouseup(function(e) {
            $(document).unbind('mousemove');
        });
>>>>>>> 6a5e4827

        // See JQuery Terminal API reference for more info about this plugin:
        // http://terminal.jcubic.pl/api_reference.php
        this.terminal = $('#command_line').terminal(
            function(command, terminal) {
                if (command.length === 0) {
                    return;
                }

                var isEnabled = terminal.enabled();
                terminal.pause();
                self.executeCommand(command)
                    .then(function(data) {
                        if (data.output) {
                            terminal.echo(data.output.replace(/\n$/, ''));
                        }

                        if (data.exception) {
                            terminal.error(data.exception);
                        }

                        // Patch in hyperlinks to bundles
                        if (data.structured_result && data.structured_result.refs) {
                            self.renderHyperlinks(data.structured_result.refs);
                        }
                    })
                    .fail(function(error) {
                        terminal.error(error.responseText);
                    })
                    .always(function() {
                        terminal.resume();
                        if (!isEnabled) {
                            terminal.disable();
                        }
                        self.props.reloadWorksheet();
                    });
            },
            {
                greetings:
                    "Click here to enter commands (e.g., help, run '<bash command>', rm <bundle>, kill <bundle>, etc.).",
                name: 'command_line',
                height: ACTIONBAR_MINIMIZE_HEIGHT,
                prompt: 'CodaLab> ',
                history: true,
                keydown: function(event, terminal) {
                    if (event.keyCode === 67 && event.ctrlKey) {
                        // 67 is 'c' keycode
                        terminal.exec('', false);
                        terminal.update(-1, terminal.get_prompt() + terminal.get_command());
                        terminal.set_command('');
                        event.preventDefault();
                    }
                    if (event.keyCode === 27) {
                        // esc
                        terminal.focus(false);
                    }
                },
                onBlur: function(term) {
                    if (term.data('resizing')) {
                        self.props.handleFocus();
                        return false;
                    }
                    if (term.enabled()) {
                        term.resize(term.width(), ACTIONBAR_MINIMIZE_HEIGHT);
                        self.props.handleBlur();
                    }
                },
                onFocus: function(term) {
                    if (!term.data('resizing')) {
                        term.resize(term.width(), ACTIONBAR_DRAGHEIGHT);
                    }
                    self.props.handleFocus();
                },
                completion: function(lastToken, callback) {
                    var command = this.get_command();

                    self.completeCommand(command).then(function(completions) {
                        callback(completions);
                    });
                },
            },
        );

        // Start with terminal focus off.
        this.terminal.focus(false);
    }

    renderHyperlinks(references) {
        Object.keys(references).forEach(function(key) {
            $('.terminal-output div div:contains(' + key + ')').html(function(idx, html) {
                var hyperlink_info = references[key];
                if (hyperlink_info.uuid) {
                    if (hyperlink_info.type === 'bundle' || hyperlink_info.type === 'worksheet') {
                        var link = '/' + hyperlink_info['type'] + 's/' + hyperlink_info['uuid'];
                        return html.replace(
                            key,
                            '<a href=' + link + " target='_blank'>" + key + '</a>',
                        );
                    } else {
                        console.warn(
                            "Couldn't create hyperlink for ",
                            hyperlink_info.uuid,
                            " . Type is neither 'worksheet' nor 'bundle'",
                        );
                    }
                } else {
                    console.warn('Complete uuid not available for ', key, ' to create hyperlink');
                }
            });
        });
    }

    doUIAction(action, parameter) {
        // Possible actions and parameters:
        // 'openWorksheet', WORKSHEET_UUID  => load worksheet
        // 'setEditMode', true|false        => set edit mode
        // 'openBundle', BUNDLE_UUID]       => load bundle info in new tab
        // 'upload', null                   => open upload modal
        var self = this;
        ({
            openWorksheet: function(uuid) {
                self.props.openWorksheet(uuid);
            },
            setEditMode: function(editMode) {
                self.props.editMode();
            },
            openBundle: function(uuid) {
                window.open('/bundles/' + uuid + '/', '_blank');
            },
            upload: function() {
                // Just switch focus to the upload button.
                self.props.setFocus(-1, null);
                self.terminal.focus(false);
                $('#upload-bundle-button').focus();
            },
        }[action](parameter));
    }
    executeCommand(command) {
        var self = this;

        // returns a jQuery Promise
        return $.ajax({
            type: 'POST',
            cache: false,
            url: '/rest/cli/command',
            contentType: 'application/json; charset=utf-8',
            dataType: 'json',
            data: JSON.stringify({
                worksheet_uuid: this.props.ws.info.uuid,
                command: command,
            }),
        })
            .done(function(data) {
                // data := {
                //     structured_result: { ... },
                //     output: string
                // }

                // The bundle service can respond with instructions back to the UI.
                // These come in the form of an array of 2-arrays, with the first element
                // representing the type of action, and the second element parameterizing
                // that action.
                if (data.structured_result && data.structured_result.ui_actions) {
                    _.each(data.structured_result.ui_actions, function(action) {
                        self.doUIAction(action[0], action[1]);
                    });
                }
            })
            .fail(function(jqXHR, status, error) {
                // Some exception occurred outside of the CLI
                console.error(jqXHR.responseText);
            });
    }
    completeCommand(command) {
        var deferred = $.Deferred();
        $.ajax({
            type: 'POST',
            cache: false,
            url: '/rest/cli/command',
            contentType: 'application/json; charset=utf-8',
            dataType: 'json',
            data: JSON.stringify({
                worksheet_uuid: this.props.ws.info.uuid,
                command: command,
                autocomplete: true,
            }),
            success: function(data, status, jqXHR) {
                deferred.resolve(data.completions);
            },
            error: function(jqHXR, status, error) {
                console.error(jqHXR.responseText);
                deferred.reject();
            },
        });
        return deferred.promise();
    }
    componentWillUnmount() {}
    componentDidUpdate() {}
    resizePanel(e) {
        var actionbar = $('#ws_search');
        var topOffset = actionbar.offset().top;
        var worksheetHeight = $('#worksheet').height();
        var commandLine = $('#command_line');
        $(document).mousemove(function(e) {
            e.preventDefault();
            $('#command_line').data('resizing', 'true');
            var actionbarHeight = e.pageY - topOffset;
            var actionbarHeightPercentage = (actionbarHeight / worksheetHeight) * 100;
            if (65 < actionbarHeight && actionbarHeightPercentage < 90) {
                // minimum height: 65px; maximum height: 90% of worksheet height
                actionbar.css('height', actionbarHeight);
                ACTIONBAR_DRAGHEIGHT = actionbarHeight - 20;
                commandLine.terminal().resize(commandLine.width(), ACTIONBAR_DRAGHEIGHT);
            }
        });
    }
    render() {
        return (
            <div id='ws_search' className={this.props.hidden ? 'search-hidden' : ''}>
                <div className=''>
                    <div id='command_line' />
                </div>
                <div id='dragbar_horizontal' className='dragbar' />
            </div>
        );
    }
}

export default WorksheetActionBar;<|MERGE_RESOLUTION|>--- conflicted
+++ resolved
@@ -20,20 +20,10 @@
             self.resizePanel(e);
         });
 
-<<<<<<< HEAD
-        // See JQuery Terminal API reference for more info about this plugin:	
-        // https://terminal.jcubic.pl/api_reference.php#shortcuts
-        this.terminal = $('#command_line').terminal(	
-            function(command, terminal) {	
-                if (command.length === 0) {	
-                    return;	
-                }	
-=======
         // really hacky way of making it so that the mousemove listener gets removed on mouseup
         $(document).mouseup(function(e) {
             $(document).unbind('mousemove');
         });
->>>>>>> 6a5e4827
 
         // See JQuery Terminal API reference for more info about this plugin:
         // http://terminal.jcubic.pl/api_reference.php
