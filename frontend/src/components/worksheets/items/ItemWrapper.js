// @flow
import React, { useRef } from 'react';
import $ from "jquery";
import classNames from 'classnames';
import { withStyles } from '@material-ui/core/styles';
import { useDrag, useDrop } from 'react-dnd';
import NewRun from '../NewRun';
import NewUpload from '../NewUpload';
import TextEditorItem from './TextEditorItem';
import { getMinMaxKeys } from '../../../util/worksheet_utils';

function getIds(item) {
   if (item.mode === 'markup_block') {
    return item.ids;
   } else if (item.mode === 'table_block') {
        if (item.bundles_spec && item.bundles_spec.bundle_infos) {
            return item.bundles_spec.bundle_infos.map((info) => info.id);
        }
   }
   return [];
}

const SENSOR_HEIGHT = 12;

class ItemWrapper extends React.Component {
    state = {
        showNewUpload: false,
        showNewRun: false,
        showNewText: false,
    };

    render() {
        const {
            children,
            classes,
            prevItem,
            item,
            worksheetUUID,
            reloadWorksheet,
            borderTop,
            borderBottom
        } = this.props;
        const { showNewUpload, showNewRun, showNewText } = this.props;

        if (!item) {
            return null;
        }

        const ids = getIds(item);
        const itemKeys = getMinMaxKeys(item);
        const prevItemKeys = getMinMaxKeys(prevItem);

        let isWorkSheetItem = true;
        if (itemKeys.minKey === null && itemKeys.maxKey === null) {
            // This item isn't really a worksheet item.
            isWorkSheetItem = false;
        }

        const {isDummyItem} = item;

        return (
            <div
<<<<<<< HEAD
                className={classNames(classes.container,
                    borderTop ? classes.borderTop: "",
                    borderBottom ? classes.borderBottom: "")}
=======
                className={isDummyItem ? "": classes.container}
>>>>>>> 7a504dc5
            >
                {!isDummyItem && 
                    <div className={classes.main}>{children}</div>
                }
                {showNewUpload && (
                    <NewUpload
                        after_sort_key={itemKeys.maxKey}
                        worksheetUUID={worksheetUUID}
                        reloadWorksheet={reloadWorksheet}
                        onClose={() => this.props.onHideNewUpload()}
                    />
                )}
                {showNewRun && (
                    <div className={classes.insertBox}>
                        <NewRun
                            after_sort_key={itemKeys.maxKey}
                            ws={this.props.ws}
                            onSubmit={() => this.props.onHideNewRun()}
                            reloadWorksheet={reloadWorksheet}
                        />
                    </div>
                )}
                {showNewText && (
                    <TextEditorItem
                        ids={ids}
                        mode="create"
                        after_sort_key={itemKeys.maxKey}
                        worksheetUUID={worksheetUUID}
                        reloadWorksheet={reloadWorksheet}
                        closeEditor={() => {
                            this.props.onHideNewText();
                        }}
                    />
                )}
            </div>
        );
    }
}

const styles = (theme) => ({
    container: {
        position: 'relative',
        marginBottom: 20,
        zIndex: 5,
    },
    borderTop: {
        borderTop: "#1d91c0 solid 2px"
    },
    borderBottom: {
        borderBottom: "#1d91c0 solid 2px"
    },
    main: {
        zIndex: 10,
        border: `2px solid transparent`,
        '&:hover': {
            backgroundColor: theme.color.grey.lightest,
            border: `2px solid ${theme.color.grey.base}`,
        }
    },
    buttonsPanel: {
        display: 'flex',
        flexDirection: 'row',
        overflow: 'visible',
        justifyContent: 'center',
        width: '100%',
        height: 0,
        transform: 'translateY(-16px)',
        zIndex: 20,
    },
    buttonRoot: {
        width: 120,
        height: 32,
        marginLeft: theme.spacing.unit,
        marginRight: theme.spacing.unit,
        backgroundColor: '#f7f7f7',
        '&:hover': {
            backgroundColor: '#f7f7f7',
        },
    },
    buttonIcon: {
        marginRight: theme.spacing.large,
    },
    insertBox: {
        border: `2px solid ${theme.color.primary.base}`,
        margin: '32px 64px !important',
    },
});

const ItemWrapperWithStyles = withStyles(styles)(ItemWrapper);

const ItemTypes = {
    ITEM_WRAPPER: "ItemWrapper"
};

const addItems = async ({worksheetUUID, after_sort_key, ids, items}) => {
    const url = `/rest/worksheets/${worksheetUUID}/add-items`;
    const data = {after_sort_key, ids, items};
    return $.ajax({
        url,
        data: JSON.stringify(data),
        contentType: 'application/json',
        type: 'POST'
    });
}

const ItemWrapperDraggable = (props) => {
    const {worksheetUUID, reloadWorksheet, closeEditor} = props;
    // Sortable example: https://codesandbox.io/s/github/react-dnd/react-dnd/tree/gh-pages/examples_hooks_js/04-sortable/simple?from-embed
    const ref = useRef(null);
    const [{ opacity }, drag] = useDrag({
      item: { type: ItemTypes.ITEM_WRAPPER, item: props.item },
      collect: monitor => ({
        opacity: monitor.isDragging() ? 0.5 : 1,
      }),
      canDrag: () => {
        // Only allow dropping to/from items with defined sort keys.
        const {maxKey} = getMinMaxKeys(props.item);
        return maxKey !== null;
      }
    });
    const [{ borderTop, borderBottom }, drop] = useDrop({
        collect: monitor => {
            const isOver = monitor.isOver();
            const offset = monitor.getSourceClientOffset();
            if (isOver && offset && ref.current) {
                const {top, height} = ref.current.getBoundingClientRect();
                const middle = top + height / 2;
                const mouseY = offset.y;
                return {
                    borderTop: mouseY <= middle,
                    borderBottom: mouseY > middle
                }
            }
            return {
                borderTop: false,
                borderBottom: false
            }
        },
		accept: ItemTypes.ITEM_WRAPPER,
		drop: async (draggedItemProps, monitor, component) => {
            console.log(props, props.item, draggedItemProps.item);
            try {
                const {minKey, maxKey} = getMinMaxKeys(props.item);
                const after_sort_key = borderTop ? minKey - 1 : maxKey;
                if (!after_sort_key) {
                    throw "No sort key to insert found";
                }
                await addItems({
                    worksheetUUID,
                    ids: draggedItemProps.item.ids,
                    items: draggedItemProps.item.text.split(/[\n]/),
                    after_sort_key
                });
            }
            catch(e) {
                console.error(e);
                // TODO: Add error handling here.
            }
            reloadWorksheet();
        },
        hover(draggedItemProps, monitor, component) {
            // TODO: Move items out of the way.
        },
        canDrop: (draggedItemProps, monitor) => {
            // Only allow dropping to/from items with defined sort keys.
            const {maxKey} = getMinMaxKeys(draggedItemProps.item);
            return maxKey !== null;
        }
    });
    drag(drop(ref))
    return (
      <div ref={ref} style={{ opacity }}>
        <ItemWrapperWithStyles {...props} borderTop={borderTop} borderBottom={borderBottom} />
      </div>
    )
  }

export default ItemWrapperDraggable;<|MERGE_RESOLUTION|>--- conflicted
+++ resolved
@@ -60,13 +60,9 @@
 
         return (
             <div
-<<<<<<< HEAD
-                className={classNames(classes.container,
+                className={classNames(isDummyItem ? "": classes.container,
                     borderTop ? classes.borderTop: "",
                     borderBottom ? classes.borderBottom: "")}
-=======
-                className={isDummyItem ? "": classes.container}
->>>>>>> 7a504dc5
             >
                 {!isDummyItem && 
                     <div className={classes.main}>{children}</div>
