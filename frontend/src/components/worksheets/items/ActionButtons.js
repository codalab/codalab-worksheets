--- conflicted
+++ resolved
@@ -7,12 +7,9 @@
 import AddIcon from '@material-ui/icons/AddBoxOutlined';
 import NoteAddIcon from '@material-ui/icons/NoteAdd';
 import BundleBulkActionMenu from '../BundleBulkActionMenu';
-<<<<<<< HEAD
-import Tooltip from '@material-ui/core/Tooltip';
-import IconButton from '@material-ui/core/IconButton';
-=======
 import Menu from '@material-ui/core/Menu';
 import MenuItem from '@material-ui/core/MenuItem';
+import Tooltip from '@material-ui/core/Tooltip';
 
 const StyledMenuItem = withStyles((theme) => ({
     root: {
@@ -25,7 +22,6 @@
         border: '2px solid #d3d4d5',
     },
 }))(MenuItem);
->>>>>>> 6344a05a
 
 class ActionButtons extends React.Component<{
     classes: {},
