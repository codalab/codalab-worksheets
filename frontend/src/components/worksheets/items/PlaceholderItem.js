--- conflicted
+++ resolved
@@ -36,23 +36,16 @@
     useEffect(() => {
         (async function() {
             try {
-<<<<<<< HEAD
-                const { items } = await fetchData({ directive, worksheetUUID });
-                setItem(items.length === 0 ? null : items[0]);
-                if (items.length > 0) {
-                    let actualItem = items[0];
+                const { blocks } = await fetchData({ directive, worksheetUUID });
+                setItem(blocks.length === 0 ? null : blocks[0]);
+                if (blocks.length > 0) {
+                    let actualItem = blocks[0];
                     // replace with existing sort keys if there is one
                     if (sort_keys) {
                         actualItem['sort_keys'] = sort_keys;
                         actualItem['from_search'] = true;
                     }
                     onAsyncItemLoad(actualItem);
-=======
-                const { blocks } = await fetchData({ directive, worksheetUUID });
-                setItem(blocks.length === 0 ? null : blocks[0]);
-                if (blocks.length > 0) {
-                    onAsyncItemLoad(blocks[0]);
->>>>>>> a0a25c7f
                 }
             } catch (e) {
                 console.error(e);
