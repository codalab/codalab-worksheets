--- conflicted
+++ resolved
@@ -36,22 +36,15 @@
     useEffect(() => {
         (async function() {
             try {
-<<<<<<< HEAD
-                const { items } = await fetchData({ directive, worksheetUUID });
-                setItem(items.length === 0 ? null : items[0]);
-                if (items.length > 0) {
-                    let actualItem = items[0];
-                    // replace with existing sort keys if there is one
-                    if (sort_keys) {
-                        actualItem['sort_keys'] = sort_keys;
-                    }
-                    onAsyncItemLoad(actualItem);
-=======
                 const { blocks } = await fetchData({ directive, worksheetUUID });
                 setItem(blocks.length === 0 ? null : blocks[0]);
                 if (blocks.length > 0) {
-                    onAsyncItemLoad(blocks[0]);
->>>>>>> eff780c6
+                    let actualBlock = blocks[0];
+                    // replace with existing sort keys if there is one
+                    if (sort_keys) {
+                        actualBlock['sort_keys'] = sort_keys;
+                    }
+                    onAsyncItemLoad(actualBlock);
                 }
             } catch (e) {
                 console.error(e);
