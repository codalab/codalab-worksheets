--- conflicted
+++ resolved
@@ -52,12 +52,7 @@
     };
 
     componentDidUpdate(prevProps) {
-<<<<<<< HEAD
         if (this.props.item.rows.length !== prevProps.item.rows.length) {
-          let childrenStatus = new Array(this.props.item.rows.length).fill(false);
-          this.setState({numSelectedChild: 0, childrenCheckState:childrenStatus, indeterminateCheckState: false, checked:false})
-=======
-        if (this.props.item.rows !== prevProps.item.rows) {
             let childrenStatus = new Array(this.props.item.rows.length).fill(false);
             this.setState({
                 numSelectedChild: 0,
@@ -65,7 +60,6 @@
                 indeterminateCheckState: false,
                 checked: false,
             });
->>>>>>> 6a5e4827
         }
     }
 
