// @flow
import * as React from 'react';
import { withStyles } from '@material-ui/core';
import Table from '@material-ui/core/Table';
import TableHead from '@material-ui/core/TableHead';
import TableCell from './TableCell';
import TableRow from '@material-ui/core/TableRow';
import BundleRow from './BundleRow';
import Checkbox from '@material-ui/core/Checkbox';
import CheckBoxOutlineBlankIcon from '@material-ui/icons/CheckBoxOutlineBlank';
import SvgIcon from '@material-ui/core/SvgIcon';
import CheckBoxIcon from '@material-ui/icons/CheckBox';

class TableItem extends React.Component<{
    worksheetUUID: string,
    item: {},
    reloadWorksheet: () => any,
}> {
    /** Constructor. */
    constructor(props) {
        super(props);
        this.state = {
            yposition: -1,
            rowcenter: -1,
            rowIdx: -1,
            insertBefore: -1,
            checked: false,
            hovered: false,
            childrenCheckState: new Array(this.props.item.rows.length).fill(false),
            numSelectedChild: 0,
            indeterminateCheckState: false,
        };
        this.copyCheckedBundleRows = this.copyCheckedBundleRows.bind(this);
    }

    // BULK OPERATION RELATED CODE
    // The functions below are code for handling row selection
    // The main idea is to let TableItem maintain its BundleRows' check status
    // this.state.childrenCheckState are the checkStatus of the bundle rows that belong to this table
    // BundleRow can also update itself through childrenCheck callback that TableItems passes
    // handleSelectAllClick & handleSelectAllSpaceHit handles select all events through click & space keydown

    refreshCheckBox = () => {
        let childrenStatus = new Array(this.props.item.rows.length).fill(false);
        this.setState({
            numSelectedChild: 0,
            childrenCheckState: childrenStatus,
            indeterminateCheckState: false,
            checked: false,
        });
    };

    componentDidUpdate(prevProps) {
        if (this.props.item.rows.length !== prevProps.item.rows.length) {
            let childrenStatus = new Array(this.props.item.rows.length).fill(false);
            this.setState({
                numSelectedChild: 0,
                childrenCheckState: childrenStatus,
                indeterminateCheckState: false,
                checked: false,
            });
        }
    }

    childrenCheck = (rowIndex, check) => {
        let childrenStatus = this.state.childrenCheckState;
        childrenStatus[rowIndex] = check;
        let selectedChildren = check
            ? this.state.numSelectedChild + 1
            : this.state.numSelectedChild - 1;
        let indeterminateCheckState =
            selectedChildren < this.state.childrenCheckState.length && selectedChildren > 0;
        let selfChecked = selectedChildren > 0;
        this.setState({
            numSelectedChild: selectedChildren,
            childrenCheckState: childrenStatus,
            indeterminateCheckState: indeterminateCheckState,
            checked: selfChecked,
        });
    };

    handleSelectAllClick = (event) => {
        if (event.target !== event.currentTarget) {
            return;
        }
        let numSelectedChild = 0;
        let childrenStatus = new Array(this.state.childrenCheckState.length).fill(
            event.target.checked,
        );
        numSelectedChild = event.target.checked ? childrenStatus.length : 0;
        this.setState({
            checked: event.target.checked,
            childrenCheckState: [...childrenStatus],
            numSelectedChild: numSelectedChild,
            indeterminateCheckState: false,
        });
    };

    copyCheckedBundleRows = () => {
        let item = this.props.item;
        let bundleInfos = item.bundles_spec.bundle_infos;
        let result = bundleInfos.filter((item, index) => {
            return this.state.childrenCheckState[index];
        });
<<<<<<< HEAD
        result = result.map((bundle, rowIndex) => {
            let bundleInfos = {};
            bundleInfos.uuid = bundle['uuid'];
            bundleInfos.name = bundle['name'];
            // used to remove the source lines
            bundleInfos.key = this.props.itemID + ',' + rowIndex;
            return bundleInfos;
=======
        result = result.map((bundle) => {
            let bundleIdName = {};
            bundleIdName.uuid = bundle.uuid;
            bundleIdName.name = bundle.metadata.name;
            return bundleIdName;
>>>>>>> b0219641
        });
        return result;
    };

    // BULK OPERATION RELATED CODE ABOVE

    updateRowIndex = (rowIndex) => {
        this.props.setFocus(this.props.focusIndex, rowIndex);
    };

    render() {
        const { worksheetUUID, setFocus, editPermission } = this.props;
        // Provide copy data callback
        this.props.addCopyBundleRowsCallback(this.props.itemID, this.copyCheckedBundleRows);
        // let prevItemProcessed = null;
        // if (prevItem) {
        //     const { maxKey } = getMinMaxKeys(prevItem);
        //     prevItemProcessed = { sort_key: maxKey };
        // }
        var tableClassName = this.props.focused ? 'table focused' : 'table';
        var item = this.props.item;
        var canEdit = this.props.canEdit;
        var bundleInfos = item.bundles_spec.bundle_infos;
        var headerItems = item.header;
        var headerHtml = headerItems.map((item, index) => {
            let checkbox;
            if (index === 0) {
                checkbox = (
                    <Checkbox
                        checked={this.state.checked}
                        onChange={this.handleSelectAllClick}
                        value='checked'
                        icon={
                            <CheckBoxOutlineBlankIcon
                                color={this.state.hovered ? 'action' : 'disabled'}
                                fontSize='small'
                            />
                        }
                        checkedIcon={<CheckBoxIcon fontSize='small' />}
                        indeterminate={this.state.indeterminateCheckState}
                        indeterminateIcon={
                            <SvgIcon fontSize='small'>
                                <path d='M19 3H5c-1.1 0-2 .9-2 2v14c0 1.1.9 2 2 2h14c1.1 0 2-.9 2-2V5c0-1.1-.9-2-2-2zm-2 10H7v-2h10v2z' />
                            </SvgIcon>
                        }
                        style={{ marginRight: 30, borderLeft: '3px solid transparent' }}
                    />
                );
            }
            return (
                <TableCell
                    onMouseEnter={(e) => this.setState({ hovered: true })}
                    onMouseLeave={(e) => this.setState({ hovered: false })}
                    component='th'
                    key={index}
                    style={editPermission || index !== 0 ? { paddingLeft: 0 } : { paddingLeft: 30 }}
                >
                    {editPermission && checkbox}
                    {item}
                </TableCell>
            );
        });
        var rowItems = item.rows; // Array of {header: value, ...} objects
        var columnWithHyperlinks = [];
        Object.keys(rowItems[0]).forEach(function(x) {
            if (rowItems[0][x] && rowItems[0][x]['path']) columnWithHyperlinks.push(x);
        });
        var bodyRowsHtml = rowItems.map((rowItem, rowIndex) => {
            let bundleInfo = bundleInfos[rowIndex];
            let rowRef = 'row' + rowIndex;
            let rowFocused = this.props.focused && rowIndex === this.props.subFocusIndex;
            let url = '/bundles/' + bundleInfo.uuid;
            let worksheet = bundleInfo.host_worksheet;
            let worksheetName, worksheetUrl;
            if (worksheet !== undefined) {
                worksheetName = worksheet.name;
                worksheetUrl = '/worksheets/' + worksheet.uuid;
            }
            return (
                <BundleRow
                    key={rowIndex}
                    ref={rowRef}
                    worksheetUUID={worksheetUUID}
                    item={rowItem}
                    rowIndex={rowIndex}
                    focused={rowFocused}
                    focusIndex={this.props.focusIndex}
                    setFocus={setFocus}
                    showNewRerun={this.props.showNewRerun}
                    onHideNewRerun={this.props.onHideNewRerun}
                    url={url}
                    bundleInfo={bundleInfo}
                    uuid={bundleInfo.uuid}
                    headerItems={headerItems}
                    canEdit={canEdit}
                    updateRowIndex={this.updateRowIndex}
                    columnWithHyperlinks={columnWithHyperlinks}
                    reloadWorksheet={this.props.reloadWorksheet}
                    ws={this.props.ws}
                    checkStatus={this.state.childrenCheckState[rowIndex]}
                    isLast={rowIndex === rowItems.length - 1}
                    handleCheckBundle={this.props.handleCheckBundle}
                    confirmBundleRowAction={this.props.confirmBundleRowAction}
                    childrenCheck={this.childrenCheck}
                    refreshCheckBox={this.refreshCheckBox}
                    worksheetName={worksheetName}
                    worksheetUrl={worksheetUrl}
                    editPermission={editPermission}
                    after_sort_key={this.props.after_sort_key}
                    showNewRun={
                        this.props.showNewButtonsAfterEachBundleRow &&
                        this.props.showNewRun &&
                        rowFocused
                    }
                    showNewText={
                        this.props.showNewButtonsAfterEachBundleRow &&
                        this.props.showNewText &&
                        rowFocused
                    }
                    onHideNewRun={this.props.onHideNewRun}
                    onHideNewText={this.props.onHideNewText}
                    ids={this.props.ids}
                />
            );
        });
        return (
            <div className='ws-item'>
                <TableContainer style={{ overflowX: 'auto' }}>
                    <Table className={tableClassName}>
                        <TableHead>
                            <TableRow
                                style={{
                                    height: 36,
                                    borderTop: '2px solid #DEE2E6',
                                    backgroundColor: '#F8F9FA',
                                }}
                            >
                                {headerHtml}
                            </TableRow>
                        </TableHead>
                        {bodyRowsHtml}
                    </Table>
                </TableContainer>
            </div>
        );
    }
}

class _TableContainer extends React.Component {
    render() {
        const { classes, children, ...others } = this.props;
        return (
            <div className={classes.tableContainer} {...others}>
                {children}
            </div>
        );
    }
}

const styles = (theme) => ({
    tableContainer: {
        position: 'relative',
    },
});

const TableContainer = withStyles(styles)(_TableContainer);

export default TableItem;<|MERGE_RESOLUTION|>--- conflicted
+++ resolved
@@ -102,21 +102,13 @@
         let result = bundleInfos.filter((item, index) => {
             return this.state.childrenCheckState[index];
         });
-<<<<<<< HEAD
         result = result.map((bundle, rowIndex) => {
             let bundleInfos = {};
             bundleInfos.uuid = bundle['uuid'];
-            bundleInfos.name = bundle['name'];
+            bundleInfos.name = bundle.metadata.name;
             // used to remove the source lines
             bundleInfos.key = this.props.itemID + ',' + rowIndex;
             return bundleInfos;
-=======
-        result = result.map((bundle) => {
-            let bundleIdName = {};
-            bundleIdName.uuid = bundle.uuid;
-            bundleIdName.name = bundle.metadata.name;
-            return bundleIdName;
->>>>>>> b0219641
         });
         return result;
     };
