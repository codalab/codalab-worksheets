import React, { Component } from 'react';
import classNames from 'classnames';
import { withStyles } from '@material-ui/core/styles';
import TableBody from '@material-ui/core/TableBody';
import TableCell from '@material-ui/core/TableCell';
import TableRow from '@material-ui/core/TableRow';
import IconButton from '@material-ui/core/IconButton';
import Button from '@material-ui/core/Button';
import Dialog from '@material-ui/core/Dialog';
import DialogActions from '@material-ui/core/DialogActions';
import DialogContent from '@material-ui/core/DialogContent';
import DialogContentText from '@material-ui/core/DialogContentText';
import DialogTitle from '@material-ui/core/DialogTitle';
import DeleteIcon from '@material-ui/icons/Delete';
import ExpandMoreIcon from '@material-ui/icons/ExpandMore';
import ExpandLessIcon from '@material-ui/icons/ExpandLess';
import Checkbox from '@material-ui/core/Checkbox';
import CheckBoxOutlineBlankIcon from '@material-ui/icons/CheckBoxOutlineBlank';
import CheckBoxIcon from '@material-ui/icons/CheckBox';

import * as Mousetrap from '../../../../util/ws_mousetrap_fork';
import BundleDetail from '../../BundleDetail';
import { buildTerminalCommand } from '../../../../util/worksheet_utils';
import { executeCommand } from '../../../../util/cli_utils';

// The approach taken in this design is to hack the HTML `Table` element by using one `TableBody` for each `BundleRow`.
// We need the various columns to be aligned for all `BundleRow` within a `Table`, therefore using `div` is not an
// option. Instead, we must make use of zero-height rows.

class BundleRow extends Component {
    constructor(props) {
        super(props);
        this.state = {
            showDetail: false,
            showNewUpload: 0,
            showNewRun: 0,
            bundleInfoUpdates: {},
            showDetail: false,
            openDelete: false,
            runProp: {},
            checked: this.props.alreadyChecked,
            uniqueIdentifier: Math.random()*10000,
        };
        if (this.props.alreadyChecked){
            this.props.handleCheckBundle(this.props.bundleInfo.uuid, this.state.uniqueIdentifier, true, this.removeCheckAfterOperation);
            this.props.changeSelfCheckCallBack(true);
        }
    }

    letParentControlSelect = (check)=>{
        if (check === this.state.checked){
            return;
        }
        this.props.handleCheckBundle(this.props.bundleInfo.uuid, this.state.uniqueIdentifier, check, this.removeCheckAfterOperation);
        this.setState({checked: check})
    }

    handleCheckboxChange = uuid => event => {
        // This callback goes all the way up to Worksheet.js (same as setFocus)
        // Goes from bundleRow->tableItem->WorksheetItemList->Worksheet
        this.props.handleCheckBundle(uuid, this.state.uniqueIdentifier, event.target.checked, this.removeCheckAfterOperation);
        this.props.changeSelfCheckCallBack(event.target.checked);
        this.setState({ checked: event.target.checked });
    };

    removeCheckAfterOperation = ()=>{
        // Callback function to remove the check after any bulk operation
        this.setState({ checked: false });
        this.props.changeSelfCheckCallBack(false);
    }

    receiveBundleInfoUpdates = (update) => {
        let { bundleInfoUpdates } = this.state;
        // Use object spread to update.
        bundleInfoUpdates = { ...bundleInfoUpdates, ...update };
        this.setState({ bundleInfoUpdates });
    };

    handleDetailClick = () => {
        const { showDetail } = this.state;
        this.setState({
            showDetail: !showDetail,
        });
    };

    handleSelectRowClick = () => {
        this.props.updateRowIndex(this.props.rowIndex);
    }

    showNewUpload = (val) => () => {
        this.setState({ showNewUpload: val });
    };

    showNewRun = (val) => () => {
        this.setState({ showNewRun: val });
    };

    deleteItem = (ev) => {
        const { setFocus } = this.props;
        ev.stopPropagation();
        this.toggleDeletePopup();
        const { uuid } = this.props.bundleInfo;
        executeCommand(buildTerminalCommand(['rm', uuid])).done(() => {
            this.props.reloadWorksheet();
        });
    };

    toggleDeletePopup = () => {
        const { openDelete } = this.state;
        this.setState({
            openDelete: !openDelete,
        });
    }

    rerunItem = (runProp) => {
        this.setState({
            showDetail: false,
            showNewRun: 1,
            runProp: runProp,
        });
    }

    render() {
        const {
            showDetail,
            showNewUpload,
            showNewRun,
            bundleInfoUpdates,
            openDelete,
            runProp,
        } = this.state;
        const {
            classes,
            onMouseMove,
            bundleInfo,
            prevBundleInfo,
            item,
            worksheetUUID,
            reloadWorksheet,
            isLast,
        } = this.props;
        const rowItems = { ...item, ...bundleInfoUpdates };
        var baseUrl = this.props.url;
        var uuid = this.props.uuid;
        var columnWithHyperlinks = this.props.columnWithHyperlinks;
        var rowCells = this.props.headerItems.map((headerKey, col) => {
            var rowContent = rowItems[headerKey];

            // See if there's a link
            var url;
            var showDetailButton;
            var checkBox;
            if (col === 0) {
                url = baseUrl;
                checkBox = <Checkbox
                                checked={this.state.checked}
                                icon={<CheckBoxOutlineBlankIcon fontSize="small" />}
                                checkedIcon={<CheckBoxIcon fontSize="small" />}
                                onChange={this.handleCheckboxChange(uuid)}
                                value="checked"
                                inputProps={{
                                'aria-label': 'primary checkbox',
                                }}
                            />
                showDetailButton = 
                        <IconButton onClick={this.handleDetailClick} style={{ padding: 2 }}>
                            {this.state.showDetail?
                            <ExpandLessIcon/>:
                            <ExpandMoreIcon/>}
                        </IconButton>;
            } else if (columnWithHyperlinks.indexOf(headerKey) !== -1) {
                url = '/rest/bundles/' + uuid + '/contents/blob' + rowContent['path'];
                if ('text' in rowContent) {
                    rowContent = rowContent['text'];
                } else {
                    // In case text doesn't exist, content will default to basename of the path
                    // indexing 1 here since the path always starts with '/'
                    rowContent = rowContent['path'].split('/')[1];
                }
            }
            if (url)
                rowContent = (
                    <a href={url} className='bundle-link' target='_blank' style={{ display: 'inline-block', width: 60 }}>
                        {rowContent}
                    </a>
                );
            // else rowContent = rowContent + '';

            return (
                <TableCell
                    key={col}
                    classes={{
                        root: classes.rootNoPad,
                    }}
                >   
                    {checkBox}
                    {showDetailButton}
                    {rowContent}
                </TableCell>
            );
        });

         // Keyboard opening/closing
        if (this.props.focused) {
             // Use e.preventDefault to avoid openning selected link
            Mousetrap.bind(
                ['enter'], 
                (e) => {
                    e.preventDefault();
                    this.setState((state) => ({ showDetail: !state.showDetail }))
                    }, 
                'keydown'
            );
<<<<<<< HEAD
             Mousetrap.bind(['escape'], (e) => this.setState({ showDetail: false }), 'keydown');
         }
        this.props.addControlSelectCallBack(this.props.rowIndex, this.letParentControlSelect);
=======
            Mousetrap.bind(['escape'], (e) => this.setState({ showDetail: false }), 'keydown');

            // Delete a bundle
            Mousetrap.bind(['backspace', 'del'],
            () => {
                this.toggleDeletePopup();
            },
            );
        }

>>>>>>> 9383300b

        return (
            <TableBody
                classes={{ root: classes.tableBody }}
            >
                {/** ---------------------------------------------------------------------------------------------------
                  *  Main Content
                  */}
                <TableRow
                    hover
                    onClick={this.handleSelectRowClick}
                    onContextMenu={this.props.handleContextMenu.bind(
                        null,
                        bundleInfo.uuid,
                        this.props.focusIndex,
                        this.props.rowIndex,
                        bundleInfo.bundle_type === 'run',
                    )}
                    className={classNames({
                        [classes.contentRow]: true,
                        [classes.highlight]: this.props.focused,
                        [classes.lowlight]: !this.props.focused && this.state.showDetail,
                    })}
                >
                    {rowCells}
                </TableRow>
                {/** ---------------------------------------------------------------------------------------------------
                  *  Deletion Dialog (floating)
                  */}
                <TableRow classes={{ root: classes.panelContainer }}>
                    <TableCell colSpan='100%' classes={{ root: classes.panelCellContainer }}>
                        <div className={classes.rightButtonStripe}>
                            <IconButton
                                onClick={this.toggleDeletePopup}
                                classes={{ root: classes.iconButtonRoot }}
                            >
                                <DeleteIcon />
                            </IconButton>
                            <Dialog
                                open={openDelete}
                                onClose={this.toggleDeletePopup}
                                aria-labelledby="deletion-confirmation-title"
                                aria-describedby="deletion-confirmation-description"
                            >
                                <DialogTitle id="deletion-confirmation-title">{"Delete this bundle?"}</DialogTitle>
                                <DialogContent>
                                    <DialogContentText id="alert-dialog-description">
                                        Deletion cannot be undone.
                                    </DialogContentText>
                                </DialogContent>
                                <DialogActions>
                                    <Button color='primary' onClick={this.toggleDeletePopup}>
                                        CANCEL
                                    </Button>
                                    <Button color='primary' onClick={this.deleteItem} autoFocus>
                                        DELETE
                                    </Button>
                                </DialogActions>
                            </Dialog>
                            
                            </div>
                    </TableCell>
                </TableRow>
                {/** ---------------------------------------------------------------------------------------------------
                  *  Bundle Detail (below)
                  */}
                {showDetail && (
                    <TableRow>
                        <TableCell colSpan='100%' classes={{ root: classNames({
                            [classes.rootNoPad]: true,
                            [classes.bundleDetail]: true,
                            [classes.highlight]: this.props.focused,
                            [classes.lowlight]: !this.props.focused,
                        })}}>
                            <BundleDetail
                                uuid={bundleInfo.uuid}
                                bundleMetadataChanged={this.props.reloadWorksheet}
                                ref='bundleDetail'
                                onUpdate={this.receiveBundleInfoUpdates}
                                onClose={() => {
                                    this.setState({
                                        showDetail: false,
                                    });
                                }}
                                rerunItem={ this.rerunItem }
                            />
                        </TableCell>
                    </TableRow>
                )}
            </TableBody>
        );
    }
}

const styles = (theme) => ({
    tableBody: {
        '&:hover $rightButtonStripe': {
            display: 'flex',
        },
    },
    panelContainer: {
        display: 'block',
        height: '0px !important',
        overflow: 'visible',
    },
    panelCellContainer: {
        padding: '0 !important',
        border: 'none !important',
        overflow: 'visible',
    },
    buttonsPanel: {
        display: 'flex',
        flexDirection: 'row',
        position: 'absolute',
        justifyContent: 'center',
        width: '100%',
        transform: 'translateY(-18px)',
    },
    rightButtonStripe: {
        display: 'none',
        flexDirection: 'row',
        position: 'absolute',
        justifyContent: 'center',
        left: '100%',
        transform: 'translateY(-100%) translateX(-100%)',
    },
    root: {
        verticalAlign: 'middle !important',
        border: 'none !important',
        wordWrap: 'break-word',
        maxWidth: 100,
    },
    rootNoPad: {
        verticalAlign: 'middle !important',
        border: 'none !important',
        padding: '0px !important',
        wordWrap: 'break-word',
        maxWidth: 100,
    },
    bundleDetail: {
        paddingLeft: `${theme.spacing.largest}px !important`,
        paddingRight: `${theme.spacing.largest}px !important`,
    },
    iconButtonRoot: {
        backgroundColor: theme.color.grey.lighter,
        padding: "1px 2px",
        marginBottom: 3,
        marginRight: 1,
    },
    buttonRoot: {
        width: 120,
        marginLeft: theme.spacing.unit,
        marginRight: theme.spacing.unit,
        backgroundColor: '#f7f7f7',
        '&:hover': {
            backgroundColor: '#f7f7f7',
        },
    },
    buttonIcon: {
        marginRight: theme.spacing.large,
    },
    contentRow: {
        height: 26,
        borderBottom: '2px solid #ddd',
        padding: 0,
    },
    highlight: {
        backgroundColor: `${theme.color.primary.lightest} !important`,
    },
    lowlight: {
        backgroundColor: `${theme.color.grey.light} !important`,
    },
});

export default withStyles(styles)(BundleRow);<|MERGE_RESOLUTION|>--- conflicted
+++ resolved
@@ -211,11 +211,6 @@
                     }, 
                 'keydown'
             );
-<<<<<<< HEAD
-             Mousetrap.bind(['escape'], (e) => this.setState({ showDetail: false }), 'keydown');
-         }
-        this.props.addControlSelectCallBack(this.props.rowIndex, this.letParentControlSelect);
-=======
             Mousetrap.bind(['escape'], (e) => this.setState({ showDetail: false }), 'keydown');
 
             // Delete a bundle
@@ -225,8 +220,7 @@
             },
             );
         }
-
->>>>>>> 9383300b
+        this.props.addControlSelectCallBack(this.props.rowIndex, this.letParentControlSelect);
 
         return (
             <TableBody
