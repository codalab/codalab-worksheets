--- conflicted
+++ resolved
@@ -290,13 +290,8 @@
                     </TableRow>
                 )}
                 {/** ---------------------------------------------------------------------------------------------------
-<<<<<<< HEAD
-                  *  Rerun
-                  */}
-=======
                  *  Rerun
                  */}
->>>>>>> 6a5e4827
                 {showNewRun === 1 && (
                     <TableRow>
                         <TableCell colSpan='100%' classes={{ root: classes.insertPanel }}>
@@ -306,11 +301,7 @@
                                     onSubmit={() => this.setState({ showNewRun: 0 })}
                                     after_sort_key={bundleInfo.sort_key}
                                     reloadWorksheet={reloadWorksheet}
-<<<<<<< HEAD
-                                    defaultRun={ runProp }
-=======
                                     defaultRun={runProp}
->>>>>>> 6a5e4827
                                 />
                             </div>
                         </TableCell>
