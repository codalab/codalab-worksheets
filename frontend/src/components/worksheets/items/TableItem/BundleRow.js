import React, { Component } from 'react';
import classNames from 'classnames';
import { withStyles } from '@material-ui/core/styles';
import TableBody from '@material-ui/core/TableBody';
import TableCell from '@material-ui/core/TableCell';
import TableRow from '@material-ui/core/TableRow';
import IconButton from '@material-ui/core/IconButton';
import ExpandMoreIcon from '@material-ui/icons/ExpandMore';
import ExpandLessIcon from '@material-ui/icons/ExpandLess';
import Checkbox from '@material-ui/core/Checkbox';
import CheckBoxOutlineBlankIcon from '@material-ui/icons/CheckBoxOutlineBlank';
import CheckBoxIcon from '@material-ui/icons/CheckBox';
import NewRun from '../../NewRun';

import * as Mousetrap from '../../../../util/ws_mousetrap_fork';
import BundleDetail from '../../BundleDetail';

// The approach taken in this design is to hack the HTML `Table` element by using one `TableBody` for each `BundleRow`.
// We need the various columns to be aligned for all `BundleRow` within a `Table`, therefore using `div` is not an
// option. Instead, we must make use of zero-height rows.

class BundleRow extends Component {
    constructor(props) {
        super(props);
        this.state = {
            showDetail: false,
            showNewUpload: 0,
            showNewRun: 0,
            bundleInfoUpdates: {},
            openDelete: false,
            runProp: {},
            hovered: false,
            uniqueIdentifier: Math.random() * 10000,
        };
    }

    // BULK OPERATION RELATED CODE
    handleCheckboxChange = (event) => {
        this.props.handleCheckBundle(
            this.props.uuid,
            this.state.uniqueIdentifier,
            event.target.checked,
            this.props.refreshCheckBox,
        );
        this.props.childrenCheck(this.props.rowIndex, event.target.checked);
    };

    componentDidMount() {
        if (this.props.checkStatus) {
            this.props.handleCheckBundle(
                this.props.uuid,
                this.state.uniqueIdentifier,
                true,
                this.props.refreshCheckBox,
            );
        }
    }

    componentDidUpdate(prevProp) {
        if (this.props.checkStatus !== prevProp.checkStatus) {
            this.props.handleCheckBundle(
                this.props.uuid,
                this.state.uniqueIdentifier,
                this.props.checkStatus,
                this.props.refreshCheckBox,
            );
        }
    }
    // BULK OPERATION RELATED CODE

    receiveBundleInfoUpdates = (update) => {
        let { bundleInfoUpdates } = this.state;
        // Use object spread to update.
        bundleInfoUpdates = { ...bundleInfoUpdates, ...update };
        this.setState({ bundleInfoUpdates });
    };

    handleDetailClick = () => {
        const { showDetail } = this.state;
        this.setState({
            showDetail: !showDetail,
        });
    };

    handleSelectRowClick = () => {
        this.props.updateRowIndex(this.props.rowIndex);
    };

    showNewUpload = (val) => () => {
        this.setState({ showNewUpload: val });
    };

    showNewRun = (val) => () => {
        this.setState({ showNewRun: val });
    };

    rerunItem = (runProp) => {
        this.setState({
            showDetail: false,
            showNewRun: 1,
            runProp: runProp,
        });
    };

    render() {
        const {
            showDetail,
            showNewUpload,
            showNewRun,
            bundleInfoUpdates,
            openDelete,
            runProp,
        } = this.state;
        const {
            classes,
            onMouseMove,
            bundleInfo,
            prevBundleInfo,
            item,
            worksheetUUID,
            reloadWorksheet,
            isLast,
            checkStatus,
<<<<<<< HEAD
            showNewRerun,
            onHideNewRerun,
=======
            editPermission,
>>>>>>> 4b686b9e
        } = this.props;
        const rowItems = { ...item, ...bundleInfoUpdates };
        var baseUrl = this.props.url;
        var uuid = this.props.uuid;
        var columnWithHyperlinks = this.props.columnWithHyperlinks;
        var worksheetName = this.props.worksheetName;
        var worksheetUrl = this.props.worksheetUrl;
        var rowCells = this.props.headerItems.map((headerKey, col) => {
            var rowContent = rowItems[headerKey];

            // See if there's a link
            var url;
            var showDetailButton;
            var checkBox;
            if (headerKey === 'host_worksheet' && worksheetUrl !== undefined) {
                url = worksheetUrl;
                rowContent = worksheetName;
            } else if (col === 0) {
                url = baseUrl;
                checkBox = (
                    <Checkbox
                        icon={
                            <CheckBoxOutlineBlankIcon
                                color={
                                    this.props.focused || this.state.hovered ? 'action' : 'disabled'
                                }
                                fontSize='small'
                            />
                        }
                        checkedIcon={<CheckBoxIcon fontSize='small' />}
                        onChange={this.handleCheckboxChange}
                        checked={checkStatus || false}
                    />
                );
                showDetailButton = (
                    <IconButton onClick={this.handleDetailClick} style={{ padding: 2 }}>
                        {showDetail ? <ExpandLessIcon /> : <ExpandMoreIcon />}
                    </IconButton>
                );
            } else if (columnWithHyperlinks.indexOf(headerKey) !== -1) {
                url = '/rest/bundles/' + uuid + '/contents/blob' + rowContent['path'];
                if ('text' in rowContent) {
                    rowContent = rowContent['text'];
                } else {
                    // In case text doesn't exist, content will default to basename of the path
                    // indexing 1 here since the path always starts with '/'
                    rowContent = rowContent['path'].split('/')[1];
                }
            }
            if (url)
                rowContent = (
                    <a
                        href={url}
                        className='bundle-link'
                        target='_blank'
                        style={{ display: 'inline-block', width: 60 }}
                    >
                        {rowContent}
                    </a>
                );
            // else rowContent = rowContent + '';

            return (
                <TableCell
                    key={col}
                    classes={{
                        root: classes.rootNoPad,
                    }}
                    onMouseEnter={(e) => this.setState({ hovered: true })}
                    onMouseLeave={(e) => this.setState({ hovered: false })}
                >
                    {editPermission && checkBox}
                    {showDetailButton}
                    {rowContent}
                </TableCell>
            );
        });

        // Keyboard opening/closing
        if (this.props.focused) {
            // Use e.preventDefault to avoid openning selected link
            Mousetrap.bind(
                ['enter'],
                (e) => {
                    e.preventDefault();
                    if (!this.props.confirmBundleRowAction(e.code)) {
                        this.setState((state) => ({ showDetail: !state.showDetail }));
                    }
                },
                'keydown',
            );
            Mousetrap.bind(
                ['shift+enter'],
                (e) => {
                    e.preventDefault();
                    window.open(this.props.url, '_blank');
                },
                'keydown',
            );
            Mousetrap.bind(['escape'], () => this.setState({ showDetail: false }), 'keydown');
            Mousetrap.bind(
                ['x'],
                (e) => {
                    if (!editPermission) {
                        return;
                    }
                    if (!this.props.confirmBundleRowAction(e.code)) {
                        this.props.handleCheckBundle(
                            uuid,
                            this.state.uniqueIdentifier,
                            !this.props.checkStatus,
                            this.props.refreshCheckBox,
                        );
                        this.props.childrenCheck(this.props.rowIndex, !this.props.checkStatus);
                    }
                },
                'keydown',
            );
        }

        return (
            <TableBody classes={{ root: classes.tableBody }}>
                {/** ---------------------------------------------------------------------------------------------------
                 *  Main Content
                 */}
                <TableRow
                    onClick={this.handleSelectRowClick}
                    className={classNames({
                        [classes.contentRow]: true,
                        [classes.highlight]: this.props.focused,
                        [classes.lowlight]: !this.props.focused && showDetail,
                    })}
                >
                    {rowCells}
                </TableRow>
                {/** ---------------------------------------------------------------------------------------------------
                 *  Bundle Detail (below)
                 */}
                {showDetail && (
                    <TableRow>
                        <TableCell
                            colSpan='100%'
                            classes={{
                                root: classNames({
                                    [classes.rootNoPad]: true,
                                    [classes.bundleDetail]: true,
                                    [classes.highlight]: this.props.focused,
                                    [classes.lowlight]: !this.props.focused,
                                }),
                            }}
                        >
                            <BundleDetail
                                uuid={bundleInfo.uuid}
                                bundleMetadataChanged={this.props.reloadWorksheet}
                                ref='bundleDetail'
                                onUpdate={this.receiveBundleInfoUpdates}
                                onClose={() => {
                                    this.setState({
                                        showDetail: false,
                                    });
                                }}
                                rerunItem={this.rerunItem}
                                isFocused={this.props.focused}
                                focusIndex={this.props.focusIndex}
                                showNewRerun={showNewRerun}
                                onHideNewRerun={onHideNewRerun}
                                showDetail={showDetail}
                                handleDetailClick={this.handleDetailClick}
                            />
                        </TableCell>
                    </TableRow>
                )}
                {/** ---------------------------------------------------------------------------------------------------
                 *  Rerun
                 */}
                {showNewRun === 1 && (
                    <TableRow>
                        <TableCell colSpan='100%' classes={{ root: classes.insertPanel }}>
                            <div className={classes.insertBox}>
                                <NewRun
                                    ws={this.props.ws}
                                    onSubmit={() => {
                                        this.setState({ showNewRun: 0 });
                                        this.handleDetailClick();
                                        onHideNewRerun();
                                    }}
                                    after_sort_key={bundleInfo.sort_key}
                                    reloadWorksheet={reloadWorksheet}
                                    defaultRun={runProp}
                                />
                            </div>
                        </TableCell>
                    </TableRow>
                )}
            </TableBody>
        );
    }
}

const styles = (theme) => ({
    tableBody: {
        '&:hover $rightButtonStripe': {
            display: 'flex',
        },
    },
    rightButtonStripe: {
        display: 'none',
        flexDirection: 'row',
        position: 'absolute',
        justifyContent: 'center',
        left: '100%',
        transform: 'translateY(-100%) translateX(-100%)',
    },
    rootNoPad: {
        verticalAlign: 'middle !important',
        border: 'none !important',
        padding: '0px !important',
        wordWrap: 'break-word',
        maxWidth: 200,
        minWidth: 100,
    },
    bundleDetail: {
        paddingLeft: `${theme.spacing.largest}px !important`,
        paddingRight: `${theme.spacing.largest}px !important`,
    },
    contentRow: {
        height: 26,
        borderBottom: '2px solid #ddd',
        borderLeft: '3px solid transparent',
        padding: 0,
        '&:hover': {
            boxShadow:
                'inset 1px 0 0 #dadce0, inset -1px 0 0 #dadce0, 0 1px 2px 0 rgba(60,64,67,.3), 0 1px 3px 1px rgba(60,64,67,.15)',
            zIndex: 1,
        },
    },
    checkBox: {
        '&:hover': {
            backgroundColor: '#ddd',
        },
    },
    highlight: {
        backgroundColor: `${theme.color.primary.lightest} !important`,
        borderLeft: '3px solid #1d91c0',
    },
    lowlight: {
        backgroundColor: `${theme.color.grey.light} !important`,
    },
});

export default withStyles(styles)(BundleRow);<|MERGE_RESOLUTION|>--- conflicted
+++ resolved
@@ -121,12 +121,9 @@
             reloadWorksheet,
             isLast,
             checkStatus,
-<<<<<<< HEAD
             showNewRerun,
             onHideNewRerun,
-=======
             editPermission,
->>>>>>> 4b686b9e
         } = this.props;
         const rowItems = { ...item, ...bundleInfoUpdates };
         var baseUrl = this.props.url;
