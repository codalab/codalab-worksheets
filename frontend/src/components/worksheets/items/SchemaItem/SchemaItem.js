// @flow
import * as React from 'react';
import { withStyles } from '@material-ui/core';
import Button from '@material-ui/core/Button';
import Table from '@material-ui/core/Table';
import TableHead from '@material-ui/core/TableHead';
import TableBody from '@material-ui/core/TableBody';
import TableCell from '@material-ui/core/TableCell';
import TableRow from '@material-ui/core/TableRow';
import SaveIcon from '@material-ui/icons/Save';
import TextField from '@material-ui/core/TextField';
import ArrowDropDownRoundedIcon from '@material-ui/icons/ArrowDropDownRounded';
import IconButton from '@material-ui/core/IconButton';
import * as Mousetrap from '../../../../util/ws_mousetrap_fork';
import ArrowDropUpIcon from '@material-ui/icons/ArrowDropUp';
import ArrowDropDownIcon from '@material-ui/icons/ArrowDropDown';
import DeleteSweepIcon from '@material-ui/icons/DeleteSweep';
import AddCircleIcon from '@material-ui/icons/AddCircle';
import RestoreIcon from '@material-ui/icons/Restore';
import classNames from 'classnames';
import ViewListIcon from '@material-ui/icons/ViewList';
import ArrowRightRoundedIcon from '@material-ui/icons/ArrowRightRounded';
import Tooltip from '@material-ui/core/Tooltip';
import HelpOutlineOutlinedIcon from '@material-ui/icons/HelpOutlineOutlined';
import { getAfterSortKey } from '../../../../util/worksheet_utils';
import DeleteForeverIcon from '@material-ui/icons/DeleteForever';
import WarningIcon from '@material-ui/icons/Warning';
import CancelIcon from '@material-ui/icons/Cancel';
import Grid from '@material-ui/core/Grid';
import Typography from '@material-ui/core/Typography';

class SchemaItem extends React.Component<{
    worksheetUUID: string,
    item: {},
    reloadWorksheet: () => any,
}> {
    constructor(props) {
        super(props);
        this.state = {
            showSchemaDetail: false,
            rows: [...this.props.item.field_rows],
            curSchemaName: this.props.item.schema_name,
            newAddedRow: -1,
            confirmingDeletion: false,
        };
    }

    toggleEdit = (clear, save) => () => {
        if (!this.props.editPermission) return;
        if (clear) {
            this.clearChanges();
            return;
        }
        if (save) {
            this.saveSchema();
            this.setState({ confirmingDeletion: false });
        }
    };

    clearChanges = () => {
        this.setState({
            rows: [...this.props.item.field_rows],
            curSchemaName: this.props.item.schema_name,
            newAddedRow: -1,
            confirmingDeletion: false,
        });
    };

    saveSchema = () => {
        const { schema_name, ids } = this.props.item;
        let updatedSchema = ['schema ' + this.state.curSchemaName];
        let fromAddSchema = false;
        // Note: When using the add-item end point,
        // we do not need to add % before the actual directive for the items
        this.state.rows.forEach((fields) => {
            if (!fields['field']) {
                return;
            }
            if (!fromAddSchema && fields.from_schema_name !== schema_name) {
                // these rows correspond to addschema
                fromAddSchema = true;
                updatedSchema.push('addschema ' + fields.from_schema_name);
                return;
            } else if (fromAddSchema && fields.from_schema_name !== schema_name) {
                // These rows doesn't occupy any source lines
                return;
            } else {
                fromAddSchema = false;
            }

            let curRow = "add '" + fields['field'] + "'";
            if (!fields['generalized-path']) {
                updatedSchema.push(curRow);
                return;
            }
            curRow = curRow + " '" + fields['generalized-path'] + "'";
            if (!fields['post-processor']) {
                updatedSchema.push(curRow);
                return;
            }
            curRow = curRow + " '" + fields['post-processor'] + "'";
            updatedSchema.push(curRow);
        });
        // TODO: Comparing with TextEditorItem, unclear why the after sort key is wrong here, but if we don't -1
        //       we will move one line below the desired one
        this.props.updateSchemaItem(
            updatedSchema,
            ids,
            getAfterSortKey(this.props.item) - 1,
            this.props.create,
            false,
        );
        if (this.props.create) this.props.onSubmit();
    };

    addFieldRowAfter = (idx) => (e) => {
        if (!this.props.editPermission) return;
        const schemaItem = this.props.item;
        const schemaHeaders = schemaItem.header;
        let newRow = { from_schema_name: schemaItem.schema_name };
        schemaHeaders.forEach((header) => {
            newRow[header] = '';
        });
        let curRow = [...this.state.rows];
        curRow.splice(idx + 1, 0, newRow);
        this.setState({ rows: curRow, newAddedRow: idx + 1 });
    };

    changeFieldValue = (idx, key) => (e) => {
        if (!this.props.editPermission) return;
        const { rows } = this.state;
        let copiedRows = [...rows];
        // replace new line with space, remove single quotes since we use that to quote fields with space when saving
        copiedRows.splice(idx, 1, {
            ...rows[idx],
            [key]: e.target.value.replace(/\n/g, ' ').replace("'", ''),
        });
        this.setState({ rows: [...copiedRows] });
    };

    changeSchemaName = (e) => {
        if (!this.props.editPermission) return;
        // replace new line with space, remove single quotes since we use that to quote fields with space when saving
        this.setState({
            curSchemaName: e.target.value
                .replace(/\n/g, ' ')
                .replace("'", '')
                .replace(' ', '_'),
        });
    };

    checkIfTextChanged = () => {
        // checks whether any of the textfields in the rows changed compared with the original values
        let originalRows = this.props.item.field_rows;
        if (this.state.rows.length !== originalRows.length) return true;
        const headerKeys = this.props.item.header;
        let textFieldChanged = false;
        for (let ind = 0; ind < originalRows.length; ind++) {
            headerKeys.forEach((key) => {
                if (originalRows[ind][key] !== this.state.rows[ind][key]) {
                    textFieldChanged = true;
                }
            });
        }
        return textFieldChanged;
    };

    moveFieldRow = (idx, direction) => () => {
        if (!this.props.editPermission) return;
        // -1 for moving up, 1 for moving down
        const { rows } = this.state;
        let copiedRows = [...rows];
        let newIndex = idx + direction;
        [copiedRows[newIndex], copiedRows[idx]] = [copiedRows[idx], copiedRows[newIndex]];
        if (copiedRows[idx].from_schema_name !== this.props.item.schema_name) {
            // if the last row we switched with was generated by addschema
            // we should check and keep switching
            // until we meet a non-addschema row or top/end of table
            idx += direction;
            newIndex += direction;
            while (
                newIndex >= 0 &&
                newIndex < rows.length &&
                rows[newIndex].from_schema_name !== this.props.item.schema_name
            ) {
                [copiedRows[newIndex], copiedRows[idx]] = [copiedRows[idx], copiedRows[newIndex]];
                idx += direction;
                newIndex += direction;
            }
        }
        this.setState({ rows: copiedRows });
    };

    removeFieldRow = (idx) => () => {
        if (!this.props.editPermission) return;
        const { rows } = this.state;
        let copiedRows = [...rows];
        copiedRows.splice(idx, 1);
        this.setState({ rows: copiedRows });
    };

    deleteThisSchema = () => {
        this.setState({ showSchemaDetail: false, confirmingDeletion: false });
        this.props.updateSchemaItem([], this.props.item.ids, null, false, true);
    };

    componentDidUpdate(prevProps, prevState) {
        if (this.state.newAddedRow !== -1 && this.state.rows.length === prevState.rows.length + 1) {
            document.getElementById('textbox-' + this.state.newAddedRow + '-0').focus();
        }
    }

    render() {
        const { classes, editPermission, focused, item } = this.props;
        const { showSchemaDetail, rows } = this.state;
        const schemaItem = item;
        const schemaHeaders = schemaItem.header;
        const schemaName = schemaItem.schema_name;
        // console.log("Schema:", item.ids, item.sort_keys, this.props.after_sort_key)
        let headerHtml, bodyRowsHtml;
        const explanations = {
            field: 'Column name that is displayed.',
            'generalized-path':
                'Either a bundle metadata field (e.g., uuid, name, time, state) or a file path inside the bundle (e.g., /stdout, /stats.json).',
            'post-processor':
                '(Optional) How to render the value (e.g., %.3f renders 3 decimal points, [0:8] takes the first 8 characters, duration renders seconds, size renders bytes).',
        };

        const placeholderText = {
            field: '<column name to display>',
            'generalized-path': '<path to retrieve value>',
            'post-processor': '<how to render value>',
        };
        headerHtml =
            (showSchemaDetail || this.props.create) &&
            schemaHeaders.map((header, index) => {
                return (
                    <TableCell
                        component='th'
                        key={index}
                        style={{ padding: '5', fontSize: '16px', maxWidth: '100' }}
                    >
                        {header}
                        <Tooltip
                            title={
                                explanations[header] +
                                ' Click for more information and examples on schemas.'
                            }
                        >
                            <IconButton
                                href='https://codalab-worksheets.readthedocs.io/en/latest/Worksheet-Markdown/#schemas'
                                target='_blank'
                            >
                                <HelpOutlineOutlinedIcon fontSize='small' />
                            </IconButton>
                        </Tooltip>
                    </TableCell>
                );
            });
        if (headerHtml && editPermission) {
            headerHtml.push(
                <TableCell
                    key={headerHtml.length}
                    style={{ padding: '5' }}
                    component='th'
                    scope='row'
                >
                    {
                        <Tooltip title={'Add a new row before the first line'}>
                            <IconButton onClick={this.addFieldRowAfter(-1)}>
                                <AddCircleIcon />
                            </IconButton>
                        </Tooltip>
                    }
                    {
                        <Tooltip title={'Save all changes'}>
                            <IconButton
                                onClick={this.toggleEdit(false, true)}
                                disabled={
                                    /* disable if no textField value has changed compared with the initial state*/
                                    this.state.curSchemaName === '' ||
                                    (this.state.curSchemaName === schemaName &&
                                        !this.checkIfTextChanged())
                                }
                            >
                                <SaveIcon />
                            </IconButton>
                        </Tooltip>
                    }
                    {
                        <Tooltip title={'Revert all unsaved changes'}>
                            <IconButton
                                onClick={this.toggleEdit(true, false)}
                                disabled={
                                    /* disable if no textField value has changed compared with the initial state*/
                                    this.state.curSchemaName === schemaName &&
                                    !this.checkIfTextChanged()
                                }
                            >
                                <RestoreIcon />
                            </IconButton>
                        </Tooltip>
                    }{' '}
                    {
                        <Tooltip
                            title={
                                'Deletes whole schema, bundle blocks using the schema will be affected'
                            }
                        >
                            <IconButton
                                outlined
                                onClick={() => {
                                    if (this.props.create) {
                                        this.props.onSubmit();
                                        return;
                                    }
                                    this.setState({ confirmingDeletion: true });
                                }}
                                disabled={this.state.confirmingDeletion}
                            >
                                <DeleteForeverIcon fontSize='small' />
                            </IconButton>
                        </Tooltip>
                    }
                </TableCell>,
            );
        }
        bodyRowsHtml =
            (showSchemaDetail || this.props.create) &&
            rows.map((rowItem, ind) => {
                let rowCells = schemaHeaders.map((headerKey, col) => {
                    return (
                        <TableCell
                            key={col}
                            style={{ padding: '5', borderBottom: 'none' }}
                            component='th'
                            scope='row'
                        >
                            <TextField
                                id={'textbox-' + ind + '-' + col}
                                error={
                                    headerKey === 'field' && this.state.rows[ind]['field'] === ''
                                }
                                placeholder={editPermission ? placeholderText[headerKey] : '<none>'}
                                helperText={
                                    headerKey === 'field' &&
                                    this.state.rows[ind]['field'] === '' &&
                                    'Fields with empty names will not be saved'
                                }
                                value={rowItem[headerKey] || ''}
                                multiline
                                disabled={
                                    !editPermission || rowItem.from_schema_name !== schemaName
                                }
                                onChange={this.changeFieldValue(ind, headerKey)}
                            />
                        </TableCell>
                    );
                });

                if (!editPermission) {
                } else if (rowItem.from_schema_name === schemaName) {
                    rowCells.push(
                        <TableCell
                            key={rowCells.length}
                            style={{ padding: '5', whiteSpace: 'nowrap' }}
                            component='th'
                            scope='row'
                        >
                            <Tooltip title={'Add a new row after this row'}>
                                <IconButton onClick={this.addFieldRowAfter(ind)}>
                                    <AddCircleIcon />
                                </IconButton>
                            </Tooltip>
                            <Tooltip title={'Delete this row'}>
                                <IconButton onClick={this.removeFieldRow(ind)}>
                                    <DeleteSweepIcon />
                                </IconButton>
                            </Tooltip>
                            <Tooltip title={'Move this row up'}>
                                <IconButton
                                    disabled={ind === 0}
                                    onClick={this.moveFieldRow(ind, -1)}
                                >
                                    <ArrowDropUpIcon />
                                </IconButton>
                            </Tooltip>
                            <Tooltip title={'Move this row down'}>
                                <IconButton
                                    disabled={ind === rows.length - 1}
                                    onClick={this.moveFieldRow(ind, 1)}
                                >
                                    <ArrowDropDownIcon />
                                </IconButton>
                            </Tooltip>
                        </TableCell>,
                    );
                } else {
                    rowCells.push(
                        <TableCell>
                            Generated by another schema: {rowItem.from_schema_name}
                        </TableCell>,
                    );
                }
                return (
                    <TableBody>
                        <TableRow>{rowCells}</TableRow>
                    </TableBody>
                );
            });
        let schemaTable = null;
        if (showSchemaDetail || this.props.create) {
            schemaTable = (
                <Table className={classNames(classes.fullTable)}>
                    <TableHead>
                        <TableRow>{headerHtml}</TableRow>
                    </TableHead>
                    {bodyRowsHtml}
                </Table>
            );
        }
        if (focused || this.props.create) {
            Mousetrap.bind(
                ['enter'],
                (e) => {
                    e.preventDefault();
                    this.setState(
                        { showSchemaDetail: !showSchemaDetail },
                        () =>
                            this.state.showSchemaDetail &&
                            this.setState({
                                rows: [...this.props.item.field_rows],
                                curSchemaName: this.props.item.schema_name,
                            }),
                    );
                },
                'keydown',
            );
            Mousetrap.bindGlobal(['ctrl+enter'], () => {
                if (
                    this.state.curSchemaName === '' ||
                    (!this.checkIfTextChanged() && this.state.curSchemaName === schemaName)
                )
                    return;
                this.saveSchema();
                Mousetrap.unbindGlobal(['ctrl+enter']);
            });
            Mousetrap.bindGlobal(['esc'], () => {
                if (this.props.create) {
                    Mousetrap.unbindGlobal(['ctrl+enter']);
                    this.props.onSubmit();
                }
                this.clearChanges();
                Mousetrap.unbindGlobal(['esc']);
            });
        }
        return (
            <div
                onClick={() => {
                    if (this.props.create) return;
                    this.props.setFocus(this.props.focusIndex, 0);
                }}
            >
<<<<<<< HEAD
                <Tooltip
                    title={showSchemaDetail ? '' : 'Click to view schema: ' + schemaName}
                    placement='right'
                >
                    <Button
                        color='secondary'
                        variant='outlined'
                        onClick={() => {
                            this.setState(
                                { showSchemaDetail: !showSchemaDetail },
                                () =>
                                    this.state.showSchemaDetail &&
                                    this.setState({
                                        rows: [...this.props.item.field_rows],
                                        curSchemaName: this.props.item.schema_name,
                                    }),
                            );
                        }}
                        style={{ paddingLeft: '10px' }}
                        className={classNames(focused ? classes.highlight : '')}
                    >
                        {showSchemaDetail ? (
                            <ArrowDropDownRoundedIcon />
                        ) : (
                            <ArrowRightRoundedIcon />
=======
                <Grid container direction='row'>
                    <Grid item xs={10} alignItems='flex-start'>
                        <Tooltip
                            title={
                                showSchemaDetail || this.props.create
                                    ? ''
                                    : 'Click to view schema: ' + schemaName
                            }
                            placement='right'
                        >
                            <Button
                                color='secondary'
                                variant='outlined'
                                onClick={() =>
                                    this.setState({ showSchemaDetail: !showSchemaDetail })
                                }
                                style={{ paddingLeft: '10px' }}
                                className={classNames(focused ? classes.highlight : '')}
                            >
                                {showSchemaDetail || this.props.create ? (
                                    <ArrowDropDownRoundedIcon />
                                ) : (
                                    <ArrowRightRoundedIcon />
                                )}
                                <ViewListIcon style={{ padding: '0px' }} />
                            </Button>
                        </Tooltip>
                        {(showSchemaDetail || this.props.create) && (
                            <TextField
                                variant='outlined'
                                id='standard-multiline-static'
                                InputProps={{
                                    style: {
                                        padding: 8,
                                    },
                                }}
                                multiline
                                error={this.state.curSchemaName === ''}
                                helperText={
                                    this.state.curSchemaName === ''
                                        ? 'Schema name can not be empty'
                                        : ''
                                }
                                size='small'
                                disabled={!editPermission}
                                value={this.state.curSchemaName}
                                style={{ paddingLeft: '20px' }}
                                onChange={this.changeSchemaName}
                            />
                        )}
                    </Grid>
                    <Grid item xs={2} spacing={0}>
                        {(showSchemaDetail || this.props.create) && this.state.confirmingDeletion && (
                            <Tooltip title={'This action is not revertable'}>
                                <IconButton onClick={this.deleteThisSchema}>
                                    <WarningIcon outlined fontSize='small' color='error' />
                                    <Typography color='error'>Confirm</Typography>
                                </IconButton>
                            </Tooltip>
                        )}
                        {(showSchemaDetail || this.props.create) && this.state.confirmingDeletion && (
                            <IconButton
                                outlined
                                onClick={() => this.setState({ confirmingDeletion: false })}
                            >
                                <CancelIcon fontSize='small' />
                                <Typography>Cancel</Typography>
                            </IconButton>
>>>>>>> ca5642c5
                        )}
                    </Grid>
                </Grid>
                {schemaTable}
            </div>
        );
    }
}

const styles = (theme) => ({
    highlight: {
        backgroundColor: `${theme.color.primary.lightest} !important`,
    },
});

export default withStyles(styles)(SchemaItem);<|MERGE_RESOLUTION|>--- conflicted
+++ resolved
@@ -461,33 +461,6 @@
                     this.props.setFocus(this.props.focusIndex, 0);
                 }}
             >
-<<<<<<< HEAD
-                <Tooltip
-                    title={showSchemaDetail ? '' : 'Click to view schema: ' + schemaName}
-                    placement='right'
-                >
-                    <Button
-                        color='secondary'
-                        variant='outlined'
-                        onClick={() => {
-                            this.setState(
-                                { showSchemaDetail: !showSchemaDetail },
-                                () =>
-                                    this.state.showSchemaDetail &&
-                                    this.setState({
-                                        rows: [...this.props.item.field_rows],
-                                        curSchemaName: this.props.item.schema_name,
-                                    }),
-                            );
-                        }}
-                        style={{ paddingLeft: '10px' }}
-                        className={classNames(focused ? classes.highlight : '')}
-                    >
-                        {showSchemaDetail ? (
-                            <ArrowDropDownRoundedIcon />
-                        ) : (
-                            <ArrowRightRoundedIcon />
-=======
                 <Grid container direction='row'>
                     <Grid item xs={10} alignItems='flex-start'>
                         <Tooltip
@@ -501,9 +474,17 @@
                             <Button
                                 color='secondary'
                                 variant='outlined'
-                                onClick={() =>
-                                    this.setState({ showSchemaDetail: !showSchemaDetail })
-                                }
+                                onClick={() => {
+                                    this.setState(
+                                        { showSchemaDetail: !showSchemaDetail },
+                                        () =>
+                                            this.state.showSchemaDetail &&
+                                            this.setState({
+                                                rows: [...this.props.item.field_rows],
+                                                curSchemaName: this.props.item.schema_name,
+                                            }),
+                                    );
+                                }}
                                 style={{ paddingLeft: '10px' }}
                                 className={classNames(focused ? classes.highlight : '')}
                             >
@@ -556,7 +537,6 @@
                                 <CancelIcon fontSize='small' />
                                 <Typography>Cancel</Typography>
                             </IconButton>
->>>>>>> ca5642c5
                         )}
                     </Grid>
                 </Grid>
