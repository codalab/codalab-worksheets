// @flow
import * as React from 'react';
import { withStyles } from '@material-ui/core';
import Button from '@material-ui/core/Button';
import Table from '@material-ui/core/Table';
import TableHead from '@material-ui/core/TableHead';
import TableBody from '@material-ui/core/TableBody';
import TableCell from '@material-ui/core/TableCell';
import TableRow from '@material-ui/core/TableRow';
import SaveIcon from '@material-ui/icons/Save';
import TextField from '@material-ui/core/TextField';
import ArrowDropDownRoundedIcon from '@material-ui/icons/ArrowDropDownRounded';
import IconButton from '@material-ui/core/IconButton';
import * as Mousetrap from '../../../../util/ws_mousetrap_fork';
import ArrowDropUpIcon from '@material-ui/icons/ArrowDropUp';
import ArrowDropDownIcon from '@material-ui/icons/ArrowDropDown';
import DeleteSweepIcon from '@material-ui/icons/DeleteSweep';
import AddCircleIcon from '@material-ui/icons/AddCircle';
import RestoreIcon from '@material-ui/icons/Restore';
import classNames from 'classnames';
import ViewListIcon from '@material-ui/icons/ViewList';
import ArrowRightRoundedIcon from '@material-ui/icons/ArrowRightRounded';
import Tooltip from '@material-ui/core/Tooltip';
import HelpOutlineOutlinedIcon from '@material-ui/icons/HelpOutlineOutlined';
import { getAfterSortKey } from '../../../../util/worksheet_utils';
import DeleteForeverIcon from '@material-ui/icons/DeleteForever';
import WarningIcon from '@material-ui/icons/Warning';
import CancelIcon from '@material-ui/icons/Cancel';
import Grid from '@material-ui/core/Grid';
import Typography from '@material-ui/core/Typography';

class SchemaItem extends React.Component<{
    worksheetUUID: string,
    item: {},
    reloadWorksheet: () => any,
}> {
    constructor(props) {
        super(props);
        this.state = {
            showSchemaDetail: false,
            rows: [...this.props.item.field_rows],
            curSchemaName: this.props.item.schema_name,
            newAddedRow: -1,
            confirmingDeletion: false,
        };
    }

    toggleEdit = (clear, save) => () => {
        if (!this.props.editPermission) return;
        if (clear) {
            this.clearChanges();
            return;
        }
        if (save) {
            this.saveSchema();
            this.setState({ confirmingDeletion: false });
        }
    };

    clearChanges = () => {
        this.setState({
            rows: [...this.props.item.field_rows],
            curSchemaName: this.props.item.schema_name,
            newAddedRow: -1,
            confirmingDeletion: false,
        });
    };

    saveSchema = () => {
        const { schema_name, ids } = this.props.item;
        let updatedSchema = ['schema ' + this.state.curSchemaName];
        let fromAddSchema = false;
        // Note: When using the add-item end point,
        // we do not need to add % before the actual directive for the items
        this.state.rows.forEach((fields) => {
            if (!fields['field']) {
                return;
            }
            if (!fromAddSchema && fields.from_schema_name !== schema_name) {
                // these rows correspond to addschema
                fromAddSchema = true;
                updatedSchema.push('addschema ' + fields.from_schema_name);
                return;
            } else if (fromAddSchema && fields.from_schema_name !== schema_name) {
                // These rows doesn't occupy any source lines
                return;
            } else {
                fromAddSchema = false;
            }

            let curRow = "add '" + fields['field'] + "'";
            if (!fields['generalized-path']) {
                updatedSchema.push(curRow);
                return;
            }
            curRow = curRow + " '" + fields['generalized-path'] + "'";
            if (!fields['post-processor']) {
                updatedSchema.push(curRow);
                return;
            }
            curRow = curRow + " '" + fields['post-processor'] + "'";
            updatedSchema.push(curRow);
        });
        // TODO: Comparing with TextEditorItem, unclear why the after sort key is wrong here, but if we don't -1
        //       we will move one line below the desired one
        this.props.updateSchemaItem(
            updatedSchema,
            ids,
            getAfterSortKey(this.props.item) - 1,
            this.props.create,
            false,
        );
        if (this.props.create) this.props.onSubmit();
    };

    addFieldRowAfter = (idx) => (e) => {
        if (!this.props.editPermission) return;
        const schemaItem = this.props.item;
        const schemaHeaders = schemaItem.header;
        let newRow = { from_schema_name: schemaItem.schema_name };
        schemaHeaders.forEach((header) => {
            newRow[header] = '';
        });
        let curRow = [...this.state.rows];
        curRow.splice(idx + 1, 0, newRow);
        this.setState({ rows: curRow, newAddedRow: idx + 1 });
    };

    changeFieldValue = (idx, key) => (e) => {
        if (!this.props.editPermission) return;
        const { rows } = this.state;
        let copiedRows = [...rows];
        // replace new line with space, remove single quotes since we use that to quote fields with space when saving
        copiedRows.splice(idx, 1, {
            ...rows[idx],
            [key]: e.target.value.replace(/\n/g, ' ').replace("'", ''),
        });
        this.setState({ rows: [...copiedRows] });
    };

    changeSchemaName = (e) => {
        if (!this.props.editPermission) return;
        // replace new line with space, remove single quotes since we use that to quote fields with space when saving
        this.setState({
            curSchemaName: e.target.value
                .replace(/\n/g, ' ')
                .replace("'", '')
                .replace(' ', '_'),
        });
    };

    checkIfTextChanged = () => {
        // checks whether any of the textfields in the rows changed compared with the original values
        let originalRows = this.props.item.field_rows;
        if (this.state.rows.length !== originalRows.length) return true;
        const headerKeys = this.props.item.header;
        let textFieldChanged = false;
        for (let ind = 0; ind < originalRows.length; ind++) {
            let candTextFieldChanged = false;
            headerKeys.forEach((key) => {
                if (originalRows[ind][key] !== this.state.rows[ind][key]) {
                    candTextFieldChanged = true;
                }
            });
            textFieldChanged = candTextFieldChanged;
        }
        return textFieldChanged;
    };

    moveFieldRow = (idx, direction) => () => {
        if (!this.props.editPermission) return;
        // -1 for moving up, 1 for moving down
        const { rows } = this.state;
        let copiedRows = [...rows];
        let newIndex = idx + direction;
        [copiedRows[newIndex], copiedRows[idx]] = [copiedRows[idx], copiedRows[newIndex]];
        if (copiedRows[idx].from_schema_name !== this.props.item.schema_name) {
            // if the last row we switched with was generated by addschema
            // we should check and keep switching
            // until we meet a non-addschema row or top/end of table
            idx += direction;
            newIndex += direction;
            while (
                newIndex >= 0 &&
                newIndex < rows.length &&
                rows[newIndex].from_schema_name !== this.props.item.schema_name
            ) {
                [copiedRows[newIndex], copiedRows[idx]] = [copiedRows[idx], copiedRows[newIndex]];
                idx += direction;
                newIndex += direction;
            }
        }
        this.setState({ rows: copiedRows });
    };

    removeFieldRow = (idx) => () => {
        if (!this.props.editPermission) return;
        const { rows } = this.state;
        let copiedRows = [...rows];
        copiedRows.splice(idx, 1);
        this.setState({ rows: copiedRows });
    };

    deleteThisSchema = () => {
        this.setState({ showSchemaDetail: false, confirmingDeletion: false });
        this.props.updateSchemaItem([], this.props.item.ids, null, false, true);
    };

    componentDidUpdate(prevProps, prevState) {
        if (this.state.newAddedRow !== -1 && this.state.rows.length === prevState.rows.length + 1) {
            document.getElementById('textbox-' + this.state.newAddedRow + '-0').focus();
        }
    }

    render() {
        const { classes, editPermission, focused, item } = this.props;
        const { showSchemaDetail, rows } = this.state;
        const schemaItem = item;
        const schemaHeaders = schemaItem.header;
        const schemaName = schemaItem.schema_name;
        // console.log("Schema:", item.ids, item.sort_keys, this.props.after_sort_key)
        let headerHtml, bodyRowsHtml;
        const explanations = {
            field: 'Column name that is displayed.',
            'generalized-path':
                'Either a bundle metadata field (e.g., uuid, name, time, state) or a file path inside the bundle (e.g., /stdout, /stats.json).',
            'post-processor':
                '(Optional) How to render the value (e.g., %.3f renders 3 decimal points, [0:8] takes the first 8 characters, duration renders seconds, size renders bytes).',
        };

        const placeholderText = {
            field: '<column name to display>',
            'generalized-path': '<path to retrieve value>',
            'post-processor': '<how to render value>',
        };
        headerHtml =
            (showSchemaDetail || this.props.create) &&
            schemaHeaders.map((header, index) => {
                return (
                    <TableCell
                        component='th'
                        key={index}
                        style={{ padding: '5', fontSize: '16px', maxWidth: '100' }}
                    >
                        {header}
                        <Tooltip
                            title={
                                explanations[header] +
                                ' Click for more information and examples on schemas.'
                            }
                        >
                            <IconButton
                                href='https://codalab-worksheets.readthedocs.io/en/latest/Worksheet-Markdown/#schemas'
                                target='_blank'
                            >
                                <HelpOutlineOutlinedIcon fontSize='small' />
                            </IconButton>
                        </Tooltip>
                    </TableCell>
                );
            });
        if (headerHtml && editPermission) {
            headerHtml.push(
                <TableCell
                    key={headerHtml.length}
                    style={{ padding: '5' }}
                    component='th'
                    scope='row'
                >
                    {
                        <Tooltip title={'Add a new row before the first line'}>
                            <IconButton onClick={this.addFieldRowAfter(-1)}>
                                <AddCircleIcon />
                            </IconButton>
                        </Tooltip>
                    }
                    {
                        <Tooltip title={'Save all changes'}>
                            <IconButton
                                onClick={this.toggleEdit(false, true)}
                                disabled={
                                    /* disable if no textField value has changed compared with the initial state*/
                                    this.state.curSchemaName === '' ||
                                    (this.state.curSchemaName === schemaName &&
                                        !this.checkIfTextChanged())
                                }
                            >
                                <SaveIcon />
                            </IconButton>
                        </Tooltip>
                    }
                    {
                        <Tooltip title={'Revert all unsaved changes'}>
                            <IconButton
                                onClick={this.toggleEdit(true, false)}
                                disabled={
                                    /* disable if no textField value has changed compared with the initial state*/
                                    this.state.curSchemaName === schemaName &&
                                    !this.checkIfTextChanged()
                                }
                            >
                                <RestoreIcon />
                            </IconButton>
                        </Tooltip>
                    }{' '}
                    {
                        <Tooltip
                            title={
                                'Deletes whole schema, bundle blocks using the schema will be affected'
                            }
                        >
                            <IconButton
                                outlined
                                onClick={() => {
                                    if (this.props.create) {
                                        this.props.onSubmit();
                                        return;
                                    }
                                    this.setState({ confirmingDeletion: true });
                                }}
                                disabled={this.state.confirmingDeletion}
                            >
                                <DeleteForeverIcon fontSize='small' />
                            </IconButton>
                        </Tooltip>
                    }
                </TableCell>,
            );
        }
        bodyRowsHtml =
            (showSchemaDetail || this.props.create) &&
            rows.map((rowItem, ind) => {
                let rowCells = schemaHeaders.map((headerKey, col) => {
                    return (
                        <TableCell
                            key={col}
                            style={{ padding: '5', borderBottom: 'none' }}
                            component='th'
                            scope='row'
                        >
                            <TextField
                                id={'textbox-' + ind + '-' + col}
                                error={
                                    headerKey === 'field' && this.state.rows[ind]['field'] === ''
                                }
                                placeholder={editPermission ? placeholderText[headerKey] : '<none>'}
                                helperText={
                                    headerKey === 'field' &&
                                    this.state.rows[ind]['field'] === '' &&
                                    'Fields with empty names will not be saved'
                                }
                                value={rowItem[headerKey] || ''}
                                multiline
                                disabled={
                                    !editPermission || rowItem.from_schema_name !== schemaName
                                }
                                onChange={this.changeFieldValue(ind, headerKey)}
                            />
                        </TableCell>
                    );
                });

                if (!editPermission) {
                } else if (rowItem.from_schema_name === schemaName) {
                    rowCells.push(
                        <TableCell
                            key={rowCells.length}
                            style={{ padding: '5', whiteSpace: 'nowrap' }}
                            component='th'
                            scope='row'
                        >
                            <Tooltip title={'Add a new row after this row'}>
                                <IconButton onClick={this.addFieldRowAfter(ind)}>
                                    <AddCircleIcon />
                                </IconButton>
                            </Tooltip>
                            <Tooltip title={'Delete this row'}>
                                <IconButton onClick={this.removeFieldRow(ind)}>
                                    <DeleteSweepIcon />
                                </IconButton>
                            </Tooltip>
                            <Tooltip title={'Move this row up'}>
                                <IconButton
                                    disabled={ind === 0}
                                    onClick={this.moveFieldRow(ind, -1)}
                                >
                                    <ArrowDropUpIcon />
                                </IconButton>
                            </Tooltip>
                            <Tooltip title={'Move this row down'}>
                                <IconButton
                                    disabled={ind === rows.length - 1}
                                    onClick={this.moveFieldRow(ind, 1)}
                                >
                                    <ArrowDropDownIcon />
                                </IconButton>
                            </Tooltip>
                        </TableCell>,
                    );
                } else {
                    rowCells.push(
                        <TableCell>
                            Generated by another schema: {rowItem.from_schema_name}
                        </TableCell>,
                    );
                }
                return (
                    <TableBody>
                        <TableRow>{rowCells}</TableRow>
                    </TableBody>
                );
            });
        let schemaTable = null;
        if (showSchemaDetail || this.props.create) {
            schemaTable = (
                <Table className={classNames(classes.fullTable)}>
                    <TableHead>
                        <TableRow>{headerHtml}</TableRow>
                    </TableHead>
                    {bodyRowsHtml}
                </Table>
            );
        }
        if (focused || this.props.create) {
            Mousetrap.bind(
                ['enter'],
                (e) => {
                    e.preventDefault();
                    this.setState(
                        { showSchemaDetail: !showSchemaDetail },
                        () =>
                            this.state.showSchemaDetail &&
                            this.setState({
                                rows: [...this.props.item.field_rows],
                                curSchemaName: this.props.item.schema_name,
                            }),
                    );
                },
                'keydown',
            );
            Mousetrap.bindGlobal(['ctrl+enter'], () => {
                if (
                    this.state.curSchemaName === '' ||
                    (!this.checkIfTextChanged() && this.state.curSchemaName === schemaName)
                )
                    return;
                this.saveSchema();
                Mousetrap.unbindGlobal(['ctrl+enter']);
            });
            Mousetrap.bindGlobal(['esc'], () => {
                if (this.props.create) {
                    Mousetrap.unbindGlobal(['ctrl+enter']);
                    this.props.onSubmit();
                }
                this.clearChanges();
                Mousetrap.unbindGlobal(['esc']);
            });
        }
        return (
            <div
                onClick={() => {
                    if (this.props.create) return;
                    this.props.setFocus(this.props.focusIndex, 0);
                }}
            >
<<<<<<< HEAD
                <Tooltip
                    title={showSchemaDetail ? '' : 'Click to view schema: ' + schemaName}
                    placement='right'
                    arrow
                >
                    <Button
                        color='secondary'
                        variant='outlined'
                        onClick={() => this.setState({ showSchemaDetail: !showSchemaDetail })}
                        style={{
                            paddingLeft: '10px',
                            width: '100%',
                            height: '20px',
                        }}
                        className={classNames(focused ? classes.highlight : '')}
                    >
                        {showSchemaDetail ? (
                            <ArrowDropDownRoundedIcon />
                        ) : (
                            <ArrowRightRoundedIcon />
=======
                <Grid container direction='row'>
                    <Grid item xs={10} alignItems='flex-start'>
                        <Tooltip
                            title={
                                showSchemaDetail || this.props.create
                                    ? ''
                                    : 'Click to view schema: ' + schemaName
                            }
                            placement='right'
                        >
                            <Button
                                color='secondary'
                                variant='outlined'
                                onClick={() => {
                                    this.setState(
                                        { showSchemaDetail: !showSchemaDetail },
                                        () =>
                                            this.state.showSchemaDetail &&
                                            this.setState({
                                                rows: [...this.props.item.field_rows],
                                                curSchemaName: this.props.item.schema_name,
                                            }),
                                    );
                                }}
                                style={{ paddingLeft: '10px' }}
                                className={classNames(focused ? classes.highlight : '')}
                            >
                                {showSchemaDetail || this.props.create ? (
                                    <ArrowDropDownRoundedIcon />
                                ) : (
                                    <ArrowRightRoundedIcon />
                                )}
                                <ViewListIcon style={{ padding: '0px' }} />
                            </Button>
                        </Tooltip>
                        {(showSchemaDetail || this.props.create) && (
                            <TextField
                                variant='outlined'
                                id='standard-multiline-static'
                                InputProps={{
                                    style: {
                                        padding: 8,
                                    },
                                }}
                                multiline
                                error={this.state.curSchemaName === ''}
                                helperText={
                                    this.state.curSchemaName === ''
                                        ? 'Schema name can not be empty'
                                        : ''
                                }
                                size='small'
                                disabled={!editPermission}
                                value={this.state.curSchemaName}
                                style={{ paddingLeft: '20px' }}
                                onChange={this.changeSchemaName}
                            />
                        )}
                    </Grid>
                    <Grid item xs={2} spacing={0}>
                        {(showSchemaDetail || this.props.create) && this.state.confirmingDeletion && (
                            <Tooltip title={'This action is not revertable'}>
                                <IconButton onClick={this.deleteThisSchema}>
                                    <WarningIcon outlined fontSize='small' color='error' />
                                    <Typography color='error'>Confirm</Typography>
                                </IconButton>
                            </Tooltip>
                        )}
                        {(showSchemaDetail || this.props.create) && this.state.confirmingDeletion && (
                            <IconButton
                                outlined
                                onClick={() => this.setState({ confirmingDeletion: false })}
                            >
                                <CancelIcon fontSize='small' />
                                <Typography>Cancel</Typography>
                            </IconButton>
>>>>>>> 0a80bf11
                        )}
                    </Grid>
                </Grid>
                {schemaTable}
            </div>
        );
    }
}

const styles = (theme) => ({
    highlight: {
        backgroundColor: `${theme.color.primary.lightest} !important`,
    },
});

export default withStyles(styles)(SchemaItem);<|MERGE_RESOLUTION|>--- conflicted
+++ resolved
@@ -463,87 +463,67 @@
                     this.props.setFocus(this.props.focusIndex, 0);
                 }}
             >
-<<<<<<< HEAD
-                <Tooltip
-                    title={showSchemaDetail ? '' : 'Click to view schema: ' + schemaName}
-                    placement='right'
-                    arrow
-                >
-                    <Button
-                        color='secondary'
-                        variant='outlined'
-                        onClick={() => this.setState({ showSchemaDetail: !showSchemaDetail })}
-                        style={{
-                            paddingLeft: '10px',
-                            width: '100%',
-                            height: '20px',
-                        }}
-                        className={classNames(focused ? classes.highlight : '')}
+                <Grid container direction='row'>
+                    <Tooltip
+                        title={
+                            showSchemaDetail || this.props.create
+                                ? ''
+                                : 'Click to view schema: ' + schemaName
+                        }
+                        placement='right'
                     >
-                        {showSchemaDetail ? (
-                            <ArrowDropDownRoundedIcon />
-                        ) : (
-                            <ArrowRightRoundedIcon />
-=======
-                <Grid container direction='row'>
-                    <Grid item xs={10} alignItems='flex-start'>
-                        <Tooltip
-                            title={
-                                showSchemaDetail || this.props.create
-                                    ? ''
-                                    : 'Click to view schema: ' + schemaName
+                        <Button
+                            color='secondary'
+                            variant='outlined'
+                            onClick={() => {
+                                this.setState(
+                                    { showSchemaDetail: !showSchemaDetail },
+                                    () =>
+                                        this.state.showSchemaDetail &&
+                                        this.setState({
+                                            rows: [...this.props.item.field_rows],
+                                            curSchemaName: this.props.item.schema_name,
+                                        }),
+                                );
+                            }}
+                            style={{
+                                paddingLeft: '10px',
+                                width: '100%',
+                                height: '20px',
+                            }}
+                            className={classNames(focused ? classes.highlight : '')}
+                        >
+                            {showSchemaDetail || this.props.create ? (
+                                <ArrowDropDownRoundedIcon />
+                            ) : (
+                                <ArrowRightRoundedIcon />
+                            )}
+                            <ViewListIcon style={{ padding: '0px' }} />
+                        </Button>
+                    </Tooltip>
+                    {(showSchemaDetail || this.props.create) && (
+                        <TextField
+                            variant='outlined'
+                            id='standard-multiline-static'
+                            InputProps={{
+                                style: {
+                                    padding: 8,
+                                },
+                            }}
+                            multiline
+                            error={this.state.curSchemaName === ''}
+                            helperText={
+                                this.state.curSchemaName === ''
+                                    ? 'Schema name can not be empty'
+                                    : ''
                             }
-                            placement='right'
-                        >
-                            <Button
-                                color='secondary'
-                                variant='outlined'
-                                onClick={() => {
-                                    this.setState(
-                                        { showSchemaDetail: !showSchemaDetail },
-                                        () =>
-                                            this.state.showSchemaDetail &&
-                                            this.setState({
-                                                rows: [...this.props.item.field_rows],
-                                                curSchemaName: this.props.item.schema_name,
-                                            }),
-                                    );
-                                }}
-                                style={{ paddingLeft: '10px' }}
-                                className={classNames(focused ? classes.highlight : '')}
-                            >
-                                {showSchemaDetail || this.props.create ? (
-                                    <ArrowDropDownRoundedIcon />
-                                ) : (
-                                    <ArrowRightRoundedIcon />
-                                )}
-                                <ViewListIcon style={{ padding: '0px' }} />
-                            </Button>
-                        </Tooltip>
-                        {(showSchemaDetail || this.props.create) && (
-                            <TextField
-                                variant='outlined'
-                                id='standard-multiline-static'
-                                InputProps={{
-                                    style: {
-                                        padding: 8,
-                                    },
-                                }}
-                                multiline
-                                error={this.state.curSchemaName === ''}
-                                helperText={
-                                    this.state.curSchemaName === ''
-                                        ? 'Schema name can not be empty'
-                                        : ''
-                                }
-                                size='small'
-                                disabled={!editPermission}
-                                value={this.state.curSchemaName}
-                                style={{ paddingLeft: '20px' }}
-                                onChange={this.changeSchemaName}
-                            />
-                        )}
-                    </Grid>
+                            size='small'
+                            disabled={!editPermission}
+                            value={this.state.curSchemaName}
+                            style={{ paddingLeft: '20px' }}
+                            onChange={this.changeSchemaName}
+                        />
+                    )}
                     <Grid item xs={2} spacing={0}>
                         {(showSchemaDetail || this.props.create) && this.state.confirmingDeletion && (
                             <Tooltip title={'This action is not revertable'}>
@@ -561,7 +541,6 @@
                                 <CancelIcon fontSize='small' />
                                 <Typography>Cancel</Typography>
                             </IconButton>
->>>>>>> 0a80bf11
                         )}
                     </Grid>
                 </Grid>
