// @flow
import * as React from 'react';
import Typography from '@material-ui/core/Typography';
import Table from '@material-ui/core/Table';
import TableBody from '@material-ui/core/TableBody';
import TableCell from '@material-ui/core/TableCell';
import TableRow from '@material-ui/core/TableRow';
import Grid from '@material-ui/core/Grid';
import { withStyles } from '@material-ui/core/styles';
import {renderDuration} from '../../../util/worksheet_utils';
import { Icon } from '@material-ui/core';
import { CopyToClipboard } from 'react-copy-to-clipboard';
import { BundleEditableField } from '../../EditableField';
import PermissionDialog from '../PermissionDialog';
import { renderFormat, shorten_uuid } from '../../../util/worksheet_utils';
import { ConfigLabel } from '../ConfigPanel';
import { renderPermissions } from '../../../util/worksheet_utils';
import KeyboardArrowDownIcon from '@material-ui/icons/KeyboardArrowDown';

class Dependency extends React.PureComponent<
    {
        bundleInfo: {},
        classes: {},
    }
> {

  render() {
    const { bundleInfo } = this.props;
    let dependencies_table = [];
    if (!bundleInfo.dependencies || bundleInfo.dependencies.length === 0) return <div />;

    bundleInfo.dependencies.forEach((dep, i) => {
        let dep_bundle_url = '/bundles/' + dep.parent_uuid;
        dependencies_table.push(
            <TableRow key={ dep.parent_uuid + i }>
                <TableCell>
                    { dep.child_path }
                        <br/> &rarr; { dep.parent_name }(
                        <a href={ dep_bundle_url } target="_blank">
                          { shorten_uuid(dep.parent_uuid) }
                        </a>)
                        { dep.parent_path ? '/' + dep.parent_path : '' }
                </TableCell>
            </TableRow>
        );
    });

    return (
        <Table>
            <TableBody>{ dependencies_table }</TableBody>
        </Table>
    );
  }
}

/**
 * Content to display in sidebar of a Bundle Detail expansion panel.
 */
class BundleDetailSideBar extends React.Component<
    {
        classes: {},
        bundleInfo: {},
        onUpdate: () => any,
    }
>   {
    state= {
        showPermisson: false,
    }
  
    render() {
        const { bundleInfo, classes, onUpdate } = this.props;
        const { metadata, editableMetadataFields=[], metadataType } = bundleInfo;
        const hasEditPermission = bundleInfo.permission > 1;
        const bundleState = (bundleInfo.state === 'running' &&
							bundleInfo.metadata.run_status != 'Running')
					? bundleInfo.metadata.run_status
					: bundleInfo.state;
        const isRunBundle = bundleInfo.bundle_type === 'run';
        const stateSpecClass = bundleInfo.state === 'failed'
            ? 'failedState'
            : (bundleInfo.state === 'ready' ? 'readyState' : 'otherState');
        const bundleRunTime = bundleInfo.metadata.time
            ? renderDuration(bundleInfo.metadata.time)
            : "-- --";

        return (
            <div>
                {/** ----------------------------------------------------------------------------------------------- */}
                <ConfigLabel label="Name" />
                <div className={classes.wrappableText}>
                    <BundleEditableField
                        dataType={ metadataType.name }
                        fieldName="name"
                        uuid={ bundleInfo.uuid }
                        value={ metadata.name }
                        canEdit={ hasEditPermission && editableMetadataFields.includes("name") }
                        onChange={ (name) => onUpdate({ name }) }
                    />
                </div>
                {/** ----------------------------------------------------------------------------------------------- */}
                <ConfigLabel label="Description" />
                <div className={classes.wrappableText}>
                    <BundleEditableField
                        dataType={ metadataType.description }
                        fieldName="description"
                        uuid={ bundleInfo.uuid }
                        value={ metadata.description }
                        canEdit={ hasEditPermission && editableMetadataFields.includes("description") }
                        onChange={ (description) => onUpdate({ description }) }
                    />
                </div>
                {/** ----------------------------------------------------------------------------------------------- */}
                <ConfigLabel label="Tags"/>
                <div className={classes.wrappableText}>
                    <BundleEditableField
                        dataType={ metadataType.tags }
                        fieldName="tags"
                        uuid={ bundleInfo.uuid }
                        value={ metadata.tags }
                        canEdit={ hasEditPermission && editableMetadataFields.includes("tags") }
                        onChange={ (tags) => onUpdate({ tags }) }
                    />
                </div>
                {/** ----------------------------------------------------------------------------------------------- */}
                <div>
                    <ConfigLabel label="State" inline={true}/>
                    <span className={ `${ classes.stateBox } ${ classes[stateSpecClass] }`} style={{ display: 'inline' }}>
                        <Typography inline color='inherit'>{bundleState}</Typography>
                    </span>
                    {(bundleInfo.bundle_type === 'run'
                        && typeof bundleInfo.metadata.staged_status !== 'undefined')
                        ? bundleInfo.metadata.staged_status
                        : null}
                    {metadata.failure_message  
                        &&  <div className={classes.wrappableText} style={{ color: 'red', display: 'inline'}}>      
                                ({metadata.failure_message})
                            </div>}
                </div>
                {/** ----------------------------------------------------------------------------------------------- */}
                { isRunBundle ?
                    <div>
                        <ConfigLabel label="Run time: " inline={true}/>
                        <div className={classes.dataText}>
                            { bundleRunTime }
                        </div>
                    </div>
                    :null
                }
                {/** ----------------------------------------------------------------------------------------------- */}
                { isRunBundle &&
                    <Grid item xs={12}>  
                        <CopyToClipboard
                            text={ bundleInfo.command }
                        >
                                <div style={{ display: 'inline'}}>
                                    <ConfigLabel label="Command" inline={true}/>
                                    <span className={ `${ classes.stateBox } ${ classes.copy }`} style={{ display: 'inline' }}>
                                        <Typography color='inherit' inline>copy</Typography>
                                    </span>
                                </div>        
                        </CopyToClipboard>
<<<<<<< HEAD
                        <div style={{ maxWidth: 300, flexWrap: 'wrap', flexShrink: 1}}>      
                             <pre>{bundleInfo.command} </pre>
=======
                        <div style={{  flexWrap: 'wrap', flexShrink: 1}}>
                            {bundleInfo.command}
>>>>>>> be644d34
                        </div>
                    </Grid>
                }
                {/** ----------------------------------------------------------------------------------------------- */}
                <div>
                    <ConfigLabel label="Owner:" inline={true}/>
                    <div className={classes.dataText}>
                        { bundleInfo.owner.user_name }
                    </div>
                </div>
                <div>
                    <ConfigLabel label="Created:" inline={true}/>
                    <div className={classes.dataText}>
                        {renderFormat(metadata.created, metadataType.created)}
                    </div>
                </div>
                {metadata.data_size 
                    ?   <div>
                            <ConfigLabel label="Size:" inline={true}/>
                            <div className={classes.dataText}>                    
                                {renderFormat(metadata.data_size, metadataType.data_size) }
                            </div>
                        </div>
                    :   null
                }
                {/** ----------------------------------------------------------------------------------------------- */}
                <ConfigLabel label="Dependencies:" />
                { isRunBundle && <Dependency bundleInfo={ bundleInfo }/>
                    ? <Dependency bundleInfo={ bundleInfo }/> 
                    : <div>None</div>}
                {/** ----------------------------------------------------------------------------------------------- */}
                <ConfigLabel label="Attached to these Worksheets:" />
                {
                    bundleInfo.host_worksheets.length > 0
                    ?   bundleInfo.host_worksheets.map((worksheet) =>
                            <div
                                key={ worksheet.uuid }
                            >
                                <a
                                    href={ `/worksheets/${ worksheet.uuid }`}
                                    className={ classes.uuidLink }
                                    target="_blank"
                                >
                                    { worksheet.name }
                                </a>
                            </div>
                        )
                    :   <div>None</div>
                }
                {/** ----------------------------------------------------------------------------------------------- */}
                <div>
                    <ConfigLabel label="Permissions:" inline={true}/>
                    <div
                        onClick={() => { this.setState({ showPermisson: !this.state.showPermisson}) }}
                        className={classes.permissions}
                    >   
                        <Grid container>
                            <Grid inline style={{ paddingTop: 2 }}>
                                {renderPermissions(bundleInfo)}
                            </Grid>
                            <Grid inline>
                                <Icon fontSize={'small'}>
                                    <KeyboardArrowDownIcon />
                                </Icon>
                            </Grid>
                        </Grid>
                    </div>
                    {this.state.showPermisson
                        ?   <div>
                                <PermissionDialog
                                    uuid={bundleInfo.uuid}
                                    permission_spec={bundleInfo.permission_spec}
                                    group_permissions={bundleInfo.group_permissions}
                                    onChange={this.props.onMetaDataChange}
                                    perm
                                />
                            </div>
                        :   null
                    }
                </div>
                {/** ----------------------------------------------------------------------------------------------- */}
                <div>
                    <a
                        href={ `/bundles/${ bundleInfo.uuid }` }
                        className={ classes.uuidLink }
                        target="_blank"
                    >
                        More details
                    </a>
                </div>
            </div>
        );
    }
}

const styles = (theme) => ({
    section: {
        marginTop: 8,
    },
    row: {
        display: 'flex',
        flexDirection: 'row',
        alignItems: 'center',
    },
    uuidLink: {
        color: theme.color.primary.dark,
        '&:hover': {
            color: theme.color.primary.base,
        }
    },
    spacer: {
        marginTop: theme.spacing.larger,
    },
    stateBox: {
        color: 'white',
        width: `50px`,
        textAlign: 'center',
        paddingLeft: 3,
        paddingRight: 3,
        paddingTop: 1,
        paddingBottom: 1,
        marginLeft: 3,
        marginRight: 3,
        border: '0px',
        verticalAlign: 'middle',
        borderRadius: '5px!important',
    },
    copy: {
        backgroundColor: 'black',
        cursor: 'copy'
    },
    readyState: {
        backgroundColor: theme.color.green.base,
    },
    failedState: {
        backgroundColor: theme.color.red.base,
    },
    otherState: {
        backgroundColor: theme.color.yellow.base,
    },
    command: {
		backgroundColor: '#333',
		color: 'white',
		fontFamily: 'monospace',
		padding: theme.spacing.large,
        borderRadius: theme.spacing.unit,
        wordWrap: 'break-all',
        flexWrap: 'wrap',
    },
    permissions: {
        cursor: 'pointer',
        '&:hover': {
            backgroundColor: theme.color.primary,
        },
    },
    dataText: {
        display:'inline', 
        fontSize: 14, 
        verticalAlign: 'middle', 
        paddingLeft: 2,
    },
    wrappableText: {
        flexWrap: 'wrap', 
        flexShrink: 1,
    },
});

export default withStyles(styles)(BundleDetailSideBar);
<|MERGE_RESOLUTION|>--- conflicted
+++ resolved
@@ -159,13 +159,8 @@
                                     </span>
                                 </div>        
                         </CopyToClipboard>
-<<<<<<< HEAD
-                        <div style={{ maxWidth: 300, flexWrap: 'wrap', flexShrink: 1}}>      
+                        <div style={{  flexWrap: 'wrap', flexShrink: 1}}>
                              <pre>{bundleInfo.command} </pre>
-=======
-                        <div style={{  flexWrap: 'wrap', flexShrink: 1}}>
-                            {bundleInfo.command}
->>>>>>> be644d34
                         </div>
                     </Grid>
                 }
@@ -333,4 +328,4 @@
     },
 });
 
-export default withStyles(styles)(BundleDetailSideBar);
+export default withStyles(styles)(BundleDetailSideBar);