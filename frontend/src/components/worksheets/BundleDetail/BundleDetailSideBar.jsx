--- conflicted
+++ resolved
@@ -1,4 +1,3 @@
-<<<<<<< HEAD
 // @flow
 import * as React from 'react';
 import Typography from '@material-ui/core/Typography';
@@ -160,8 +159,8 @@
                                     </span>
                                 </div>        
                         </CopyToClipboard>
-                        <div style={{ maxWidth: 300, flexWrap: 'wrap', flexShrink: 1}}>      
-                            {bundleInfo.command}
+                        <div style={{  flexWrap: 'wrap', flexShrink: 1}}>
+                             <pre>{bundleInfo.command} </pre>
                         </div>
                     </Grid>
                 }
@@ -309,7 +308,6 @@
 		padding: theme.spacing.large,
         borderRadius: theme.spacing.unit,
         wordWrap: 'break-all',
-        maxWidth: 300,
         flexWrap: 'wrap',
     },
     permissions: {
@@ -325,343 +323,9 @@
         paddingLeft: 2,
     },
     wrappableText: {
-        maxWidth: 300, 
         flexWrap: 'wrap', 
         flexShrink: 1,
     },
 });
 
-export default withStyles(styles)(BundleDetailSideBar);
-=======
-// @flow
-import * as React from 'react';
-import Typography from '@material-ui/core/Typography';
-import Table from '@material-ui/core/Table';
-import TableBody from '@material-ui/core/TableBody';
-import TableCell from '@material-ui/core/TableCell';
-import TableRow from '@material-ui/core/TableRow';
-import Grid from '@material-ui/core/Grid';
-import { withStyles } from '@material-ui/core/styles';
-import {renderDuration} from '../../../util/worksheet_utils';
-import { Icon } from '@material-ui/core';
-import { CopyToClipboard } from 'react-copy-to-clipboard';
-import { BundleEditableField } from '../../EditableField';
-import PermissionDialog from '../PermissionDialog';
-import { renderFormat, shorten_uuid } from '../../../util/worksheet_utils';
-import { ConfigLabel } from '../ConfigPanel';
-import { renderPermissions } from '../../../util/worksheet_utils';
-import KeyboardArrowDownIcon from '@material-ui/icons/KeyboardArrowDown';
-
-class Dependency extends React.PureComponent<
-    {
-        bundleInfo: {},
-        classes: {},
-    }
-> {
-
-  render() {
-    const { bundleInfo } = this.props;
-    let dependencies_table = [];
-    if (!bundleInfo.dependencies || bundleInfo.dependencies.length === 0) return <div />;
-
-    bundleInfo.dependencies.forEach((dep, i) => {
-        let dep_bundle_url = '/bundles/' + dep.parent_uuid;
-        dependencies_table.push(
-            <TableRow key={ dep.parent_uuid + i }>
-                <TableCell>
-                    { dep.child_path }
-                        <br/> &rarr; { dep.parent_name }(
-                        <a href={ dep_bundle_url } target="_blank">
-                          { shorten_uuid(dep.parent_uuid) }
-                        </a>)
-                        { dep.parent_path ? '/' + dep.parent_path : '' }
-                </TableCell>
-            </TableRow>
-        );
-    });
-
-    return (
-        <Table>
-            <TableBody>{ dependencies_table }</TableBody>
-        </Table>
-    );
-  }
-}
-
-/**
- * Content to display in sidebar of a Bundle Detail expansion panel.
- */
-class BundleDetailSideBar extends React.Component<
-    {
-        classes: {},
-        bundleInfo: {},
-        onUpdate: () => any,
-    }
->   {
-    state= {
-        showPermisson: false,
-    }
-  
-    render() {
-        const { bundleInfo, classes, onUpdate } = this.props;
-        const { metadata, editableMetadataFields=[], metadataType } = bundleInfo;
-        const hasEditPermission = bundleInfo.permission > 1;
-        const bundleState = (bundleInfo.state === 'running' &&
-							bundleInfo.metadata.run_status != 'Running')
-					? bundleInfo.metadata.run_status
-					: bundleInfo.state;
-        const isRunBundle = bundleInfo.bundle_type === 'run';
-        const stateSpecClass = bundleInfo.state === 'failed'
-            ? 'failedState'
-            : (bundleInfo.state === 'ready' ? 'readyState' : 'otherState');
-        const bundleRunTime = bundleInfo.metadata.time
-            ? renderDuration(bundleInfo.metadata.time)
-            : "-- --";
-
-        return (
-            <div>
-                {/** ----------------------------------------------------------------------------------------------- */}
-                <ConfigLabel label="Name" />
-                <div className={classes.wrappableText}>
-                    <BundleEditableField
-                        dataType={ metadataType.name }
-                        fieldName="name"
-                        uuid={ bundleInfo.uuid }
-                        value={ metadata.name }
-                        canEdit={ hasEditPermission && editableMetadataFields.includes("name") }
-                        onChange={ (name) => onUpdate({ name }) }
-                    />
-                </div>
-                {/** ----------------------------------------------------------------------------------------------- */}
-                <ConfigLabel label="Description" />
-                <div className={classes.wrappableText}>
-                    <BundleEditableField
-                        dataType={ metadataType.description }
-                        fieldName="description"
-                        uuid={ bundleInfo.uuid }
-                        value={ metadata.description }
-                        canEdit={ hasEditPermission && editableMetadataFields.includes("description") }
-                        onChange={ (description) => onUpdate({ description }) }
-                    />
-                </div>
-                {/** ----------------------------------------------------------------------------------------------- */}
-                <ConfigLabel label="Tags"/>
-                <div className={classes.wrappableText}>
-                    <BundleEditableField
-                        dataType={ metadataType.tags }
-                        fieldName="tags"
-                        uuid={ bundleInfo.uuid }
-                        value={ metadata.tags }
-                        canEdit={ hasEditPermission && editableMetadataFields.includes("tags") }
-                        onChange={ (tags) => onUpdate({ tags }) }
-                    />
-                </div>
-                {/** ----------------------------------------------------------------------------------------------- */}
-                <div>
-                    <ConfigLabel label="State" inline={true}/>
-                    <span className={ `${ classes.stateBox } ${ classes[stateSpecClass] }`} style={{ display: 'inline' }}>
-                        <Typography inline color='inherit'>{bundleState}</Typography>
-                    </span>
-                    {(bundleInfo.bundle_type === 'run'
-                        && typeof bundleInfo.metadata.staged_status !== 'undefined')
-                        ? bundleInfo.metadata.staged_status
-                        : null}
-                    {metadata.failure_message  
-                        &&  <div className={classes.wrappableText} style={{ color: 'red', display: 'inline'}}>      
-                                ({metadata.failure_message})
-                            </div>}
-                </div>
-                {/** ----------------------------------------------------------------------------------------------- */}
-                { isRunBundle ?
-                    <div>
-                        <ConfigLabel label="Run time: " inline={true}/>
-                        <div className={classes.dataText}>
-                            { bundleRunTime }
-                        </div>
-                    </div>
-                    :null
-                }
-                {/** ----------------------------------------------------------------------------------------------- */}
-                { isRunBundle &&
-                    <Grid item xs={12}>  
-                        <CopyToClipboard
-                            text={ bundleInfo.command }
-                        >
-                                <div style={{ display: 'inline'}}>
-                                    <ConfigLabel label="Command" inline={true}/>
-                                    <span className={ `${ classes.stateBox } ${ classes.copy }`} style={{ display: 'inline' }}>
-                                        <Typography color='inherit' inline>copy</Typography>
-                                    </span>
-                                </div>        
-                        </CopyToClipboard>
-                        <div style={{  flexWrap: 'wrap', flexShrink: 1}}>
-                             <pre>{bundleInfo.command} </pre>
-                        </div>
-                    </Grid>
-                }
-                {/** ----------------------------------------------------------------------------------------------- */}
-                <div>
-                    <ConfigLabel label="Owner:" inline={true}/>
-                    <div className={classes.dataText}>
-                        { bundleInfo.owner.user_name }
-                    </div>
-                </div>
-                <div>
-                    <ConfigLabel label="Created:" inline={true}/>
-                    <div className={classes.dataText}>
-                        {renderFormat(metadata.created, metadataType.created)}
-                    </div>
-                </div>
-                {metadata.data_size 
-                    ?   <div>
-                            <ConfigLabel label="Size:" inline={true}/>
-                            <div className={classes.dataText}>                    
-                                {renderFormat(metadata.data_size, metadataType.data_size) }
-                            </div>
-                        </div>
-                    :   null
-                }
-                {/** ----------------------------------------------------------------------------------------------- */}
-                <ConfigLabel label="Dependencies:" />
-                { isRunBundle && <Dependency bundleInfo={ bundleInfo }/>
-                    ? <Dependency bundleInfo={ bundleInfo }/> 
-                    : <div>None</div>}
-                {/** ----------------------------------------------------------------------------------------------- */}
-                <ConfigLabel label="Attached to these Worksheets:" />
-                {
-                    bundleInfo.host_worksheets.length > 0
-                    ?   bundleInfo.host_worksheets.map((worksheet) =>
-                            <div
-                                key={ worksheet.uuid }
-                            >
-                                <a
-                                    href={ `/worksheets/${ worksheet.uuid }`}
-                                    className={ classes.uuidLink }
-                                    target="_blank"
-                                >
-                                    { worksheet.name }
-                                </a>
-                            </div>
-                        )
-                    :   <div>None</div>
-                }
-                {/** ----------------------------------------------------------------------------------------------- */}
-                <div>
-                    <ConfigLabel label="Permissions:" inline={true}/>
-                    <div
-                        onClick={() => { this.setState({ showPermisson: !this.state.showPermisson}) }}
-                        className={classes.permissions}
-                    >   
-                        <Grid container>
-                            <Grid inline style={{ paddingTop: 2 }}>
-                                {renderPermissions(bundleInfo)}
-                            </Grid>
-                            <Grid inline>
-                                <Icon fontSize={'small'}>
-                                    <KeyboardArrowDownIcon />
-                                </Icon>
-                            </Grid>
-                        </Grid>
-                    </div>
-                    {this.state.showPermisson
-                        ?   <div>
-                                <PermissionDialog
-                                    uuid={bundleInfo.uuid}
-                                    permission_spec={bundleInfo.permission_spec}
-                                    group_permissions={bundleInfo.group_permissions}
-                                    onChange={this.props.onMetaDataChange}
-                                    perm
-                                />
-                            </div>
-                        :   null
-                    }
-                </div>
-                {/** ----------------------------------------------------------------------------------------------- */}
-                <div>
-                    <a
-                        href={ `/bundles/${ bundleInfo.uuid }` }
-                        className={ classes.uuidLink }
-                        target="_blank"
-                    >
-                        More details
-                    </a>
-                </div>
-            </div>
-        );
-    }
-}
-
-const styles = (theme) => ({
-    section: {
-        marginTop: 8,
-    },
-    row: {
-        display: 'flex',
-        flexDirection: 'row',
-        alignItems: 'center',
-    },
-    uuidLink: {
-        color: theme.color.primary.dark,
-        '&:hover': {
-            color: theme.color.primary.base,
-        }
-    },
-    spacer: {
-        marginTop: theme.spacing.larger,
-    },
-    stateBox: {
-        color: 'white',
-        width: `50px`,
-        textAlign: 'center',
-        paddingLeft: 3,
-        paddingRight: 3,
-        paddingTop: 1,
-        paddingBottom: 1,
-        marginLeft: 3,
-        marginRight: 3,
-        border: '0px',
-        verticalAlign: 'middle',
-        borderRadius: '5px!important',
-    },
-    copy: {
-        backgroundColor: 'black',
-        cursor: 'copy'
-    },
-    readyState: {
-        backgroundColor: theme.color.green.base,
-    },
-    failedState: {
-        backgroundColor: theme.color.red.base,
-    },
-    otherState: {
-        backgroundColor: theme.color.yellow.base,
-    },
-    command: {
-		backgroundColor: '#333',
-		color: 'white',
-		fontFamily: 'monospace',
-		padding: theme.spacing.large,
-        borderRadius: theme.spacing.unit,
-        wordWrap: 'break-all',
-        flexWrap: 'wrap',
-    },
-    permissions: {
-        cursor: 'pointer',
-        '&:hover': {
-            backgroundColor: theme.color.primary,
-        },
-    },
-    dataText: {
-        display:'inline', 
-        fontSize: 14, 
-        verticalAlign: 'middle', 
-        paddingLeft: 2,
-    },
-    wrappableText: {
-        flexWrap: 'wrap', 
-        flexShrink: 1,
-    },
-});
-
-export default withStyles(styles)(BundleDetailSideBar);
->>>>>>> 044218cf
+export default withStyles(styles)(BundleDetailSideBar);