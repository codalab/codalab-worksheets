import React from 'react';
import { BundleFieldTable, BundleFieldRow } from './BundleFieldTable/';
import BundleHostWorksheets from './BundleHostWorksheets';

/**
 * Within the bundle detail sidebar, there are "top-level" fields that are
 * rendered for every bundle type by default.
 *
 * This component manages which additional bundle fields are rendered when
 * a user opts to view more bundle detail.
 */
class MoreDetail extends React.Component {
    constructor(props) {
        super(props);
    }

    checkSources() {
        const bundle = this.props.bundle;
        const sourceFields = ['license', 'source_url', 'link_url', 'link_format'];
        for (let i in sourceFields) {
            const field = sourceFields[i];
            if (bundle[field]?.editable || bundle[field]?.value) {
                return true;
            }
        }
        return false;
    }

    render() {
        const { bundle, onUpdate } = this.props;
        const bundleType = bundle.bundle_type.value;
<<<<<<< HEAD
        const isRunBundle = bundleType === 'run';
        const isUploadedBundle = bundleType === 'dataset';
        const hasExclusions =
            bundle.exclude_patterns?.value?.length || bundle.exclude_patterns?.editable;

        return (
            <>
                {isRunBundle && (
                    <>
                        <BundleFieldTable title='Resources'>
                            <BundleFieldRow
                                label='Disk'
                                field={bundle.request_disk}
                                onChange={(request_disk) => onUpdate({ request_disk })}
                            />
                            <BundleFieldRow
                                label='Memory'
                                field={bundle.request_memory}
                                onChange={(request_memory) => onUpdate({ request_memory })}
                            />
                            <BundleFieldRow
                                label='CPUs'
                                field={bundle.request_cpus}
                                onChange={(request_cpus) => onUpdate({ request_cpus })}
                            />
                            <BundleFieldRow
                                label='GPUs'
                                field={bundle.request_gpus}
                                onChange={(request_gpus) => onUpdate({ request_gpus })}
                            />
                            <BundleFieldRow
                                label='Docker Image Requested'
                                field={bundle.request_docker_image}
                                onChange={(request_docker_image) =>
                                    onUpdate({ request_docker_image })
                                }
                            />
                            <BundleFieldRow
                                label='Docker Image Used'
                                field={bundle.docker_image}
                                allowCopy
                                noWrap
                            />
                            <BundleFieldRow
                                label='Queue'
                                field={bundle.request_queue}
                                onChange={(request_queue) => onUpdate({ request_queue })}
                            />
                            <BundleFieldRow
                                label='Priority'
                                field={bundle.request_priority}
                                onChange={(request_priority) => onUpdate({ request_priority })}
                            />
                            <BundleFieldRow
                                label='Network'
                                field={bundle.request_network}
                                onChange={(request_network) => onUpdate({ request_network })}
                            />
                            <BundleFieldRow
                                label='Preemptible'
                                field={bundle.on_preemptible_worker}
                            />
                            <BundleFieldRow
                                label='Failed Dependencies'
                                field={bundle.allow_failed_dependencies}
                                onChange={(allow_failed_dependencies) =>
                                    onUpdate({ allow_failed_dependencies })
                                }
                            />
                        </BundleFieldTable>

                        <BundleFieldTable title='Time'>
                            <BundleFieldRow
                                label='Time Allowed'
                                field={bundle.request_time}
                                onChange={(request_time) => onUpdate({ request_time })}
                            />
                            <BundleFieldRow label='Time Preparing' field={bundle.time_preparing} />
                            <BundleFieldRow label='Time Running' field={bundle.time_running} />
                            <BundleFieldRow
                                label='Time Uploading'
                                field={bundle.time_uploading_results}
                            />
                            <BundleFieldRow
                                label='Time Cleaning Up'
                                field={bundle.time_cleaning_up}
                            />
                            <BundleFieldRow label='Total Time' field={bundle.time} />
                        </BundleFieldTable>
                    </>
=======
        const exclusions = bundle.exclude_patterns;

        const showResources = bundleType === 'run';
        const showSources = bundleType === 'dataset' ? this.checkSources() : false;
        const showExclusions = exclusions?.value.length || exclusions?.editable;
        const showTime = bundle.time?.value || bundle.request_time?.editable;
        const showDependencies = !!bundle.dependencies?.value?.length;
        const showHostWorksheets = !!bundle.host_worksheets?.value.length;

        return (
            <>
                {showResources && (
                    <BundleFieldTable title='Resources'>
                        <BundleFieldRow
                            label='Disk'
                            field={bundle.request_disk}
                            onChange={(request_disk) => onUpdate({ request_disk })}
                        />
                        <BundleFieldRow
                            label='Memory'
                            field={bundle.request_memory}
                            onChange={(request_memory) => onUpdate({ request_memory })}
                        />
                        <BundleFieldRow
                            label='CPUs'
                            field={bundle.request_cpus}
                            onChange={(request_cpus) => onUpdate({ request_cpus })}
                        />
                        <BundleFieldRow
                            label='GPUs'
                            field={bundle.request_gpus}
                            onChange={(request_gpus) => onUpdate({ request_gpus })}
                        />
                        <BundleFieldRow
                            label='Docker Image Requested'
                            field={bundle.request_docker_image}
                            onChange={(request_docker_image) => onUpdate({ request_docker_image })}
                        />
                        <BundleFieldRow
                            label='Docker Image Used'
                            field={bundle.docker_image}
                            allowCopy
                            noWrap
                        />
                        <BundleFieldRow label='Preemptible' field={bundle.on_preemptible_worker} />
                        <BundleFieldRow
                            label='Queue'
                            field={bundle.request_queue}
                            onChange={(request_queue) => onUpdate({ request_queue })}
                        />
                        <BundleFieldRow
                            label='Priority'
                            field={bundle.request_priority}
                            onChange={(request_priority) => onUpdate({ request_priority })}
                        />
                        <BundleFieldRow
                            label='Network'
                            field={bundle.request_network}
                            onChange={(request_network) => onUpdate({ request_network })}
                        />
                    </BundleFieldTable>
>>>>>>> 4bdf3c76
                )}
                {showTime && (
                    <BundleFieldTable title='Time'>
                        <BundleFieldRow
                            label='Time Allowed'
                            field={bundle.request_time}
                            onChange={(request_time) => onUpdate({ request_time })}
                        />
                        <BundleFieldRow label='Time Preparing' field={bundle.time_preparing} />
                        <BundleFieldRow label='Time Running' field={bundle.time_running} />
                        <BundleFieldRow
                            label='Time Uploading'
                            field={bundle.time_uploading_results}
                        />
                        <BundleFieldRow label='Time Cleaning Up' field={bundle.time_cleaning_up} />
                        <BundleFieldRow label='Total Time' field={bundle.time} />
                    </BundleFieldTable>
                )}
                {showSources && (
                    <BundleFieldTable title='Sources'>
                        <BundleFieldRow
                            label='License'
                            field={bundle.license}
                            onChange={(license) => onUpdate({ license })}
                        />
                        <BundleFieldRow
                            label='Source URL'
                            field={bundle.source_url}
                            onChange={(source_url) => onUpdate({ source_url })}
                        />
                        <BundleFieldRow
                            label='Link URL'
                            field={bundle.link_url}
                            onChange={(link_url) => onUpdate({ link_url })}
                        />
                        <BundleFieldRow
                            label='Link Format'
                            field={bundle.link_format}
                            onChange={(link_format) => onUpdate({ link_format })}
                        />
                    </BundleFieldTable>
                )}
                {showExclusions && (
                    <BundleFieldTable title='Contents'>
                        <BundleFieldRow
                            label='Exclude Patterns'
                            field={bundle.exclude_patterns}
                            onChange={(exclude_patterns) => onUpdate({ exclude_patterns })}
                        />
                    </BundleFieldTable>
                )}
<<<<<<< HEAD

                <BundleFieldTable title='Worksheets'>
                    <BundleFieldRow
                        label='Host Worksheets'
                        field={bundle.host_worksheets}
                        value={<BundleHostWorksheets bundle={bundle} />}
                    />
                </BundleFieldTable>
=======
                {showDependencies && (
                    <BundleFieldTable title='Dependencies'>
                        <BundleFieldRow
                            label='Failed Dependencies'
                            field={bundle.allow_failed_dependencies}
                            onChange={(allow_failed_dependencies) =>
                                onUpdate({ allow_failed_dependencies })
                            }
                        />
                        <BundleFieldRow
                            label='Dependencies'
                            description='Bundles that this bundle depends on.'
                            field={bundle.dependencies}
                            value={<BundleDependencies bundle={bundle} />}
                        />
                    </BundleFieldTable>
                )}
                {showHostWorksheets && (
                    <BundleFieldTable title='Worksheets'>
                        <BundleFieldRow
                            label='Host Worksheets'
                            description='Worksheets associated with this bundle.'
                            field={bundle.host_worksheets}
                            value={<BundleHostWorksheets bundle={bundle} />}
                        />
                    </BundleFieldTable>
                )}
>>>>>>> 4bdf3c76
            </>
        );
    }
}

export default MoreDetail;<|MERGE_RESOLUTION|>--- conflicted
+++ resolved
@@ -29,105 +29,12 @@
     render() {
         const { bundle, onUpdate } = this.props;
         const bundleType = bundle.bundle_type.value;
-<<<<<<< HEAD
-        const isRunBundle = bundleType === 'run';
-        const isUploadedBundle = bundleType === 'dataset';
-        const hasExclusions =
-            bundle.exclude_patterns?.value?.length || bundle.exclude_patterns?.editable;
-
-        return (
-            <>
-                {isRunBundle && (
-                    <>
-                        <BundleFieldTable title='Resources'>
-                            <BundleFieldRow
-                                label='Disk'
-                                field={bundle.request_disk}
-                                onChange={(request_disk) => onUpdate({ request_disk })}
-                            />
-                            <BundleFieldRow
-                                label='Memory'
-                                field={bundle.request_memory}
-                                onChange={(request_memory) => onUpdate({ request_memory })}
-                            />
-                            <BundleFieldRow
-                                label='CPUs'
-                                field={bundle.request_cpus}
-                                onChange={(request_cpus) => onUpdate({ request_cpus })}
-                            />
-                            <BundleFieldRow
-                                label='GPUs'
-                                field={bundle.request_gpus}
-                                onChange={(request_gpus) => onUpdate({ request_gpus })}
-                            />
-                            <BundleFieldRow
-                                label='Docker Image Requested'
-                                field={bundle.request_docker_image}
-                                onChange={(request_docker_image) =>
-                                    onUpdate({ request_docker_image })
-                                }
-                            />
-                            <BundleFieldRow
-                                label='Docker Image Used'
-                                field={bundle.docker_image}
-                                allowCopy
-                                noWrap
-                            />
-                            <BundleFieldRow
-                                label='Queue'
-                                field={bundle.request_queue}
-                                onChange={(request_queue) => onUpdate({ request_queue })}
-                            />
-                            <BundleFieldRow
-                                label='Priority'
-                                field={bundle.request_priority}
-                                onChange={(request_priority) => onUpdate({ request_priority })}
-                            />
-                            <BundleFieldRow
-                                label='Network'
-                                field={bundle.request_network}
-                                onChange={(request_network) => onUpdate({ request_network })}
-                            />
-                            <BundleFieldRow
-                                label='Preemptible'
-                                field={bundle.on_preemptible_worker}
-                            />
-                            <BundleFieldRow
-                                label='Failed Dependencies'
-                                field={bundle.allow_failed_dependencies}
-                                onChange={(allow_failed_dependencies) =>
-                                    onUpdate({ allow_failed_dependencies })
-                                }
-                            />
-                        </BundleFieldTable>
-
-                        <BundleFieldTable title='Time'>
-                            <BundleFieldRow
-                                label='Time Allowed'
-                                field={bundle.request_time}
-                                onChange={(request_time) => onUpdate({ request_time })}
-                            />
-                            <BundleFieldRow label='Time Preparing' field={bundle.time_preparing} />
-                            <BundleFieldRow label='Time Running' field={bundle.time_running} />
-                            <BundleFieldRow
-                                label='Time Uploading'
-                                field={bundle.time_uploading_results}
-                            />
-                            <BundleFieldRow
-                                label='Time Cleaning Up'
-                                field={bundle.time_cleaning_up}
-                            />
-                            <BundleFieldRow label='Total Time' field={bundle.time} />
-                        </BundleFieldTable>
-                    </>
-=======
         const exclusions = bundle.exclude_patterns;
 
         const showResources = bundleType === 'run';
         const showSources = bundleType === 'dataset' ? this.checkSources() : false;
         const showExclusions = exclusions?.value.length || exclusions?.editable;
         const showTime = bundle.time?.value || bundle.request_time?.editable;
-        const showDependencies = !!bundle.dependencies?.value?.length;
         const showHostWorksheets = !!bundle.host_worksheets?.value.length;
 
         return (
@@ -181,8 +88,14 @@
                             field={bundle.request_network}
                             onChange={(request_network) => onUpdate({ request_network })}
                         />
+                        <BundleFieldRow
+                            label='Failed Dependencies'
+                            field={bundle.allow_failed_dependencies}
+                            onChange={(allow_failed_dependencies) =>
+                                onUpdate({ allow_failed_dependencies })
+                            }
+                        />
                     </BundleFieldTable>
->>>>>>> 4bdf3c76
                 )}
                 {showTime && (
                     <BundleFieldTable title='Time'>
@@ -234,33 +147,6 @@
                         />
                     </BundleFieldTable>
                 )}
-<<<<<<< HEAD
-
-                <BundleFieldTable title='Worksheets'>
-                    <BundleFieldRow
-                        label='Host Worksheets'
-                        field={bundle.host_worksheets}
-                        value={<BundleHostWorksheets bundle={bundle} />}
-                    />
-                </BundleFieldTable>
-=======
-                {showDependencies && (
-                    <BundleFieldTable title='Dependencies'>
-                        <BundleFieldRow
-                            label='Failed Dependencies'
-                            field={bundle.allow_failed_dependencies}
-                            onChange={(allow_failed_dependencies) =>
-                                onUpdate({ allow_failed_dependencies })
-                            }
-                        />
-                        <BundleFieldRow
-                            label='Dependencies'
-                            description='Bundles that this bundle depends on.'
-                            field={bundle.dependencies}
-                            value={<BundleDependencies bundle={bundle} />}
-                        />
-                    </BundleFieldTable>
-                )}
                 {showHostWorksheets && (
                     <BundleFieldTable title='Worksheets'>
                         <BundleFieldRow
@@ -271,7 +157,6 @@
                         />
                     </BundleFieldTable>
                 )}
->>>>>>> 4bdf3c76
             </>
         );
     }
