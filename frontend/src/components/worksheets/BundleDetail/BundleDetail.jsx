--- conflicted
+++ resolved
@@ -1,446 +1,217 @@
-<<<<<<< HEAD
-// @flow
-import * as React from 'react';
-import * as $ from 'jquery';
-// import Drawer from '@material-ui/core/Drawer';
-import { JsonApiDataStore } from 'jsonapi-datastore';
-
-import ConfigurationPanel from '../ConfigPanel';
-import MainContent from './MainContent';
-import BundleDetailSideBar from './BundleDetailSideBar';
-import BundleActions from './BundleActions';
-import { findDOMNode } from 'react-dom';
-import { apiWrapper, fetchFileSummary } from '../../../util/apiWrapper';
-
-class BundleDetail extends React.Component<
-    {
-        uuid: string,
-        // Callback on metadata change.
-        bundleMetadataChanged: () => void,
-        onClose: () => void,
-        onOpen: () => void,
-    },
-    {
-        errorMessages: string[],
-        bundleInfo: {},
-        fileContents: string,
-        stdout: string,
-        stderr: string,
-    },
-> {
-    static getDerivedStateFromProps(props, state) {
-        // Any time the current bundle uuid changes,
-        // clear the error messages and not the actual contents, so that in
-        // the side panel, the page doesn't flicker.
-        if (props.uuid !== state.prevUuid) {
-            return {
-                prevUuid: props.uuid,
-                errorMessages: [],
-            };
-        }
-        return null;
-    }
-
-    constructor(props) {
-        super(props);
-        this.state = {
-            errorMessages: [],
-            bundleInfo: null,
-            fileContents: null,
-            stdout: null,
-            stderr: null,
-            prevUuid: props.uuid,
-            open: true,
-            fetch: true,
-        };
-    }
-
-    componentDidMount() {
-        this.fetchBundleMetaData();
-        this.fetchBundleContents();
-        this.timer = setInterval(() => {
-            if (!this.state.bundleInfo) {
-                // If info is not available yet, fetch
-                this.fetchBundleMetaData();
-                this.fetchBundleContents();
-                return;
-            }
-            if (
-                this.state.bundleInfo.state.match(
-                    'uploading|created|staged|making|starting|preparing|running|finalizing|worker_offline',
-                )
-            ) {
-                // If bundle is in a state that is possible to transition to a different state, fetch data
-                // we have ignored ready|failed|killed states here
-                this.fetchBundleMetaData();
-                this.fetchBundleContents();
-            } else {
-                // otherwise just clear the timer
-                clearInterval(this.timer);
-            }
-        }, 4000);
-        if (this.props.onOpen) {
-            this.props.onOpen();
-        }
-    }
-
-    componentWillUnmount() {
-        // Clear the timer
-        clearInterval(this.timer);
-    }
-
-    fetchBundleMetaData = () => {
-        const { uuid } = this.props;
-        const callback = (response) => {
-            // Normalize JSON API doc into simpler object
-            const bundleInfo = new JsonApiDataStore().sync(response);
-            bundleInfo.editableMetadataFields = response.data.meta.editable_metadata_keys;
-            bundleInfo.metadataType = response.data.meta.metadata_type;
-            this.setState({ bundleInfo });
-        };
-        const errorHandler = (error) => {
-            this.setState({
-                bundleInfo: null,
-                fileContents: null,
-                stdout: null,
-                stderr: null,
-                errorMessages: this.state.errorMessages.concat([error]),
-            });
-        };
-        apiWrapper
-            .fetchBundleMetadata(uuid)
-            .then(callback)
-            .catch(errorHandler);
-    };
-
-    // Fetch bundle contents
-    fetchBundleContents = () => {
-        const { uuid } = this.props;
-        const callback = async (response) => {
-            const info = response.data;
-            if (!info) return;
-            if (info.type === 'file' || info.type === 'link') {
-                return fetchFileSummary(uuid, '/').then((blob) => {
-                    this.setState({ fileContents: blob, stdout: null, stderr: null });
-                });
-            } else if (info.type === 'directory') {
-                // Get stdout/stderr (important to set things to null).
-                let fetchRequests = [];
-                let stateUpdate = {
-                    fileContents: null,
-                };
-                ['stdout', 'stderr'].forEach(
-                    function(name) {
-                        if (info.contents.some((entry) => entry.name === name)) {
-                            fetchRequests.push(
-                                fetchFileSummary(uuid, '/' + name).then((blob) => {
-                                    stateUpdate[name] = blob;
-                                }),
-                            );
-                        } else {
-                            stateUpdate[name] = null;
-                        }
-                    }.bind(this),
-                );
-                await Promise.all(fetchRequests);
-                this.setState(stateUpdate);
-            }
-        };
-
-        const errorHandler = (error) => {
-            this.setState({
-                bundleInfo: null,
-                fileContents: null,
-                stdout: null,
-                stderr: null,
-                errorMessages: this.state.errorMessages.concat(error),
-            });
-        };
-
-        apiWrapper
-            .fetchBundleContents(this.props.uuid)
-            .then(callback)
-            .catch(errorHandler);
-    };
-
-    render(): React.Node {
-        const {
-            bundleMetadataChanged,
-            onUpdate,
-            rerunItem,
-            showNewRerun,
-            showDetail,
-            handleDetailClick,
-            editPermission,
-        } = this.props;
-        const { bundleInfo, stdout, stderr, fileContents } = this.state;
-        if (!bundleInfo) {
-            return <div></div>;
-        }
-        if (bundleInfo.bundle_type === 'private') {
-            return <div>Detail not available for this bundle</div>;
-        }
-
-        return (
-            <ConfigurationPanel
-                //  The ref is created only once, and that this is the only way to properly create the ref before componentDidMount().
-                ref={(node) => this.scrollToNewlyOpenedDetail(node)}
-                buttons={
-                    <BundleActions
-                        showNewRerun={showNewRerun}
-                        showDetail={showDetail}
-                        handleDetailClick={handleDetailClick}
-                        bundleInfo={bundleInfo}
-                        rerunItem={rerunItem}
-                        onComplete={bundleMetadataChanged}
-                        editPermission={editPermission}
-                    />
-                }
-                sidebar={
-                    <BundleDetailSideBar
-                        bundleInfo={bundleInfo}
-                        onUpdate={onUpdate}
-                        onMetaDataChange={this.fetchBundleMetaData}
-                    />
-                }
-            >
-                <MainContent
-                    bundleInfo={bundleInfo}
-                    stdout={stdout}
-                    stderr={stderr}
-                    fileContents={fileContents}
-                />
-            </ConfigurationPanel>
-        );
-    }
-    scrollToNewlyOpenedDetail(node) {
-        // Only scroll to the bundle detail when it is opened
-        if (node && this.state.open) {
-            findDOMNode(node).scrollIntoView({ block: 'center' });
-            // Avoid undesirable scroll
-            this.setState({ open: false });
-        }
-    }
-}
-
-export default BundleDetail;
-=======
-// @flow
-import * as React from 'react';
-import {useEffect, useState} from 'react';
-import * as $ from 'jquery';
-// import Drawer from '@material-ui/core/Drawer';
-import { JsonApiDataStore } from 'jsonapi-datastore';
-
-import ConfigurationPanel from '../ConfigPanel';
-import MainContent from './MainContent';
-import BundleDetailSideBar from './BundleDetailSideBar';
-import BundleActions from './BundleActions';
-import {findDOMNode} from "react-dom";
-import useSWR from "swr";
-
-const BundleDetail = ({ uuid,
-                          // Callback on metadata change.
-                          bundleMetadataChanged,
-    onClose,
-    onOpen,
-                          onUpdate,
-                          rerunItem, showNewRerun,
-                          showDetail, handleDetailClick,
-                          editPermission}) =>{
-    const [errorMessages, setErrorMessages] = useState([]);
-    const [bundleInfo, setBundleInfo] = useState(null);
-    const [fileContents, setFileContents] = useState(null);
-    const [stdout, setStdout] = useState(null);
-    const [stderr, setStderr] = useState(null);
-    const [prevUuid, setPrevUuid] = useState(uuid);
-    const [open, setOpen] = useState(true);
-
-    useEffect(() => {
-        if (uuid !== prevUuid) {
-           setPrevUuid(uuid);
-           setErrorMessages([]);
-        }
-    }, [ uuid ])
-
-    // If info is not available yet, fetch
-    // If bundle is in a state that is possible to transition to a different state, fetch data
-    // we have ignored ready|failed|killed states here
-    const refreshInterval =  !bundleInfo || bundleInfo.state.match("uploading|created|staged|making|starting|preparing|running|finalizing|worker_offline") ? 4000: 0;
-
-    useEffect(() => {
-        const timer = setInterval(() => {
-            if(onOpen){
-                onOpen();
-            }
-        }, 4000);
-        return () => clearInterval(timer);
-    }, []);
-
-    /**
-     * Return a Promise to fetch the summary of the given file.
-     * @param uuid  uuid of bundle
-     * @param path  path within the bundle
-     * @return  jQuery Deferred object
-     */
-    const fetchFileSummary = (uuid, path)=> {
-        return $.ajax({
-            type: 'GET',
-            url: '/rest/bundles/' + uuid + '/contents/blob' + path,
-            data: {
-                head: 50,
-                tail: 50,
-                truncation_text: '\n... [truncated] ...\n\n',
-            },
-            dataType: 'text',
-            cache: false,
-            context: this, // automatically bind `this` in all callbacks
-        });
-    }
-
-    const fetcherMetadata = (url) =>
-        fetch(url, {
-            type: 'GET',
-            url: url,
-            dataType: 'json',
-        })
-            .then((r) => {
-                return r.json();
-            })
-            .catch((error) => {
-                setBundleInfo(null);
-                setFileContents(null);
-                setStderr(null);
-                setStdout(null);
-                setErrorMessages(errorMessages=>errorMessages.concat([error]))
-            });
-
-    const urlMetadata =
-        '/rest/bundles/' + uuid+  "?" + new URLSearchParams({include_display_metadata: 1,include: 'owner,group_permissions,host_worksheets'}).toString()
-
-    const{dataMetadata,errorMetadata,mutateMetadata} = useSWR(urlMetadata, fetcherMetadata, {
-        revalidateOnMount: true,
-        refreshInterval:refreshInterval,
-        onSuccess: (response, key, config) => {
-            // Normalize JSON API doc into simpler object
-            const bundleInfo = new JsonApiDataStore().sync(response);
-            bundleInfo.editableMetadataFields = response.data.meta.editable_metadata_keys;
-            bundleInfo.metadataType = response.data.meta.metadata_type;
-            setBundleInfo( bundleInfo );
-        }
-    });
-
-    const fetcherContents = (url) =>
-        $.ajax( {
-            type: 'GET',
-            url: url,
-            dataType: 'json',
-        }).fail(
-                function(xhr, status, err) {
-                // 404 Not Found errors are normal if contents aren't available yet, so ignore them
-                if (xhr.status !== 404) {
-                    setBundleInfo(null);
-                    setFileContents(null);
-                    setStderr(null);
-                    setStdout(null);
-                    setErrorMessages(errorMessages=>errorMessages.concat([xhr.responseText]));
-                } else {
-                    // If contents aren't available yet, then also clear stdout and stderr.
-                    setFileContents(null);
-                    setStderr(null);
-                    setStdout(null);
-                }
-            }
-            );
-
-    const urlContents =
-        '/rest/bundles/' + uuid + '/contents/info/' +  "?" + new URLSearchParams({depth: 1});
-
-    const updateBundleDetail = (response)=>{
-        const info = response.data;
-        if (!info) return;
-        if (info.type === 'file' || info.type === 'link') {
-            return fetchFileSummary(uuid, '/').then(function(blob) {
-                setFileContents(blob);
-                setStderr(null);
-                setStdout(null);
-            });
-        } else if (info.type === 'directory') {
-            // Get stdout/stderr (important to set things to null).
-            let fetchRequests = [];
-            let stateUpdate = {
-                fileContents: null,
-            };
-            ['stdout', 'stderr'].forEach(
-                function(name) {
-                    if (info.contents.some((entry) => entry.name === name)) {
-                        fetchRequests.push(
-                            fetchFileSummary(uuid, '/' + name).then(
-                                function(blob) {
-                                    stateUpdate[name] = blob;
-                                },
-                            ),
-                        );
-                    } else {
-                        stateUpdate[name] = null;
-                    }
-                },
-            );
-            Promise.all(fetchRequests).then(r => {setFileContents(stateUpdate['fileContents'])
-                if('stdout' in stateUpdate){setStdout(stateUpdate['stdout'])}
-                if('stderr' in stateUpdate){setStderr(stateUpdate['stderr'])}} )
-        }
-    }
-    useSWR(urlContents, fetcherContents, {
-        revalidateOnMount: true,
-        refreshInterval:refreshInterval,
-        onSuccess: (response, key, config) => {
-          updateBundleDetail(response);
-        },
-    });
-
-   const  scrollToNewlyOpenedDetail=(node)=>{
-        // Only scroll to the bundle detail when it is opened
-        if (node && open) {
-            findDOMNode(node).scrollIntoView({block:'center'});
-            // Avoid undesirable scroll
-            setOpen(false);
-        }
-    }
-
-    if (!bundleInfo){
-        return <div></div>
-    }
-    if (bundleInfo.bundle_type === 'private') {
-        return <div>Detail not available for this bundle</div>
-    }
-
-    return (
-        <ConfigurationPanel
-            //  The ref is created only once, and that this is the only way to properly create the ref before componentDidMount().
-            ref={(node) => scrollToNewlyOpenedDetail(node)}
-            buttons={ <BundleActions
-                showNewRerun={showNewRerun}
-                showDetail={showDetail}
-                handleDetailClick={handleDetailClick}
-                bundleInfo={ bundleInfo }
-                rerunItem={ rerunItem }
-                onComplete={ bundleMetadataChanged }
-                editPermission={editPermission} /> }
-            sidebar={ <BundleDetailSideBar bundleInfo={ bundleInfo } onUpdate={ onUpdate } onMetaDataChange={ mutateMetadata } /> }
-        >
-            <MainContent
-                bundleInfo={ bundleInfo }
-                stdout={ stdout }
-                stderr={ stderr }
-                fileContents={ fileContents }
-            />
-        </ConfigurationPanel>
-    );
-
-
-}
-
-
-export default BundleDetail;
->>>>>>> 419981eb
+// @flow
+import * as React from 'react';
+import { useEffect, useState } from 'react';
+import * as $ from 'jquery';
+// import Drawer from '@material-ui/core/Drawer';
+import { JsonApiDataStore } from 'jsonapi-datastore';
+
+import ConfigurationPanel from '../ConfigPanel';
+import MainContent from './MainContent';
+import BundleDetailSideBar from './BundleDetailSideBar';
+import BundleActions from './BundleActions';
+import { findDOMNode } from 'react-dom';
+import useSWR from 'swr';
+import { fetchFileSummary } from '../../../util/apiWrapper';
+import axios from 'axios';
+
+const BundleDetail = ({
+    uuid,
+    // Callback on metadata change.
+    bundleMetadataChanged,
+    onClose,
+    onOpen,
+    onUpdate,
+    rerunItem,
+    showNewRerun,
+    showDetail,
+    handleDetailClick,
+    editPermission,
+}) => {
+    const [errorMessages, setErrorMessages] = useState([]);
+    const [bundleInfo, setBundleInfo] = useState(null);
+    const [fileContents, setFileContents] = useState(null);
+    const [stdout, setStdout] = useState(null);
+    const [stderr, setStderr] = useState(null);
+    const [prevUuid, setPrevUuid] = useState(uuid);
+    const [open, setOpen] = useState(true);
+
+    useEffect(() => {
+        if (uuid !== prevUuid) {
+            setPrevUuid(uuid);
+            setErrorMessages([]);
+        }
+    }, [uuid]);
+
+    // If info is not available yet, fetch
+    // If bundle is in a state that is possible to transition to a different state, fetch data
+    // we have ignored ready|failed|killed states here
+    const refreshInterval =
+        !bundleInfo ||
+        bundleInfo.state.match(
+            'uploading|created|staged|making|starting|preparing|running|finalizing|worker_offline',
+        )
+            ? 4000
+            : 0;
+
+    useEffect(() => {
+        const timer = setInterval(() => {
+            if (onOpen) {
+                onOpen();
+            }
+        }, 4000);
+        return () => clearInterval(timer);
+    }, []);
+
+    const fetcherMetadata = (url) =>
+        fetch(url, {
+            type: 'GET',
+            url: url,
+            dataType: 'json',
+        })
+            .then((r) => {
+                return r.json();
+            })
+            .catch((error) => {
+                setBundleInfo(null);
+                setFileContents(null);
+                setStderr(null);
+                setStdout(null);
+                setErrorMessages((errorMessages) => errorMessages.concat([error]));
+            });
+
+    const urlMetadata =
+        '/rest/bundles/' +
+        uuid +
+        '?' +
+        new URLSearchParams({
+            include_display_metadata: 1,
+            include: 'owner,group_permissions,host_worksheets',
+        }).toString();
+
+    const { dataMetadata, errorMetadata, mutateMetadata } = useSWR(urlMetadata, fetcherMetadata, {
+        revalidateOnMount: true,
+        refreshInterval: refreshInterval,
+        onSuccess: (response, key, config) => {
+            // Normalize JSON API doc into simpler object
+            const bundleInfo = new JsonApiDataStore().sync(response);
+            bundleInfo.editableMetadataFields = response.data.meta.editable_metadata_keys;
+            bundleInfo.metadataType = response.data.meta.metadata_type;
+            setBundleInfo(bundleInfo);
+        },
+    });
+
+    const fetcherContents = (url) =>
+        axios.get(url).catch((error) => {
+            // 404 Not Found errors are normal if contents aren't available yet, so ignore them
+            if (xhr.status !== 404) {
+                setBundleInfo(null);
+                setFileContents(null);
+                setStderr(null);
+                setStdout(null);
+                setErrorMessages((errorMessages) => errorMessages.concat([xhr.responseText]));
+            } else {
+                // If contents aren't available yet, then also clear stdout and stderr.
+                setFileContents(null);
+                setStderr(null);
+                setStdout(null);
+            }
+        });
+
+    const urlContents =
+        '/rest/bundles/' + uuid + '/contents/info/' + '?' + new URLSearchParams({ depth: 1 });
+
+    const updateBundleDetail = (response) => {
+        const info = response.data;
+        if (!info) return;
+        if (info.type === 'file' || info.type === 'link') {
+            return fetchFileSummary(uuid, '/').then(function(blob) {
+                setFileContents(blob);
+                setStderr(null);
+                setStdout(null);
+            });
+        } else if (info.type === 'directory') {
+            // Get stdout/stderr (important to set things to null).
+            let fetchRequests = [];
+            let stateUpdate = {
+                fileContents: null,
+            };
+            ['stdout', 'stderr'].forEach(function(name) {
+                if (info.contents.some((entry) => entry.name === name)) {
+                    fetchRequests.push(
+                        fetchFileSummary(uuid, '/' + name).then(function(blob) {
+                            stateUpdate[name] = blob;
+                        }),
+                    );
+                } else {
+                    stateUpdate[name] = null;
+                }
+            });
+            Promise.all(fetchRequests).then((r) => {
+                setFileContents(stateUpdate['fileContents']);
+                if ('stdout' in stateUpdate) {
+                    setStdout(stateUpdate['stdout']);
+                }
+                if ('stderr' in stateUpdate) {
+                    setStderr(stateUpdate['stderr']);
+                }
+            });
+        }
+    };
+    useSWR(urlContents, fetcherContents, {
+        revalidateOnMount: true,
+        refreshInterval: refreshInterval,
+        onSuccess: (response, key, config) => {
+            updateBundleDetail(response);
+        },
+    });
+
+    const scrollToNewlyOpenedDetail = (node) => {
+        // Only scroll to the bundle detail when it is opened
+        if (node && open) {
+            findDOMNode(node).scrollIntoView({ block: 'center' });
+            // Avoid undesirable scroll
+            setOpen(false);
+        }
+    };
+
+    if (!bundleInfo) {
+        return <div></div>;
+    }
+    if (bundleInfo.bundle_type === 'private') {
+        return <div>Detail not available for this bundle</div>;
+    }
+
+    return (
+        <ConfigurationPanel
+            //  The ref is created only once, and that this is the only way to properly create the ref before componentDidMount().
+            ref={(node) => scrollToNewlyOpenedDetail(node)}
+            buttons={
+                <BundleActions
+                    showNewRerun={showNewRerun}
+                    showDetail={showDetail}
+                    handleDetailClick={handleDetailClick}
+                    bundleInfo={bundleInfo}
+                    rerunItem={rerunItem}
+                    onComplete={bundleMetadataChanged}
+                    editPermission={editPermission}
+                />
+            }
+            sidebar={
+                <BundleDetailSideBar
+                    bundleInfo={bundleInfo}
+                    onUpdate={onUpdate}
+                    onMetaDataChange={mutateMetadata}
+                />
+            }
+        >
+            <MainContent
+                bundleInfo={bundleInfo}
+                stdout={stdout}
+                stderr={stderr}
+                fileContents={fileContents}
+            />
+        </ConfigurationPanel>
+    );
+};
+
+export default BundleDetail;