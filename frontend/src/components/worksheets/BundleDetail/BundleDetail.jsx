--- conflicted
+++ resolved
@@ -116,29 +116,14 @@
     const fetcherContents = (url) => {
         if (!fetchingContent) {
             setFetchingContent(true);
-<<<<<<< HEAD
-            return apiWrapper
-                .get(url)
-                .catch((error) => {
-                    // If contents aren't available yet, then also clear stdout and stderr.
-                    setFileContents(null);
-                    setStderr(null);
-                    setStdout(null);
-                    setContentErrors((contentErrors) => contentErrors.concat([error]));
-                })
-                .finally(() => {
-                    setFetchingContent(false);
-                });
-=======
             return apiWrapper.get(url).catch((error) => {
                 // If contents aren't available yet, then also clear stdout and stderr.
                 setFileContents(null);
                 setStderr(null);
                 setStdout(null);
-                setErrorMessages((errorMessages) => errorMessages.concat([error]));
+                setContentErrors((contentErrors) => contentErrors.concat([error]));
                 setFetchingContent(false);
             });
->>>>>>> 883a8087
         }
     };
 
@@ -198,12 +183,9 @@
         refreshInterval: refreshInterval,
         onSuccess: (response) => {
             updateBundleDetail(response);
-<<<<<<< HEAD
             setContentErrors([]);
-=======
             setContentType(response.data?.type);
             setFetchingContent(false);
->>>>>>> 883a8087
         },
     });
 
