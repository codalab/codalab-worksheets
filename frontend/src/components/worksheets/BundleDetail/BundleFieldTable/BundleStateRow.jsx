import React from 'react';
import { withStyles } from '@material-ui/core/styles';
import ArrowDownwardIcon from '@material-ui/icons/ArrowDownward';
import { FINAL_BUNDLE_STATES } from '../../../../constants';
import BundleStateBox from '../BundleStateBox';
import BundleFieldRow from './BundleFieldRow';

/**
 * This component renders a dynamic BundleFieldRow that changes as a bundle's
 * state changes.
 *
 * If the bundle is in a final state, a simple state box will be shown.
 * If the bundle is not in a final state, a state diagram will be shown.
 */
class BundleStateTable extends React.Component {
    constructor(props) {
        super(props);
        const states = this.getStates();
        this.state = {
            states,
        };
    }

    getStates() {
        const bundleType = this.props.bundle.bundle_type.value;
        if (bundleType === 'run') {
            return ['created', 'staged', 'starting', 'preparing', 'running', 'finalizing', 'ready'];
        }
        if (bundleType === 'dataset') {
            return ['created', 'uploading', 'ready'];
        }
        if (bundleType === 'make') {
            return ['created', 'making', 'ready'];
        }
        return [];
    }

    getTime(state) {
        const bundle = this.props.bundle;
        if (state === 'preparing') {
            return bundle.time_preparing?.value;
        }
        if (state === 'running') {
            return bundle.time_running?.value || bundle.time?.value;
        }
    }

    render() {
        const { bundle, classes } = this.props;
        const { states } = this.state;
        const stateDetails = bundle.state_details?.value;
        const currentState = bundle.state.value;
        const inFinalState = FINAL_BUNDLE_STATES.includes(currentState);

        if (inFinalState) {
            return (
                <BundleFieldRow
                    label='State'
                    description="This bundle's final state."
                    value={<BundleStateBox state={currentState} title={stateDetails} isActive />}
                />
            );
        }

        return (
<<<<<<< HEAD
            <>
                <BundleFieldRow
                    label='State'
                    description="The bundle lifecycle diagram to the right indicates this bundle's current state."
                    value={
                        <div className={classes.stateGraphic}>
                            {states.map((state) => {
                                const isCurrent = currentState === state;
                                const isLast = finalStates.includes(state);
                                const time = this.getTime(state);
                                return (
                                    <>
                                        <div className={classes.stateBoxContainer}>
                                            <BundleStateBox state={state} isActive={isCurrent} />
                                            {time && (
                                                <span className={classes.timeContainer}>
                                                    {time}
                                                </span>
                                            )}
=======
            <BundleFieldRow
                label='State'
                description="The bundle lifecycle diagram to the right indicates this bundle's current state."
                value={
                    <div className={classes.stateGraphic}>
                        {states.map((state) => {
                            const isCurrent = currentState === state;
                            const isLast = FINAL_BUNDLE_STATES.includes(state);
                            const time = this.getTime(state);
                            return (
                                <>
                                    <div className={classes.stateBoxContainer}>
                                        <BundleStateBox
                                            state={state}
                                            title={isCurrent && stateDetails}
                                            isActive={isCurrent}
                                        />
                                        {time && (
                                            <span className={classes.timeContainer}>{time}</span>
                                        )}
                                    </div>
                                    {!isLast && (
                                        <div className={classes.arrowContainer}>
                                            <ArrowDownwardIcon fontSize='small' />
>>>>>>> b0892024
                                        </div>
                                        {!isLast && (
                                            <div className={classes.arrowContainer}>
                                                <ArrowDownwardIcon fontSize='small' />
                                            </div>
                                        )}
                                    </>
                                );
                            })}
                        </div>
                    }
                />
                <BundleFieldRow
                    label='Status'
                    description="Additional information about the bundle's current state."
                    value={<div className={classes.stateDetails}>{stateDetails}</div>}
                />
            </>
        );
    }
}

const styles = (theme) => ({
    stateGraphic: {
        textAlign: 'center',
        marginBottom: 8,
    },
    stateDetails: {
        width: 184,
        paddingTop: 5,
        paddingBottom: 5,
        paddingLeft: 8,
        paddingRight: 8,
        border: `1px solid ${theme.color.grey.base}`,
        backgroundColor: theme.color.grey.lightest,
        borderRadius: 5,
    },
    timeContainer: {
        position: 'absolute',
        marginTop: 5,
        paddingLeft: 5,
        fontSize: '11px',
        color: theme.color.grey.dark,
    },
    arrowContainer: {
        display: 'flex',
        justifyContent: 'center',
    },
});

export default withStyles(styles)(BundleStateTable);<|MERGE_RESOLUTION|>--- conflicted
+++ resolved
@@ -63,7 +63,6 @@
         }
 
         return (
-<<<<<<< HEAD
             <>
                 <BundleFieldRow
                     label='State'
@@ -72,7 +71,7 @@
                         <div className={classes.stateGraphic}>
                             {states.map((state) => {
                                 const isCurrent = currentState === state;
-                                const isLast = finalStates.includes(state);
+                                const isLast = FINAL_BUNDLE_STATES.includes(state);
                                 const time = this.getTime(state);
                                 return (
                                     <>
@@ -83,32 +82,6 @@
                                                     {time}
                                                 </span>
                                             )}
-=======
-            <BundleFieldRow
-                label='State'
-                description="The bundle lifecycle diagram to the right indicates this bundle's current state."
-                value={
-                    <div className={classes.stateGraphic}>
-                        {states.map((state) => {
-                            const isCurrent = currentState === state;
-                            const isLast = FINAL_BUNDLE_STATES.includes(state);
-                            const time = this.getTime(state);
-                            return (
-                                <>
-                                    <div className={classes.stateBoxContainer}>
-                                        <BundleStateBox
-                                            state={state}
-                                            title={isCurrent && stateDetails}
-                                            isActive={isCurrent}
-                                        />
-                                        {time && (
-                                            <span className={classes.timeContainer}>{time}</span>
-                                        )}
-                                    </div>
-                                    {!isLast && (
-                                        <div className={classes.arrowContainer}>
-                                            <ArrowDownwardIcon fontSize='small' />
->>>>>>> b0892024
                                         </div>
                                         {!isLast && (
                                             <div className={classes.arrowContainer}>
