// @flow
import * as React from 'react';
import * as $ from 'jquery';
import Paper from '@material-ui/core/Paper';
import Table from '@material-ui/core/Table';
import TableBody from '@material-ui/core/TableBody';
import TableCell from '@material-ui/core/TableCell';
import TableRow from '@material-ui/core/TableRow';
import FolderIcon from '@material-ui/icons/Folder';
import FileIcon from '@material-ui/icons/InsertDriveFile';
import LinkIcon from '@material-ui/icons/Link';
import { renderSize, shorten_uuid } from '../../util/worksheet_utils';
import './FileBrowser.scss';
<<<<<<< HEAD
import { updateFileBrowser } from '../../util/apiWrapper';
=======
import { useState, useEffect, useCallback } from 'react';
import useSWR, { cache } from 'swr';
>>>>>>> 419981eb

export class FileBrowser extends React.Component<
    {
        value: string,
        buildPayload: (string) => {},
        method: string,
        url: string,
        onChange?: () => void,
    },
    {
        // Current working directory.
        currentWorkingDirectory: string,

        fileBrowserData: {},
        // FileBrowser has a collapsible-header that can show/hide the content of FileBrowser.
        // isVisible keeps track of whether the content is visible now. If isVisible is false, FileBrowser is collapsed. Vice versa.
        isVisible: false,
    },
> {
    /** Prop default values. */
    static defaultProps = {
        method: 'POST',
    };

    constructor(props) {
        super(props);
        this.state = {
            currentWorkingDirectory: '',
            fileBrowserData: {},
            isVisible: !this.props.startCollapsed,
        };
    }

    componentDidMount() {
        if (!this.props.startCollapsed) {
            this.updateFileBrowser('');
        }
    }

    static getDerivedStateFromProps(nextProps, prevState) {
        if (nextProps.isRunBundleUIVisible === false && prevState.isVisible) {
            return { isVisible: false };
        }
    }

    componentDidUpdate(prevProps, prevState) {
        if (this.props.isRunBundleUIVisible === false && prevState.isVisible) {
            this.getDOMNode()
                .getElementsByClassName('file-browser-arrow')[0]
                .click();
        }
        if (prevProps.uuid !== this.props.uuid) {
            // Reset and fire off an asynchronous fetch for new data
            this.setState({ fileBrowserData: {} });
            this.updateFileBrowser('');
        }
    }

    updateFileBrowserWhenDrilledIn = () => {
        if (!this.state.isVisible) {
            this.updateFileBrowser('');
        }
        this.setState({ isVisible: !this.state.isVisible });
    };

    updateFileBrowser = (folder_path) => {
        // folder_path is an absolute path
        if (folder_path === undefined) folder_path = this.state.currentWorkingDirectory;
        this.setState({ currentWorkingDirectory: folder_path });
        const callback = (data) => {
            if (data.data.type === 'directory') {
                this.setState({ fileBrowserData: data.data });
                $('.file-browser').show();
            } else {
                $('.file-browser').hide();
            }
        };
        const errorHandler = (error) => {
            console.error(error);
            this.setState({ fileBrowserData: {} });
            $('.file-browser').hide();
        };
        updateFileBrowser(this.props.uuid, folder_path)
            .then(callback)
            .catch(errorHandler);
    };

    render() {
        let items = [];
        let file_browser;
        if (this.state.fileBrowserData && this.state.fileBrowserData.contents) {
            // Parent directory (..)
            if (this.state.currentWorkingDirectory) {
                items.push(
                    <FileBrowserItem
                        key='..'
                        index='..'
                        type='..'
                        updateFileBrowser={(path) => this.updateFileBrowser(path)}
                        currentWorkingDirectory={this.state.currentWorkingDirectory}
                    />,
                );
            }

            // Sort by name
            let entities = this.state.fileBrowserData.contents;
            entities.sort(function(a, b) {
                if (a.name < b.name) return -1;
                if (a.name > b.name) return +1;
                return 0;
            });
            let self = this;

            // Show directories
            entities.forEach(function(item) {
                if (item.type === 'directory')
                    items.push(
                        <FileBrowserItem
                            bundle_uuid={self.props.uuid}
                            bundle_name={self.props.bundle_name}
                            key={item.name}
                            index={item.name}
                            type={item.type}
                            updateFileBrowser={self.updateFileBrowser}
                            currentWorkingDirectory={self.state.currentWorkingDirectory}
                            hasCheckbox={self.props.hasCheckbox}
                            handleCheckbox={self.props.handleCheckbox}
                        />,
                    );
            });

            // Show files
            entities.forEach(function(item) {
                if (item.type !== 'directory')
                    items.push(
                        <FileBrowserItem
                            bundle_uuid={self.props.uuid}
                            bundle_name={self.props.bundle_name}
                            key={item.name}
                            index={item.name}
                            type={item.type}
                            size={item.size}
                            link={item.link}
                            updateFileBrowser={self.updateFileBrowser}
                            currentWorkingDirectory={self.state.currentWorkingDirectory}
                            hasCheckbox={self.props.hasCheckbox}
                            handleCheckbox={self.props.handleCheckbox}
                        />,
                    );
            });

            file_browser = (
                <table className='file-browser-table'>
                    <tbody>{items}</tbody>
                </table>
            );
        } else {
            file_browser = <b>(no files)</b>;
        }
        let bread_crumbs = (
            <FileBrowserBreadCrumbs
                updateFileBrowser={(path) => this.updateFileBrowser(path)}
                currentWorkingDirectory={this.state.currentWorkingDirectory}
            />
        );
        let content_class_name = this.props.startCollapsed
            ? 'collapsible-content-collapsed'
            : 'collapsible-content';
        let arrow = this.state.isVisible ? (
            <span
                className='file-browser-arrow'
                onClick={() => this.updateFileBrowserWhenDrilledIn()}
            >
                &#x25BE;
            </span>
        ) : (
            <span
                className='file-browser-arrow'
                onClick={() => this.updateFileBrowserWhenDrilledIn()}
            >
                &#x25B8;
            </span>
        );
        let header, checkbox;
        // this.props.hasCheckbox is true in run_bundle_builder for the user to select bundle depedency
        // In other cases, it is false
        if (this.props.hasCheckbox) {
            let url = '/bundles/' + this.props.uuid;
            let short_uuid = shorten_uuid(this.props.uuid);
            checkbox = (
                <input
                    type='checkbox'
                    className='run-bundle-check-box'
                    onChange={this.props.handleCheckbox.bind(
                        this,
                        this.props.uuid,
                        this.props.bundle_name,
                        '',
                    )}
                />
            );
            header = (
                <div className='collapsible-header inline-block'>
                    <a href={url} target='_blank' rel='noopener noreferrer'>
                        {this.props.bundle_name}({short_uuid})
                    </a>
                    &nbsp;{arrow}
                </div>
            );
            bread_crumbs = null;
        } else {
            header = (
                <div className='collapsible-header'>
                    <span>
                        <p>contents {arrow}</p>
                    </span>
                </div>
            );
            checkbox = null;
        }
        return (
            <div className='file-browser'>
                {checkbox}
                {header}
                <div className={content_class_name}>
                    <div className='panel panel-default'>
                        {bread_crumbs}
                        <div className='panel-body'>{file_browser}</div>
                    </div>
                </div>
            </div>
        );
    }
}

export class FileBrowserBreadCrumbs extends React.Component<{
    updateFileBrowser: (string) => void,
    currentWorkingDirectory: string,
}> {
    render() {
        let links = [];
        let splitDirs = this.props.currentWorkingDirectory.split('/');
        let currentDirectory = '';

        // Generate list of breadcrumbs separated by ' / '
        for (let i = 0; i < splitDirs.length; i++) {
            if (i > 0) currentDirectory += '/';
            currentDirectory += splitDirs[i];
            const fixedCurrentDirectory = currentDirectory;
            links.push(
                <span
                    key={splitDirs[i]}
                    index={splitDirs[i]}
                    onClick={() => this.props.updateFileBrowser(fixedCurrentDirectory)}
                >
                    {' '}
                    / {splitDirs[i]}
                </span>,
            );
        }

        return <div className='panel-heading'>{links}</div>;
    }
}

function encodeBundleContentsPath(path) {
    // Encode each segment of the path separately, because we want to escape
    // everything (such as questions marks) EXCEPT slashes in the path.
    return path
        .split('/')
        .map(encodeURIComponent)
        .join('/');
}

export class FileBrowserItem extends React.Component<{
    bundle_uuid: string,
    updateFileBrowser: (string) => void,
    currentWorkingDirectory: string,
    hasCheckbox?: boolean,
    handleCheckbox?: () => void,
}> {
    render() {
        let size = '';
        let file_location = '';
        if (this.props.type === '..') {
            file_location = this.props.currentWorkingDirectory.substring(
                0,
                this.props.currentWorkingDirectory.lastIndexOf('/'),
            );
        } else if (this.props.currentWorkingDirectory) {
            file_location = this.props.currentWorkingDirectory + '/' + this.props.index;
        } else {
            file_location = this.props.index;
        }
        if (this.props.hasOwnProperty('size')) size = renderSize(this.props.size);
        // this.props.hasCheckbox is true in run_bundle_builder for the user to select bundle depedency
        // otherwise, it is always false
        let checkbox =
            this.props.hasCheckbox && this.props.type !== '..' ? (
                <input
                    className='run-bundle-check-box'
                    type='checkbox'
                    onChange={this.props.handleCheckbox.bind(
                        this,
                        this.props.bundle_uuid,
                        this.props.bundle_name,
                        file_location,
                    )}
                />
            ) : null;

        let item;
        if (this.props.type === 'directory' || this.props.type === '..') {
            item = (
                <span
                    className={this.props.type}
                    onClick={() => this.props.updateFileBrowser(file_location)}
                >
                    <span className='glyphicon-folder-open glyphicon' alt='More' />
                    <button class='link' target='_blank' rel='noopener noreferrer'>
                        {this.props.index}
                    </button>
                    <span className='pull-right'>{size}</span>
                </span>
            );
        } else if (this.props.type === 'file') {
            let file_link =
                '/rest/bundles/' +
                this.props.bundle_uuid +
                '/contents/blob/' +
                encodeBundleContentsPath(file_location);
            item = (
                <span className={this.props.type}>
                    <span className='glyphicon-file glyphicon' alt='More' />
                    <a href={file_link} target='_blank' rel='noopener noreferrer'>
                        {this.props.index}
                    </a>
                    <span className='pull-right'>{size}</span>
                </span>
            );
        } else if (this.props.type === 'link') {
            item = (
                <div className={this.props.type}>
                    <span className='glyphicon-file glyphicon' />
                    {this.props.index + ' → ' + this.props.link}
                </div>
            );
        }

        return (
            <tr>
                <td>
                    {checkbox}
                    {item}
                </td>
            </tr>
        );
    }
}

const rowCenter = {
    display: 'flex',
    flexDirection: 'row',
    alignItems: 'center',
    cursor: 'pointer',
};

const iconStyle = {
    color: '#aaa',
    marginRight: 4,
};

const fileBrowserItemLiteTableRowStyle = {
    height: 26,
};

class FileBrowserItemLite extends React.Component<{
    bundle_uuid: string,
    updateFileBrowser: (string) => void,
    currentWorkingDirectory: string,
}> {
    render() {
        let size = '';
        let file_location = '';
        if (this.props.type === '..') {
            file_location = this.props.currentWorkingDirectory.substring(
                0,
                this.props.currentWorkingDirectory.lastIndexOf('/'),
            );
        } else if (this.props.currentWorkingDirectory) {
            file_location = this.props.currentWorkingDirectory + '/' + this.props.index;
        } else {
            file_location = this.props.index;
        }
        if (this.props.hasOwnProperty('size')) size = renderSize(this.props.size);

        let item;
        if (this.props.type === 'directory' || this.props.type === '..') {
            item = (
                <TableRow
                    onClick={() => this.props.updateFileBrowser(file_location)}
                    style={fileBrowserItemLiteTableRowStyle}
                >
                    <TableCell>
                        <div style={rowCenter}>
                            <FolderIcon style={iconStyle} />
                            <button class='link' target='_blank' rel='noopener noreferrer'>
                                {this.props.index}
                            </button>
                        </div>
                    </TableCell>
                    <TableCell align='right'>{size}</TableCell>
                </TableRow>
            );
        } else if (this.props.type === 'file') {
            const file_link = `/rest/bundles/${
                this.props.bundle_uuid
            }/contents/blob/${encodeBundleContentsPath(file_location)}`;
            item = (
                <TableRow style={fileBrowserItemLiteTableRowStyle}>
                    <TableCell>
                        <div style={rowCenter}>
                            <FileIcon style={iconStyle} />
                            <a href={file_link} target='_blank' rel='noopener noreferrer'>
                                {this.props.index}
                            </a>
                        </div>
                    </TableCell>
                    <TableCell align='right'>{size}</TableCell>
                </TableRow>
            );
        } else if (this.props.type === 'link') {
            item = (
                <TableRow style={fileBrowserItemLiteTableRowStyle}>
                    <TableCell>
                        <div style={rowCenter}>
                            <LinkIcon style={iconStyle} />
                            {this.props.index + ' → ' + this.props.link}
                        </div>
                    </TableCell>
                    <TableCell />
                </TableRow>
            );
        }

        return item;
    }
}

export const FileBrowserLite = ({ uuid, startCollapsed, isRunningBundle, bundle_name }) => {
    const [currentWorkingDirectory, setCurrentWorkingDirectory] = useState('');
    const [fileBrowserData, setFileBrowserData] = useState({});

    const displayFileBrowser = (data) => {
        if (data.data.type === 'directory') {
            setFileBrowserData(data.data);
            $('.file-browser').show();
        } else {
            $('.file-browser').hide();
        }
    };

    const updateFileBrowser = useCallback(
        (folder_path) => {
            // folder_path is an absolute path
            if (folder_path === undefined) folder_path = currentWorkingDirectory;
            setCurrentWorkingDirectory(folder_path);
        },
        [currentWorkingDirectory],
    );

    useEffect(() => {
        if (!startCollapsed) {
            updateFileBrowser('');
        }
    }, [startCollapsed, updateFileBrowser]);

    useEffect(() => {
        setFileBrowserData({});
        updateFileBrowser('');
    }, [updateFileBrowser, uuid]);

    useEffect(() => {
        if (cache.has(url)) {
            const data = cache.get(url);
            displayFileBrowser(data);
        }
    });

<<<<<<< HEAD
    updateFileBrowser = (folder_path) => {
        // folder_path is an absolute path
        if (folder_path === undefined) folder_path = this.state.currentWorkingDirectory;
        this.setState({ currentWorkingDirectory: folder_path });
        const callback = (data) => {
            if (data.data.type === 'directory') {
                this.setState({ fileBrowserData: data.data });
                $('.file-browser').show();
            } else {
                $('.file-browser').hide();
            }
        };
        const errorHandler = () => {
            this.setState({ fileBrowserData: {} });
            $('.file-browser').hide();
        };
        updateFileBrowser(this.props.uuid, folder_path)
            .then(callback)
            .catch(errorHandler);
    };
=======
    const fetcher = (url) =>
        fetch(url, {
            type: 'GET',
            url: url,
            dataType: 'json',
        })
            .then((r) => {
                return r.json();
            })
            .catch(() => {
                setFileBrowserData({});
                $('.file-browser').hide();
            });
>>>>>>> 419981eb

    const url =
        '/rest/bundles/' +
        uuid +
        '/contents/info/' +
        currentWorkingDirectory +
        '?' +
        new URLSearchParams({ depth: 1 });

    useSWR(url, fetcher, {
        revalidateOnMount: true,
        refreshInterval: isRunningBundle ? 4000 : 0,
        onSuccess: (data, key, config) => {
            displayFileBrowser(data);
        },
    });

    const entities = (fileBrowserData || {}).contents;
    if (!entities) {
        return null;
    }
    entities.sort(function(a, b) {
        if (a.name < b.name) return -1;
        if (a.name > b.name) return +1;
        return 0;
    });
    const items = [];
    // Show parent directory.
    if (currentWorkingDirectory) {
        items.push(
            <FileBrowserItemLite
                key='..'
                index='..'
                type='..'
                updateFileBrowser={(path) => updateFileBrowser(path)}
                currentWorkingDirectory={currentWorkingDirectory}
            />,
        );
    }

    // Show directories
    entities.forEach((item) => {
        if (item.type === 'directory')
            items.push(
                <FileBrowserItemLite
                    bundle_uuid={uuid}
                    bundle_name={bundle_name}
                    key={item.name}
                    index={item.name}
                    type={item.type}
                    updateFileBrowser={updateFileBrowser}
                    currentWorkingDirectory={currentWorkingDirectory}
                />,
            );
    });

    // Show files
    entities.forEach((item) => {
        if (item.type !== 'directory')
            items.push(
                <FileBrowserItemLite
                    bundle_uuid={uuid}
                    bundle_name={bundle_name}
                    key={item.name}
                    index={item.name}
                    type={item.type}
                    size={item.size}
                    link={item.link}
                    updateFileBrowser={updateFileBrowser}
                    currentWorkingDirectory={currentWorkingDirectory}
                />,
            );
    });
    return (
        <Paper>
            <Table style={{ backgroundColor: 'white' }}>
                <TableBody>{items}</TableBody>
            </Table>
        </Paper>
    );
};<|MERGE_RESOLUTION|>--- conflicted
+++ resolved
@@ -11,12 +11,9 @@
 import LinkIcon from '@material-ui/icons/Link';
 import { renderSize, shorten_uuid } from '../../util/worksheet_utils';
 import './FileBrowser.scss';
-<<<<<<< HEAD
-import { updateFileBrowser } from '../../util/apiWrapper';
-=======
 import { useState, useEffect, useCallback } from 'react';
 import useSWR, { cache } from 'swr';
->>>>>>> 419981eb
+import { apiWrapper } from '../../util/apiWrapper';
 
 export class FileBrowser extends React.Component<
     {
@@ -99,7 +96,8 @@
             this.setState({ fileBrowserData: {} });
             $('.file-browser').hide();
         };
-        updateFileBrowser(this.props.uuid, folder_path)
+        apiWrapper
+            .updateFileBrowser(this.props.uuid, folder_path)
             .then(callback)
             .catch(errorHandler);
     };
@@ -506,28 +504,6 @@
         }
     });
 
-<<<<<<< HEAD
-    updateFileBrowser = (folder_path) => {
-        // folder_path is an absolute path
-        if (folder_path === undefined) folder_path = this.state.currentWorkingDirectory;
-        this.setState({ currentWorkingDirectory: folder_path });
-        const callback = (data) => {
-            if (data.data.type === 'directory') {
-                this.setState({ fileBrowserData: data.data });
-                $('.file-browser').show();
-            } else {
-                $('.file-browser').hide();
-            }
-        };
-        const errorHandler = () => {
-            this.setState({ fileBrowserData: {} });
-            $('.file-browser').hide();
-        };
-        updateFileBrowser(this.props.uuid, folder_path)
-            .then(callback)
-            .catch(errorHandler);
-    };
-=======
     const fetcher = (url) =>
         fetch(url, {
             type: 'GET',
@@ -541,7 +517,6 @@
                 setFileBrowserData({});
                 $('.file-browser').hide();
             });
->>>>>>> 419981eb
 
     const url =
         '/rest/bundles/' +
@@ -550,11 +525,12 @@
         currentWorkingDirectory +
         '?' +
         new URLSearchParams({ depth: 1 });
-
+    console.log('fileBrower');
     useSWR(url, fetcher, {
         revalidateOnMount: true,
         refreshInterval: isRunningBundle ? 4000 : 0,
         onSuccess: (data, key, config) => {
+            console.log(data);
             displayFileBrowser(data);
         },
     });
