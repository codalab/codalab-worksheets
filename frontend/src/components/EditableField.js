// @flow
import * as React from 'react';
import * as $ from 'jquery';
import { withStyles } from '@material-ui/core/styles';
import { renderFormat, serializeFormat } from '../util/worksheet_utils';

const KEYCODE_ESC = 27;

function isAscii(str) {
    return /^[\x00-\x7F]*$/.test(str);
}

class EditableFieldBase extends React.Component<{
    value: string,
    buildPayload: (string) => {},
    method: string,
    url: string,
    canEdit?: boolean,
    onChange?: () => void,
}> {
    /** Prop default values. */
    static defaultProps = {
        method: 'POST',
        canEdit: false,
    };

    constructor(props) {
        super(props);
        this.state = {
            editing: false,
            value: this.props.value,
            initValue: this.props.value,
            isValid: true,
        };
    }

    static getDerivedStateFromProps(nextProps, prevState) {
        if (nextProps.value !== prevState.initValue) {
            return { value: nextProps.value, initValue: nextProps.value };
        } else return null;
    }

    onClick = () => {
        this.setState({ editing: true });
    };

    onBlur = (event) => {
        if (!this.state.isValid) {
            event.preventDefault();
            return false;
        }

        this.setState({ editing: false });
        event.preventDefault();

        $.ajax({
            type: this.props.method,
            url: this.props.url,
            data: JSON.stringify(this.props.buildPayload(this.state.value)),
            contentType: 'application/json; charset=UTF-8',
            dataType: 'json',
            cache: false,
            context: this, // automatically bind `this` in all callbacks
            xhr: function() {
                // Hack for IE < 9 to use PATCH method
                return window.XMLHttpRequest === null ||
                    new window.XMLHttpRequest().addEventListener === null
                    ? new window.ActiveXObject('Microsoft.XMLHTTP')
                    : $.ajaxSettings.xhr();
            },
        })
            .done(function(response) {
                if (this.props.onChange) this.props.onChange(this.state.value);
            })
            .fail(function(response, status, err) {
                // TODO: this doesn't stop the value from updating in the frontend
                console.log('Invalid value entered: ', response.responseText);
            });
    };

    handleKeyPress = (event) => {
        if (event.keyCode === KEYCODE_ESC) {
            this.setState({ editing: false, value: this.state.initValue });
        }
    };

    handleAsciiChange = (event) => {
        // only ascii
        this.setState({ value: event.target.value, isValid: isAscii(event.target.value) });
    };

    handleFreeChange = (event) => {
        // allows non-ascii
        this.setState({ value: event.target.value });
    };

    shouldComponentUpdate(nextProps, nextState) {
        return (
            nextProps.value !== this.props.value ||
            nextState.value !== this.state.value ||
            nextProps.canEdit !== this.props.canEdit ||
            this.state.editing !== nextState.editing
        );
    }

    render() {
        if (!this.state.editing) {
            return (
                <span
                    className='editable-field'
                    onClick={this.onClick}
                    style={{ color: '#225ea8' }}
                >
                    {this.state.value === '' ? '<none>' : this.state.value}
                </span>
            );
        } else {
            return (
                <form onSubmit={this.onBlur}>
                    <input
                        type='text'
                        autoFocus
                        value={this.state.value}
                        onBlur={this.onBlur}
                        onChange={
                            this.props.allowASCII ? this.handleFreeChange : this.handleAsciiChange
                        }
                        onKeyDown={this.handleKeyPress}
<<<<<<< HEAD
                        maxLength='259'
=======
                        placeholder={this.props.placeholder}
                        maxLength="259"
>>>>>>> 42d6f4ae
                        style={{
                            textOverflow: 'ellipsis',
                            whiteSpace: 'pre',
                            maxWidth: '100%',
                            minWidth: '65px',
                            padding: '0 4px 0 3px',
                            color: '#225ea8',
                        }}
                    />
                    {!this.state.isValid && (
                        <div style={{ color: '#a94442' }}>Only ASCII characters allowed.</div>
                    )}
                </form>
            );
        }
    }
}

const efStyles = (theme) => ({
    editableLinkContainer: {
        display: 'flex',
        flexDirection: 'row',
        alignItems: 'center',
    },
    editableLink: {
        textDecoration: 'none',
        color: theme.color.primary.dark,
        '&:hover': {
            color: theme.color.primary.base,
        },
    },
});

export const EditableField = withStyles(efStyles)(EditableFieldBase);

export class WorksheetEditableField extends React.Component<{
    uuid: string,
    fieldName: string,
}> {
    buildPayload(value) {
        return {
            data: [
                {
                    id: this.props.uuid,
                    type: 'worksheets',
                    attributes: {
                        [this.props.fieldName]: value,
                    },
                },
            ],
        };
    }

    render() {
        return (
            <EditableField
                {...this.props}
                url='/rest/worksheets'
                method='PATCH'
                buildPayload={(value) => this.buildPayload(value)}
            />
        );
    }
}

WorksheetEditableField.defaultProps = {
    allowASCII: false,
};

export class BundleEditableField extends React.Component<{
    value: any,
    uuid: string,
    fieldName: string,
    dataType: string,
}> {
    /** Prop default values. */
    static defaultProps = {
        dataType: 'string',
    };

    buildPayload(value) {
        return {
            data: [
                {
                    id: this.props.uuid,
                    type: 'bundles',
                    attributes: {
                        metadata: {
                            [this.props.fieldName]: serializeFormat(value, this.props.dataType),
                        },
                    },
                },
            ],
        };
    }
    render() {
        return (
            <EditableField
                {...this.props}
                value={renderFormat(this.props.value, this.props.dataType)}
                url='/rest/bundles'
                method='PATCH'
                buildPayload={(value) => this.buildPayload(value)}
            />
        );
    }
}<|MERGE_RESOLUTION|>--- conflicted
+++ resolved
@@ -126,12 +126,8 @@
                             this.props.allowASCII ? this.handleFreeChange : this.handleAsciiChange
                         }
                         onKeyDown={this.handleKeyPress}
-<<<<<<< HEAD
+                        placeholder={this.props.placeholder}
                         maxLength='259'
-=======
-                        placeholder={this.props.placeholder}
-                        maxLength="259"
->>>>>>> 42d6f4ae
                         style={{
                             textOverflow: 'ellipsis',
                             whiteSpace: 'pre',
