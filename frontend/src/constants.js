// Should match codalab/common.py#CODALAB_VERSION
<<<<<<< HEAD
export const CODALAB_VERSION = '1.5.6';
=======
export const CODALAB_VERSION = '1.5.5';
>>>>>>> 4c5eeb4c

// Name Regex to match the backend in spec_utils.py
export const NAME_REGEX = /^[a-zA-Z_][a-zA-Z0-9_.-]*$/i;

export const NAVBAR_HEIGHT = 60;
export const HEADER_HEIGHT = 170;

// Worksheet width
export const EXPANDED_WORKSHEET_WIDTH = '99%';
export const NARROW_WORKSHEET_WIDTH = '65%';
export const FILE_SIZE_LIMIT_GB = 2;
export const FILE_SIZE_LIMIT_B = FILE_SIZE_LIMIT_GB * 1024 * 1024 * 1024;
export const LOCAL_STORAGE_WORKSHEET_WIDTH = 'newWorksheetWidth';

// Dialog constants
export const DIALOG_TYPES = {
    OPEN_DELETE_BUNDLE: 'delete_bundle',
    OPEN_KILL: 'kill_bundle',
    OPEN_DELETE_MARKDOWN: 'delete_markdown_block',
    OPEN_DELETE_WORKSHEET: 'delete_whole_worksheet',
    OPEN_ERROR_DIALOG: 'error_dialog',
    OPEN_DELETE_SCHEMA: 'delete_schema',
    OPEN_CREATE_CONTENT: 'create_content_block',
};

// Bundle fetch status values; corresponds with FetchStatusCodes in backend
export const FETCH_STATUS_SCHEMA = {
    UNKNOWN: 'unknown',
    PENDING: 'pending',
    BRIEFLY_LOADED: 'briefly_loaded',
    READY: 'ready',
    NOT_FOUND: 'not_found',
    NO_PERMISSION: 'no_permission',
};

// Default Duration for messagePopover shown on the worksheet
export const AUTO_HIDDEN_DURATION = 1500;

// All possible bundle states
export const BUNDLE_STATES: String[] = [
    'uploading',
    'created',
    'staged',
    'making',
    'starting',
    'preparing',
    'running',
    'finalizing',
    'ready',
    'failed',
    'killed',
    'worker_offline',
];

// All possible final bundle states
export const FINAL_BUNDLE_STATES = ['ready', 'failed', 'killed', 'worker_offline'];

// Autofill types for schemas.
export const DEFAULT_POST_PROCESSOR = {
    time: 'duration',
    size: 'size',
    date: 'date',
};

// The rows should be synced with https://github.com/codalab/codalab-worksheets/blob/master/codalab/lib/worksheet_util.py#L575
export const DEFAULT_SCHEMA_ROWS = [
    {
        field: 'uuid',
        'generalized-path': 'uuid',
        'post-processor': '[0:8]',
        from_schema_name: '',
    },
    {
        field: 'name',
        'generalized-path': 'name',
        from_schema_name: '',
    },
    {
        field: 'summary[0:1024]',
        'generalized-path': 'summary',
        'post-processor': '[0:1024]',
        from_schema_name: '',
    },
    {
        field: 'data_size',
        'generalized-path': 'data_size',
        from_schema_name: '',
    },
    {
        field: 'state',
        'generalized-path': 'state',
        from_schema_name: '',
    },
    {
        field: 'description',
        'generalized-path': 'description',
        from_schema_name: '',
    },
];

// Documentation URLs (object structure matches mkdocs.yml)
export const DOCS = {
    concepts: {
        bundleLifecycle: 'https://codalab-worksheets.readthedocs.io/en/latest/Bundle-Lifecycle',
    },
};<|MERGE_RESOLUTION|>--- conflicted
+++ resolved
@@ -1,9 +1,5 @@
 // Should match codalab/common.py#CODALAB_VERSION
-<<<<<<< HEAD
 export const CODALAB_VERSION = '1.5.6';
-=======
-export const CODALAB_VERSION = '1.5.5';
->>>>>>> 4c5eeb4c
 
 // Name Regex to match the backend in spec_utils.py
 export const NAME_REGEX = /^[a-zA-Z_][a-zA-Z0-9_.-]*$/i;
