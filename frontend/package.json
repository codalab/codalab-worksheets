{
  "name": "codalab-worksheets",
  "version": "1.0.0",
  "description": "Run reproducible experiments and create executable papers using worksheets.",
  "repository": "https://github.com/codalab/codalab-worksheets",
  "author": "CodaLab Team",
  "license": "Apache 2.0",
  "keywords": [],
  "private": true,
  "dependencies": {
    "@material-ui/core": "^3.9.3",
    "@material-ui/icons": "^3.0.2",
    "ace-builds": "^1.4.2",
    "autosuggest-highlight": "^3.1.1",
    "await-semaphore": "^0.1.3",
    "bootstrap": "^3.4.1",
    "c3": "^0.6.12",
    "classnames": "^2.2.6",
    "husky": "^2.7.0",
    "jquery": "^3.4.1",
    "jquery-ui": "^1.12.1",
    "jquery-ui-bundle": "^1.12.1-migrate",
    "jquery.terminal": "^2.1.2",
    "jsonapi-datastore": "^0.4.0-beta",
    "jszip": "^3.2.2",
    "lint-staged": "^8.2.1",
<<<<<<< HEAD
    "lodash": "^4.17.15",
    "marked": "^0.6.2",
=======
    "marked": "^0.8.2",
>>>>>>> 9c8ce802
    "material-ui-chip-input": "^1.0.0-beta.16",
    "query-string": "^6.2.0",
    "react": "^16.8.6",
    "react-circular-progressbar": "^2.0.3",
    "react-cookie": "^3.0.8",
    "react-copy-to-clipboard": "^5.0.1",
    "react-dnd": "^9.4.0",
    "react-dnd-html5-backend": "^9.4.0",
    "react-dom": "^16.8.6",
    "react-dropzone": "^10.2.1",
    "react-responsive-embed": "^2.1.0",
    "react-router-dom": "^4.3.1",
    "react-select": "^2.4.3",
    "react-stickynode": "^2.1.1",
    "react-toastify": "^5.4.1",
    "react-x-editable": "0.0.10-beta",
    "reselect": "^4.0.0",
    "sass": "^1.23.3",
    "seamless-immutable": "^7.1.4",
    "semantic-ui-react": "^0.88.2",
    "underscore": "^1.9.1",
    "wolfy87-eventemitter": "^5.2.5"
  },
  "devDependencies": {
    "eslint": "^6.8.0",
    "flow-bin": "^0.91.0",
    "prettier": "^1.19.1",
    "react-scripts": "^3.4.1"
  },
  "browserslist": [
    ">0.2%",
    "not dead",
    "not ie <= 11",
    "not op_mini all"
  ],
  "scripts": {
    "start": "PORT=2700 react-scripts start",
    "build": "react-scripts build",
    "test": "react-scripts test",
    "flow": "flow",
    "eject": "react-scripts eject",
    "check-ci": "eslint src && prettier --config ./.prettierrc --check 'src/**/*.js'"
  },
  "husky": {
    "hooks": {
      "pre-commit": "lint-staged"
    }
  },
  "lint-staged": {
    "src/**/*.js": [
      "eslint --max-warnings=0",
      "prettier --config ./.prettierrc --write",
      "git add"
    ]
  }
}<|MERGE_RESOLUTION|>--- conflicted
+++ resolved
@@ -24,12 +24,8 @@
     "jsonapi-datastore": "^0.4.0-beta",
     "jszip": "^3.2.2",
     "lint-staged": "^8.2.1",
-<<<<<<< HEAD
     "lodash": "^4.17.15",
-    "marked": "^0.6.2",
-=======
     "marked": "^0.8.2",
->>>>>>> 9c8ce802
     "material-ui-chip-input": "^1.0.0-beta.16",
     "query-string": "^6.2.0",
     "react": "^16.8.6",
