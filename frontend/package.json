{
  "name": "codalab-worksheets",
  "version": "1.0.0",
  "description": "Run reproducible experiments and create executable papers using worksheets.",
  "repository": "https://github.com/codalab/codalab-worksheets",
  "author": "CodaLab Team",
  "license": "Apache 2.0",
  "keywords": [],
  "private": true,
  "dependencies": {
    "@material-ui/core": "^3.9.3",
    "@material-ui/icons": "^3.0.2",
    "await-semaphore": "^0.1.3",
    "bootstrap": "^3.4.1",
    "c3": "^0.6.12",
    "classnames": "^2.2.6",
    "dompurify": "^2.0.12",
    "husky": "^2.7.0",
    "jquery": "^3.5.1",
    "jquery.terminal": "^2.1.2",
    "jsonapi-datastore": "^0.4.0-beta",
    "jszip": "^3.5.0",
    "lint-staged": "^10.2.11",
    "lodash": "^4.17.19",
    "marked": "^1.1.1",
    "material-ui-chip-input": "^1.0.0-beta.16",
    "query-string": "^6.13.1",
<<<<<<< HEAD
    "react": "^16.13.1",
    "react-bootstrap": "^1.1.1",
=======
    "react": "^16.8.6",
    "react-bootstrap": "^1.2.2",
>>>>>>> 55befb18
    "react-circular-progressbar": "^2.0.3",
    "react-cookie": "^4.0.3",
    "react-copy-to-clipboard": "^5.0.2",
    "react-dom": "^16.13.1",
    "react-responsive-embed": "^2.1.0",
    "react-router-dom": "^5.2.0",
    "react-select": "^3.1.0",
    "react-stickynode": "^3.0.3",
    "react-toastify": "^6.0.8",
    "sass": "^1.26.9",
    "seamless-immutable": "^7.1.4",
    "semantic-ui-react": "^0.88.2",
    "underscore": "^1.9.1"
  },
  "devDependencies": {
    "eslint": "^6.8.0",
    "prettier": "^1.19.1",
    "react-scripts": "^3.4.1"
  },
  "browserslist": [
    ">0.2%",
    "not dead",
    "not ie <= 11",
    "not op_mini all"
  ],
  "scripts": {
    "start": "PORT=2700 react-scripts start",
    "build": "react-scripts build",
    "test": "react-scripts test",
    "eject": "react-scripts eject",
    "check-ci": "CI=true eslint src && prettier --config ./.prettierrc --check 'src/**/*.js'",
    "format": "CI=true eslint src --fix && prettier --config ./.prettierrc --check 'src/**/*.js' --write"
  },
  "husky": {
    "hooks": {
      "pre-commit": "lint-staged"
    }
  },
  "lint-staged": {
    "src/**/*.js": [
      "eslint --max-warnings=0",
      "prettier --config ./.prettierrc --write",
      "git add"
    ]
  }
}<|MERGE_RESOLUTION|>--- conflicted
+++ resolved
@@ -25,13 +25,8 @@
     "marked": "^1.1.1",
     "material-ui-chip-input": "^1.0.0-beta.16",
     "query-string": "^6.13.1",
-<<<<<<< HEAD
     "react": "^16.13.1",
-    "react-bootstrap": "^1.1.1",
-=======
-    "react": "^16.8.6",
     "react-bootstrap": "^1.2.2",
->>>>>>> 55befb18
     "react-circular-progressbar": "^2.0.3",
     "react-cookie": "^4.0.3",
     "react-copy-to-clipboard": "^5.0.2",
