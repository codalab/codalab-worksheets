--- conflicted
+++ resolved
@@ -14,11 +14,6 @@
    | dist
    | build
    | frontend
-<<<<<<< HEAD
-   | codalab/lib/beam/blobstoragefilesystem.py
-   | codalab/lib/beam/blobstorageio.py
-=======
    | codalab/lib/beam
->>>>>>> 2eb7f49f
 )/
 '''