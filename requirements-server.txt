# Client
-r requirements.txt

# For generating readthedocs
-r requirements.docs.txt

# Only for development
-r requirements.dev.txt

# For worker manager
<<<<<<< HEAD
boto3==1.14.57
azure-batch==9.0.0
=======
boto3==1.15.7
>>>>>>> 53a8fbf7

# For testing
mock==4.0.2
nose==1.3.7
webtest==2.0.35
freezegun==1.0.0
coverage==5.3

# Server-specific
alembic==1.4.3
gunicorn==20.0.4
oauthlib==2.1.0
mysqlclient==1.4.1<|MERGE_RESOLUTION|>--- conflicted
+++ resolved
@@ -8,12 +8,8 @@
 -r requirements.dev.txt
 
 # For worker manager
-<<<<<<< HEAD
-boto3==1.14.57
+boto3==1.15.7
 azure-batch==9.0.0
-=======
-boto3==1.15.7
->>>>>>> 53a8fbf7
 
 # For testing
 mock==4.0.2
