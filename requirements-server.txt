--- conflicted
+++ resolved
@@ -7,15 +7,7 @@
 # Only for development
 -r requirements.dev.txt
 
-<<<<<<< HEAD
-# For worker manager. If this entry is moved, or if requirements-server.txt
-# is renamed or moved, fix
-# codalab.worker_manager.aws_batch_worker_manager.get_boto3_pip_version()
-boto3==1.14.57
-=======
-# For worker manager
 boto3==1.15.7
->>>>>>> 61c54a82
 
 # For testing
 mock==4.0.2
