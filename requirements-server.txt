# Client
-r requirements.txt

# For generating readthedocs
-r requirements.docs.txt

<<<<<<< HEAD
# For worker manager
boto3==1.9.228

# For formatting code
=======
# For style
>>>>>>> 18610c5a
black==18.9b0

# For testing
mock==1.3.0
nose==1.3.7

# Server-specific
alembic==1.0.0
gunicorn==19.9.0
oauthlib==2.1.0
mysqlclient==1.4.1<|MERGE_RESOLUTION|>--- conflicted
+++ resolved
@@ -4,14 +4,10 @@
 # For generating readthedocs
 -r requirements.docs.txt
 
-<<<<<<< HEAD
 # For worker manager
 boto3==1.9.228
 
-# For formatting code
-=======
 # For style
->>>>>>> 18610c5a
 black==18.9b0
 
 # For testing
