--- conflicted
+++ resolved
@@ -6,87 +6,6 @@
     branches: [ master ]
 
 jobs:
-<<<<<<< HEAD
-  # format:
-  #   name: Format
-  #   runs-on: ubuntu-latest
-  #   steps:
-  #     - uses: actions/checkout@v2
-  #     - uses: actions/setup-node@v1
-  #       with:
-  #         node-version: 10.x
-  #     - name: Set up Python 3.6
-  #       uses: actions/setup-python@v1
-  #       with:
-  #         python-version: 3.6
-  #     - run: npm ci
-  #       working-directory: ./frontend
-  #     - run: npm run check-ci
-  #       working-directory: ./frontend
-  #       env:
-  #         CI: true
-  #     - run: pip install --upgrade black==18.9b0
-  #     - run: black . --check --diff
-  # build:
-  #   name: Build
-  #   runs-on: ubuntu-latest
-  #   strategy:
-  #     matrix:
-  #       service: [rest-server, worker, frontend]
-  #   steps:
-  #     - uses: actions/checkout@v2
-  #     - uses: actions/setup-python@v1
-  #       with:
-  #         python-version: 3.6
-  #     - run: python3 codalab_service.py build --pull --version ${VERSION} -s ${SERVICE} $([ -z "${CODALAB_DOCKER_USERNAME}" ] || echo "--push")
-  #       env:
-  #         CODALAB_DOCKER_USERNAME: ${{ secrets.CODALAB_DOCKER_USERNAME }}
-  #         CODALAB_DOCKER_PASSWORD: ${{ secrets.CODALAB_DOCKER_PASSWORD }}
-  #         # Gives us the branch name of the PR if on a pull_request-triggered build,
-  #         # otherwise, "master" if on a push-triggered build
-  #         VERSION: ${{ github.head_ref || 'master' }}
-  #         SERVICE: ${{ matrix.service }}
-
-  # test_backend:
-  #   name: Test backend
-  #   runs-on: ubuntu-latest
-  #   needs: [build]
-  #   strategy:
-  #     matrix:
-  #       test: [unittest gen-rest-docs gen-cli-docs gen-readthedocs basic status batch anonymous competition unicode rest1 upload1 upload2 upload3 upload4 download refs binary rm make worksheet_search worksheet_tags freeze detach perm search_time groups,search,run,run2,read,kill,write,mimic workers,resources,copy memoize,netcat,netcurl]
-  #   steps:
-  #     - name: Clear free space
-  #       run: |
-  #           sudo rm -rf /opt/ghc
-  #           df -h
-  #     - uses: actions/checkout@v2
-  #     - uses: actions/setup-python@v1
-  #       with:
-  #         python-version: 3.6
-  #     - name: Setup tests
-  #       run: |
-  #         sudo service mysql stop
-  #         python3 codalab_service.py build services --version ${VERSION} --pull
-  #       env:
-  #         VERSION: ${{ github.head_ref || 'master' }}
-  #     - name: Run tests
-  #       run: |
-  #         python3 codalab_service.py start --services default --version ${VERSION}
-  #         python3 test_runner.py --version ${VERSION} ${TEST}
-  #       env:
-  #         TEST: ${{ matrix.test }}
-  #         VERSION: ${{ github.head_ref || 'master' }}
-  #     - name: Save logs
-  #       if: always()
-  #       run: |
-  #         mkdir /tmp/logs
-  #         for c in $(docker ps -a --format="{{.Names}}"); do docker logs $c > /tmp/logs/$c.log 2> /tmp/logs/$c.err.log; done
-  #     - name: Upload logs
-  #       uses: actions/upload-artifact@v1
-  #       with:
-  #         name: logs-test-${{ matrix.test }}
-  #         path: /tmp/logs
-=======
   format:
     name: Format
     runs-on: ubuntu-latest
@@ -173,7 +92,6 @@
         with:
           name: logs-test-${{ matrix.test }}
           path: /tmp/logs
->>>>>>> d683505a
 
   # test_backend_on_worker_restart:
   #   name: Test backend - on worker restart
@@ -217,100 +135,6 @@
   #         name: logs-test-${{ matrix.test }}
   #         path: /tmp/logs
 
-<<<<<<< HEAD
-  # test_backend_sharedfs:
-  #   name: Test backend - shared FS
-  #   runs-on: ubuntu-latest
-  #   needs: [build]
-  #   strategy:
-  #     matrix:
-  #       test: [run,run2,read,write kill resources]
-  #   steps:
-  #     - name: Clear free space
-  #       run: |
-  #           sudo rm -rf /opt/ghc
-  #           df -h
-  #     - uses: actions/checkout@v2
-  #     - uses: actions/setup-python@v1
-  #       with:
-  #         python-version: 3.6
-  #     - name: Setup tests
-  #       run: |
-  #         sudo service mysql stop
-  #         python3 codalab_service.py build services --version ${VERSION} --pull
-  #       env:
-  #         VERSION: ${{ github.head_ref || 'master' }}
-  #     - name: Run shared filesystem tests
-  #       run: |
-  #         python3 codalab_service.py start --services default --version ${VERSION} --shared-file-system
-  #         python3 test_runner.py --version ${VERSION} ${TEST}
-  #       env:
-  #         TEST: ${{ matrix.test }}
-  #         VERSION: ${{ github.head_ref || 'master' }}
-  #     - name: Save logs
-  #       if: always()
-  #       run: |
-  #         mkdir /tmp/logs
-  #         for c in $(docker ps -a --format="{{.Names}}"); do docker logs $c > /tmp/logs/$c.log 2> /tmp/logs/$c.err.log; done
-  #     - name: Upload logs
-  #       if: always()
-  #       uses: actions/upload-artifact@v1
-  #       with:
-  #         name: logs-test-sharedfs-${{ matrix.test }}
-  #         path: /tmp/logs
-
-  # test_frontend:
-  #   name: Test frontend
-  #   runs-on: ubuntu-latest
-  #   needs: [build]
-  #   strategy:
-  #     matrix:
-  #       test: [frontend]
-  #   steps:
-  #     - name: Clear free space
-  #       run: |
-  #           sudo rm -rf /opt/ghc
-  #           df -h
-  #     - uses: actions/checkout@v2
-  #     - uses: actions/setup-python@v1
-  #       with:
-  #         python-version: 3.6
-  #     - name: Setup tests
-  #       run: |
-  #         sudo ./scripts/test-setup.sh
-  #         export PATH=$PATH:$PWD/geckodriver
-  #         sudo service mysql stop
-  #         python3 codalab_service.py build services --version ${VERSION} --pull
-  #         pip install --upgrade diffimg==0.2.3
-  #         pip install --upgrade selenium==3.141.0
-  #       env:
-  #         VERSION: ${{ github.head_ref || 'master' }}
-  #     - name: Run tests
-  #       run: |
-  #         python3 codalab_service.py start --services default --version ${VERSION}
-  #         docker exec codalab_rest-server_1 /bin/bash -c "python3 scripts/create_sample_worksheet.py --test-print"
-  #         python3 test_runner.py --version ${VERSION} ${TEST}
-  #       env:
-  #         TEST: ${{ matrix.test }}
-  #         VERSION: ${{ github.head_ref || 'master' }}
-  #     - name: Upload screenshots on failure
-  #       uses: actions/upload-artifact@v1
-  #       if: failure()
-  #       with:
-  #         name: screenshots-test-${{ matrix.test }}
-  #         path: tests/ui
-  #     - name: Save logs
-  #       if: always()
-  #       run: |
-  #         mkdir /tmp/logs
-  #         for c in $(docker ps -a --format="{{.Names}}"); do docker logs $c > /tmp/logs/$c.log 2> /tmp/logs/$c.err.log; done
-  #     - name: Upload logs
-  #       if: always()
-  #       uses: actions/upload-artifact@v1
-  #       with:
-  #         name: logs-test-${{ matrix.test }}
-  #         path: /tmp/logs
-=======
   test_backend_sharedfs:
     name: Test backend - shared FS
     runs-on: ubuntu-latest
@@ -351,7 +175,6 @@
         with:
           name: logs-test-sharedfs-${{ matrix.test }}
           path: /tmp/logs
->>>>>>> d683505a
 
   stress:
     name: Stress test
