--- conflicted
+++ resolved
@@ -63,11 +63,7 @@
           - unittest gen-rest-docs gen-cli-docs gen-readthedocs basic auth status batch anonymous competition unicode rest1 upload1 upload2 upload3 upload4 download refs binary rm make worksheet_search worksheet_tags freeze detach perm search_time groups
           - run
           - run2
-<<<<<<< HEAD
-          - search link read kill write mimic workers
-=======
-          - search read kill write mimic workers edit_user
->>>>>>> 26c5a67b
+          - search link read kill write mimic workers edit_user
           - resources
           - memoize
           - copy netcat netcurl
