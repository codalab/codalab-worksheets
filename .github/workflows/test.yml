--- conflicted
+++ resolved
@@ -52,18 +52,14 @@
     needs: [build]
     strategy:
       matrix:
-<<<<<<< HEAD
-        test: [unittest gen-rest-docs gen-cli-docs gen-readthedocs basic status batch anonymous competition unicode rest1 upload1 upload2 upload3 upload4 download refs binary rm make worksheet_search worksheet_tags freeze detach perm search_time groups,search link,run,run2,read,kill,write,mimic workers,resources,copy memoize,netcat,netcurl]
-=======
         test:
           - unittest gen-rest-docs gen-cli-docs gen-readthedocs basic status batch anonymous competition unicode rest1 upload1 upload2 upload3 upload4 download refs binary rm make worksheet_search worksheet_tags freeze detach perm search_time groups
           - run
           - run2
-          - search read kill write mimic workers
+          - search link read kill write mimic workers
           - resources
           - memoize
           - copy netcat netcurl
->>>>>>> b310c20d
     steps:
       - name: Clear free space
         run: |
@@ -146,7 +142,7 @@
     needs: [build]
     strategy:
       matrix:
-        test: [run,run2,read write kill resources]
+        test: [run,run2,read write kill resources link]
     steps:
       - name: Clear free space
         run: |
