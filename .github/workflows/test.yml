name: Test
on:
  push:
    branches: [ master, k8s-runtime ]
  pull_request:

jobs:
  format:
    name: Format
    runs-on: ubuntu-latest
    steps:
      - uses: actions/checkout@v2
      - uses: actions/setup-node@v1
        with:
          node-version: 14.x
      - name: Set up Python 3.7
        uses: actions/setup-python@v1
        with:
          python-version: 3.7
      - run: npm ci
        working-directory: ./frontend
      - run: npm run check-ci
        working-directory: ./frontend
        env:
          CI: true
      - uses: actions/cache@v2
        with:
          path: ~/.cache/pip
          key: pip-${{ hashFiles('requirements.dev.txt') }}
          restore-keys: |
            pip-
      - run: ./pre-commit.sh && git diff --exit-code

  install:
    name: Install
    runs-on: ubuntu-latest
    strategy:
      matrix:
        python-version: [3.6, 3.7, 3.8, 3.9]
    steps:
      - uses: actions/checkout@v2
      - name: Set up Python ${{ matrix.python-version }}
        uses: actions/setup-python@v1
        with:
          python-version: ${{ matrix.python-version }}
      - uses: actions/cache@v2
        with:
          path: ~/.cache/pip
          key: pip-${{ hashFiles('requirements.txt') }}-${{ matrix.python-version }}
          restore-keys: |
            pip-
      - run: pip install -e .
      - run: cl
  
  test_frontend:
    name: Test Frontend
    runs-on: ubuntu-latest
    steps:
      - uses: actions/checkout@v2
      - uses: actions/setup-node@v1
        with:
          node-version: 14.x
      - run: npm ci
        working-directory: ./frontend
      - run: npm test
        working-directory: ./frontend
        env:
          CI: true

  build:
    name: Build
    runs-on: ubuntu-latest
    strategy:
      matrix:
        service: [rest-server, worker, frontend]
    steps:
      - uses: actions/checkout@v2
      - uses: actions/setup-python@v1
        with:
          python-version: 3.7
      - uses: actions/cache@v2
        with:
          path: ~/.cache/pip
          key: pip-${{ hashFiles('requirements.txt') }}
          restore-keys: |
            pip-
      - run: pip install -r requirements.txt
      - run: python3 codalab_service.py build --pull --version ${VERSION} -s ${SERVICE} $([ -z "${CODALAB_DOCKER_USERNAME}" ] || echo "--push")
        env:
          CODALAB_DOCKER_USERNAME: ${{ secrets.CODALAB_DOCKER_USERNAME }}
          CODALAB_DOCKER_PASSWORD: ${{ secrets.CODALAB_DOCKER_PASSWORD }}
          # Gives us the branch name of the PR if on a pull_request-triggered build,
          # otherwise, "master" if on a push-triggered build
          VERSION: ${{ github.head_ref || 'master' }}
          SERVICE: ${{ matrix.service }}

  test_backend:
    name: Test backend
    runs-on: ubuntu-latest
    needs: [build]
    strategy:
      matrix:
        test:
          - unittest gen-rest-docs gen-cli-docs gen-readthedocs basic auth status batch anonymous competition unicode rest1 upload1 upload2 upload3 upload4 download
          - refs binary rm make worksheet_search worksheet_tags bundle_freeze_unfreeze worksheet_freeze_unfreeze detach perm search_time groups
          - worker_manager service
          - run time
          - run2
          - search link read kill write mimic workers edit_user sharing_workers
          - resources
          - memoize
          - copy netcat netcurl
          - edit
          - open wopen
          - store_add
        runtime: [docker, kubernetes]
    steps:
      - name: Clear free space
        run: |
            sudo rm -rf /opt/ghc
            df -h
      - uses: actions/checkout@v2
      - uses: actions/setup-python@v1
        with:
          python-version: 3.7
      - uses: actions/cache@v2
        with:
          path: ~/.cache/pip
          key: pip-${{ hashFiles('requirements.txt') }}
          restore-keys: |
            pip-
      - run: pip install -r requirements.txt
      - name: Setup tests
        run: |
          sudo service mysql stop
          python3 codalab_service.py build services --version ${VERSION} --pull
        env:
          VERSION: ${{ github.head_ref || 'master' }}
      - name: Run tests using Docker runtime
        if: matrix.runtime == 'docker'
        run: |
          sh ./tests/test-setup.sh
          python3 codalab_service.py start --services default --version ${VERSION}
          python3 test_runner.py --version ${VERSION} ${TEST}
        env:
          TEST: ${{ matrix.test }}
          VERSION: ${{ github.head_ref || 'master' }}
          CODALAB_LINK_MOUNTS: /tmp
      - uses: actions/setup-go@v3
        if: matrix.runtime == 'kubernetes'
        with:
          go-version: '1.18.1'
      - name: Run tests using Kubernetes runtime
        if: matrix.runtime == 'kubernetes'
        run: |
          sh ./tests/test-setup.sh
          sh ./scripts/local-k8s/setup-ci.sh
<<<<<<< HEAD
          python3 test_runner.py --version ${VERSION} ${TEST}
=======
          #python3 test_runner.py --version ${VERSION} ${TEST}
>>>>>>> 7cd7df18
        env:
          TEST: ${{ matrix.test }}
          VERSION: ${{ github.head_ref || 'master' }}
          CODALAB_LINK_MOUNTS: /tmp
      - name: Save logs
        if: always()
        run: |
          mkdir /tmp/logs
          for c in $(docker ps -a --format="{{.Names}}"); do docker logs $c > /tmp/logs/$c.log 2> /tmp/logs/$c.err.log; done
      - name: Upload logs
        if: always()
        uses: actions/upload-artifact@v1
        with:
          name: logs-test-${{ matrix.test }}
          path: /tmp/logs

  test_backend_on_worker_restart:
    name: Test backend - on worker restart
    runs-on: ubuntu-latest
    needs: [build]
    strategy:
      matrix:
        test: [run]
    steps:
      - name: Clear free space
        run: |
          sudo rm -rf /opt/ghc
          df -h
      - uses: actions/checkout@v2
      - uses: actions/setup-python@v1
        with:
          python-version: 3.7
      - uses: actions/cache@v2
        with:
          path: ~/.cache/pip
          key: pip-${{ hashFiles('requirements.txt') }}
          restore-keys: |
            pip-
      - run: pip install -r requirements.txt
      - name: Setup tests
        run: |
          sudo service mysql stop
          python3 codalab_service.py build services --version ${VERSION} --pull
        env:
          VERSION: ${{ github.head_ref || 'master' }}
      - name: Run tests
        # Make sure restarting worker doesn't cause any issues (ie in serialization/deserialization)
        run: |
          python3 codalab_service.py start --services default --version ${VERSION}
          docker restart codalab_worker_1
          python3 test_runner.py --version ${VERSION} ${TEST}
        env:
          TEST: ${{ matrix.test }}
          VERSION: ${{ github.head_ref || 'master' }}
      - name: Save logs
        run: |
          mkdir /tmp/logs
          for c in $(docker ps -a --format="{{.Names}}"); do docker logs $c > /tmp/logs/$c.log 2> /tmp/logs/$c.err.log; done
      - name: Upload logs
        if: always()
        uses: actions/upload-artifact@v1
        with:
          name: logs-test-${{ matrix.test }}
          path: /tmp/logs

  test_backend_sharedfs:
    name: Test backend - shared FS
    runs-on: ubuntu-latest
    needs: [build]
    strategy:
      matrix:
        test: [run,run2,link read write kill resources]
    steps:
      - name: Clear free space
        run: |
            sudo rm -rf /opt/ghc
            df -h
      - uses: actions/checkout@v2
      - uses: actions/setup-python@v1
        with:
          python-version: 3.7
      - uses: actions/cache@v2
        with:
          path: ~/.cache/pip
          key: pip-${{ hashFiles('requirements.txt') }}
          restore-keys: |
            pip-
      - run: pip install -r requirements.txt
      - name: Setup tests
        run: |
          sudo service mysql stop
          python3 codalab_service.py build services --version ${VERSION} --pull
        env:
          VERSION: ${{ github.head_ref || 'master' }}
      - name: Run shared filesystem tests
        run: |
          sh ./tests/test-setup.sh
          python3 codalab_service.py start --services default --version ${VERSION} --shared-file-system
          python3 test_runner.py --version ${VERSION} ${TEST}
        env:
          TEST: ${{ matrix.test }}
          VERSION: ${{ github.head_ref || 'master' }}
          CODALAB_LINK_MOUNTS: /tmp
      - name: Save logs
        if: always()
        run: |
          mkdir /tmp/logs
          for c in $(docker ps -a --format="{{.Names}}"); do docker logs $c > /tmp/logs/$c.log 2> /tmp/logs/$c.err.log; done
      - name: Upload logs
        if: always()
        uses: actions/upload-artifact@v1
        with:
          name: logs-test-sharedfs-${{ matrix.test }}
          path: /tmp/logs

  test_backend_protected_mode:
    name: Test backend - protected mode
    runs-on: ubuntu-latest
    needs: [build]
    strategy:
      matrix:
        test:
          - basic status batch anonymous unicode rest1 upload1 download
          - refs binary rm make worksheet_search worksheet_tags bundle_freeze_unfreeze worksheet_freeze_unfreeze detach perm search_time groups
          - run
          - search read kill write mimic workers
          - copy netcat
          - protected_mode
    steps:
      - name: Clear free space
        run: |
          sudo rm -rf /opt/ghc
          df -h
      - uses: actions/checkout@v2
      - uses: actions/setup-python@v1
        with:
          python-version: 3.7
      - uses: actions/cache@v2
        with:
          path: ~/.cache/pip
          key: pip-${{ hashFiles('requirements.txt') }}
          restore-keys: |
            pip-
      - run: pip install -r requirements.txt
      - name: Setup tests
        run: |
          sudo service mysql stop
          python3 codalab_service.py build services --version ${VERSION} --pull
        env:
          VERSION: ${{ github.head_ref || 'master' }}
      - name: Run tests
        run: |
          python3 codalab_service.py start --services default --version ${VERSION} --protected-mode
          python3 test_runner.py --version ${VERSION} ${TEST}
        env:
          TEST: ${{ matrix.test }}
          VERSION: ${{ github.head_ref || 'master' }}
      - name: Save logs
        if: always()
        run: |
          mkdir /tmp/logs
          for c in $(docker ps -a --format="{{.Names}}"); do docker logs $c > /tmp/logs/$c.log 2> /tmp/logs/$c.err.log; done
      - name: Upload logs
        if: always()
        uses: actions/upload-artifact@v1
        with:
          name: logs-test-protectedmode-${{ matrix.test }}
          path: /tmp/logs

  test_backend_default_bundle_store:
    name: Test backend - default bundle store
    runs-on: ubuntu-latest
    needs: [build]
    strategy:
      matrix:
        test:
          - default_bundle_store
    steps:
      - name: Clear free space
        run: |
          sudo rm -rf /opt/ghc
          df -h
      - uses: actions/checkout@v2
      - uses: actions/setup-python@v1
        with:
          python-version: 3.7
      - uses: actions/cache@v2
        with:
          path: ~/.cache/pip
          key: pip-${{ hashFiles('requirements.txt') }}
          restore-keys: |
            pip-
      - run: pip install -r requirements.txt
      - name: Setup tests
        run: |
          sudo service mysql stop
          python3 codalab_service.py build services --version ${VERSION} --pull
        env:
          VERSION: ${{ github.head_ref || 'master' }}
      - name: Run tests
        run: |
          CODALAB_DEFAULT_BUNDLE_STORE_NAME=store$(date +%s) python3 codalab_service.py start --services default --version ${VERSION} --protected-mode
          python3 test_runner.py --version ${VERSION} ${TEST}
        env:
          TEST: ${{ matrix.test }}
          VERSION: ${{ github.head_ref || 'master' }}
      - name: Save logs
        if: always()
        run: |
          mkdir /tmp/logs
          for c in $(docker ps -a --format="{{.Names}}"); do docker logs $c > /tmp/logs/$c.log 2> /tmp/logs/$c.err.log; done
      - name: Upload logs
        if: always()
        uses: actions/upload-artifact@v1
        with:
          name: logs-test-${{ matrix.test }}
          path: /tmp/logs

  test_backend_default_bundle_store_azure:
    name: Test backend - use azure as default bundle store 
    runs-on: ubuntu-latest
    needs: [build]
    strategy:
      matrix:
        test:
          - upload1 upload2 upload3 upload4 download
    steps:
      - name: Clear free space
        run: |
          sudo rm -rf /opt/ghc
          df -h
      - uses: actions/checkout@v2
      - uses: actions/setup-python@v1
        with:
          python-version: 3.6
      - uses: actions/cache@v2
        with:
          path: ~/.cache/pip
          key: pip-${{ hashFiles('requirements.txt') }}
          restore-keys: |
            pip-
      - run: pip install -r requirements.txt
      - run: pip install -e .
      - name: Setup tests
        run: |
          sudo service mysql stop
          python3 codalab_service.py build services --version ${VERSION} --pull
        env:
          VERSION: ${{ github.head_ref || 'master' }}
      - name: Run tests
        run: |
          python3 codalab_service.py start --services default azurite --version ${VERSION}
          sh ./tests/test-setup-default-store.sh
          CODALAB_DEFAULT_BUNDLE_STORE_NAME=azure-store-default python3 codalab_service.py start --services default azurite --version ${VERSION}
          python3 test_runner.py --version ${VERSION} ${TEST}
        env:
          TEST: ${{ matrix.test }}
          VERSION: ${{ github.head_ref || 'master' }}
          CODALAB_USERNAME: codalab
          CODALAB_PASSWORD: codalab
      - name: Save logs
        if: always()
        run: |
          mkdir /tmp/logs
          for c in $(docker ps -a --format="{{.Names}}"); do docker logs $c > /tmp/logs/$c.log 2> /tmp/logs/$c.err.log; done
      - name: Upload logs
        if: always()
        uses: actions/upload-artifact@v1
        with:
          name: logs-test-${{ matrix.test }}
          path: /tmp/logs

  test_backend_preemptible_worker:
    name: Test backend - preemptible workers
    runs-on: ubuntu-latest
    needs: [build]
    strategy:
      matrix:
        test:
          - preemptible
    steps:
      - name: Clear free space
        run: |
          sudo rm -rf /opt/ghc
          df -h
      - uses: actions/checkout@v2
      - uses: actions/setup-python@v1
        with:
          python-version: 3.7
      - uses: actions/cache@v2
        with:
          path: ~/.cache/pip
          key: pip-${{ hashFiles('requirements.txt') }}
          restore-keys: |
            pip-
      - run: pip install -r requirements.txt
      - run: pip install -e .
      - name: Setup tests
        run: |
          sudo service mysql stop
          python3 codalab_service.py build services --version ${VERSION} --pull
        env:
          VERSION: ${{ github.head_ref || 'master' }}
      - name: Run tests
        run: |
          python3 codalab_service.py start --services default no-worker worker-preemptible --version ${VERSION}
          sleep 20
          python3 codalab_service.py start --services worker-preemptible2 --version ${VERSION}
          ./tests/test-setup-preemptible.sh
          python3 test_runner.py --version ${VERSION} ${TEST}
        env:
          TEST: ${{ matrix.test }}
          VERSION: ${{ github.head_ref || 'master' }}
          CODALAB_USERNAME: codalab
          CODALAB_PASSWORD: codalab
      - name: Save logs
        if: always()
        run: |
          mkdir /tmp/logs
          for c in $(docker ps -a --format="{{.Names}}"); do docker logs $c > /tmp/logs/$c.log 2> /tmp/logs/$c.err.log; done
      - name: Upload logs
        if: always()
        uses: actions/upload-artifact@v1
        with:
          name: logs-test-${{ matrix.test }}
          path: /tmp/logs

  test_backend_azure_blob:
    name: Test backend with Azure Blob Storage
    runs-on: ubuntu-latest
    needs: [build]
    strategy:
      matrix:
        test:
          - unittest gen-rest-docs gen-cli-docs gen-readthedocs basic auth status batch anonymous competition unicode rest1 upload1 upload2 upload3 upload4 download
          - refs binary rm make worksheet_search worksheet_tags bundle_freeze_unfreeze worksheet_freeze_unfreeze detach perm search_time groups
          - worker_manager service
          - run time
          - run2
          - search read kill write mimic workers edit_user sharing_workers
          # - search link read kill write mimic workers edit_user sharing_workers
          - resources
          - memoize
          - copy netcat netcurl
          - edit blob
          - open wopen
    steps:
      - name: Clear free space
        run: |
            sudo rm -rf /opt/ghc
            df -h
      - uses: actions/checkout@v2
      - uses: actions/setup-python@v1
        with:
          python-version: 3.7
      - uses: actions/cache@v2
        with:
          path: ~/.cache/pip
          key: pip-${{ hashFiles('requirements.txt') }}
          restore-keys: |
            pip-
      - run: pip install -r requirements.txt
      - name: Setup tests
        run: |
          sudo service mysql stop
          python3 codalab_service.py build services --version ${VERSION} --pull
        env:
          VERSION: ${{ github.head_ref || 'master' }}
      - name: Run tests
        run: |
          python3 codalab_service.py start --services default azurite --version ${VERSION}
          python3 test_runner.py --version ${VERSION} ${TEST}
        env:
          TEST: ${{ matrix.test }}
          VERSION: ${{ github.head_ref || 'master' }}
          CODALAB_LINK_MOUNTS: /tmp
          CODALAB_ALWAYS_USE_AZURE_BLOB_BETA: 1
      - name: Save logs
        if: always()
        run: |
          mkdir /tmp/logs
          for c in $(docker ps -a --format="{{.Names}}"); do docker logs $c > /tmp/logs/$c.log 2> /tmp/logs/$c.err.log; done
      - name: Upload logs
        if: always()
        uses: actions/upload-artifact@v1
        with:
          name: logs-test-azblob-${{ matrix.test }}
          path: /tmp/logs

  test_ui:
    name: End-to-end UI Tests
    runs-on: ubuntu-latest
    needs: [build]
    strategy:
      matrix:
        test: [frontend]
    steps:
      - name: Clear free space
        run: |
            sudo rm -rf /opt/ghc
            df -h
      - uses: actions/checkout@v2
      - uses: actions/setup-python@v1
        with:
          python-version: 3.7
      - uses: actions/cache@v2
        with:
          path: ~/.cache/pip
          key: pip-${{ hashFiles('requirements.txt') }}
          restore-keys: |
            pip-
      - run: pip install -r requirements.txt
      - name: Setup tests
        run: |
          sudo service mysql stop
          python3 codalab_service.py build services --version ${VERSION} --pull
        env:
          VERSION: ${{ github.head_ref || 'master' }}
      - name: Run tests
        run: |
          python3 codalab_service.py start --services default --version ${VERSION}
          docker exec codalab_rest-server_1 /bin/bash -c "python3 scripts/create_sample_worksheet.py --test-print"
          python3 test_runner.py --version ${VERSION} ${TEST}
        env:
          TEST: ${{ matrix.test }}
          VERSION: ${{ github.head_ref || 'master' }}
      - name: Upload screenshots on failure
        uses: actions/upload-artifact@v1
        if: failure()
        with:
          name: screenshots-test-${{ matrix.test }}
          path: tests/ui
      - name: Save logs
        if: always()
        run: |
          mkdir /tmp/logs
          for c in $(docker ps -a --format="{{.Names}}"); do docker logs $c > /tmp/logs/$c.log 2> /tmp/logs/$c.err.log; done
      - name: Upload logs
        if: always()
        uses: actions/upload-artifact@v1
        with:
          name: logs-test-${{ matrix.test }}
          path: /tmp/logs

  ci:
    name: All CI tasks complete
    runs-on: ubuntu-latest
    needs: [format, install, test_frontend, build, test_backend, test_backend_on_worker_restart, test_backend_sharedfs, test_backend_protected_mode, test_ui]
    steps:
      - uses: actions/checkout@v2
      - run: echo Done<|MERGE_RESOLUTION|>--- conflicted
+++ resolved
@@ -155,11 +155,7 @@
         run: |
           sh ./tests/test-setup.sh
           sh ./scripts/local-k8s/setup-ci.sh
-<<<<<<< HEAD
-          python3 test_runner.py --version ${VERSION} ${TEST}
-=======
-          #python3 test_runner.py --version ${VERSION} ${TEST}
->>>>>>> 7cd7df18
+          python3 test_runner.py --version ${VERSION} ${TEST}
         env:
           TEST: ${{ matrix.test }}
           VERSION: ${{ github.head_ref || 'master' }}
